#  Licensed to the Apache Software Foundation (ASF) under one
#  or more contributor license agreements.  See the NOTICE file
#  distributed with this work for additional information
#  regarding copyright ownership.  The ASF licenses this file
#  to you under the Apache License, Version 2.0 (the
#  "License"); you may not use this file except in compliance
#  with the License.  You may obtain a copy of the License at
#
#    http://www.apache.org/licenses/LICENSE-2.0
#
#  Unless required by applicable law or agreed to in writing,
#  software distributed under the License is distributed on an
#  "AS IS" BASIS, WITHOUT WARRANTIES OR CONDITIONS OF ANY
#  KIND, either express or implied.  See the License for the
#  specific language governing permissions and limitations
#  under the License.

FROM ubuntu:16.04

<<<<<<< HEAD
RUN apt-get update && apt-get install -y software-properties-common

RUN add-apt-repository ppa:openjdk-r/ppa

RUN apt-get -y install \
    python3 \
    python3 \
    unzip \
=======
RUN apt-get -y update \
    && apt-get install -y \
    curl \
    netcat-openbsd \
    python \
>>>>>>> 75441608
    software-properties-common \
    supervisor \
    unzip \
    && apt-get clean

RUN add-apt-repository ppa:openjdk-r/ppa

RUN apt-get update \
    && apt-get -y install \
    openjdk-11-jre-headless \
    && apt-get clean

ENV JAVA_HOME /usr/lib/jvm/java-11-openjdk-amd64
RUN update-ca-certificates -f

ADD artifacts /heron

WORKDIR /heron

# run heron installer
RUN /heron/heron-install.sh \
    && rm -f /heron/heron-install.sh

RUN ln -s /usr/local/heron/dist/heron-core /heron \
    && mkdir -p /heron/heron-tools \
    && ln -s /usr/local/heron/bin /heron/heron-tools \
    && ln -s /usr/local/heron/conf /heron/heron-tools \
    && ln -s /usr/local/heron/dist /heron/heron-tools \
    && ln -s /usr/local/heron/lib /heron/heron-tools \
    && ln -s /usr/local/heron/release.yaml /heron/heron-tools \
    && ln -s /usr/local/heron/examples /heron \
    && ln -s /usr/local/heron/release.yaml /heron

ENV HERON_HOME /heron/heron-core/
RUN export HERON_HOME

# install zookeeper
ARG ZK_DIST=zookeeper-3.4.14
ADD dist/scripts /opt/heron-docker/scripts

RUN sh /opt/heron-docker/scripts/install-zookeeper.sh $ZK_DIST

ADD dist/conf/zookeeper.conf /opt/zookeeper/conf/zookeeper.conf
ADD dist/conf/sandbox.conf /etc/supervisor/conf.d/<|MERGE_RESOLUTION|>--- conflicted
+++ resolved
@@ -17,22 +17,11 @@
 
 FROM ubuntu:16.04
 
-<<<<<<< HEAD
-RUN apt-get update && apt-get install -y software-properties-common
-
-RUN add-apt-repository ppa:openjdk-r/ppa
-
-RUN apt-get -y install \
-    python3 \
-    python3 \
-    unzip \
-=======
 RUN apt-get -y update \
     && apt-get install -y \
     curl \
     netcat-openbsd \
-    python \
->>>>>>> 75441608
+    python3 \
     software-properties-common \
     supervisor \
     unzip \
