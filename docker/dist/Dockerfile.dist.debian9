#  Licensed to the Apache Software Foundation (ASF) under one
#  or more contributor license agreements.  See the NOTICE file
#  distributed with this work for additional information
#  regarding copyright ownership.  The ASF licenses this file
#  to you under the Apache License, Version 2.0 (the
#  "License"); you may not use this file except in compliance
#  with the License.  You may obtain a copy of the License at
#
#    http://www.apache.org/licenses/LICENSE-2.0
#
#  Unless required by applicable law or agreed to in writing,
#  software distributed under the License is distributed on an
#  "AS IS" BASIS, WITHOUT WARRANTIES OR CONDITIONS OF ANY
#  KIND, either express or implied.  See the License for the
#  specific language governing permissions and limitations
#  under the License.

FROM openjdk:11-jre-slim-stretch

RUN apt-get -y update \
    && apt-get -y install \
    curl \
    netcat-openbsd \
<<<<<<< HEAD
    python3 \
    python3-dev \
=======
    python \
    supervisor \
>>>>>>> 75441608
    unzip \
    && apt-get clean all \
    && rm -rf /var/lib/apt/lists/*

ADD artifacts /heron

WORKDIR /heron

# run heron installer
RUN /heron/heron-install.sh && \
    rm -rf /heron/heron-install.sh && \
    rm -rf /opt/heron/heron-core/lib/scheduler/heron-local-scheduler.jar && \
    rm -rf /opt/heron/heron-core/lib/scheduler/heron-mesos-scheduler.jar && \
    rm -rf /opt/heron/heron-core/lib/scheduler/heron-slurm-scheduler.jar

RUN ln -s /usr/local/heron/dist/heron-core /heron \
    && mkdir -p /heron/heron-tools \
    && ln -s /usr/local/heron/bin /heron/heron-tools \
    && ln -s /usr/local/heron/conf /heron/heron-tools \
    && ln -s /usr/local/heron/dist /heron/heron-tools \
    && ln -s /usr/local/heron/lib /heron/heron-tools \
    && ln -s /usr/local/heron/release.yaml /heron/heron-tools \
    && ln -s /usr/local/heron/examples /heron \
    && ln -s /usr/local/heron/release.yaml /heron

ENV HERON_HOME /heron/heron-core/
RUN export HERON_HOME

# install zookeeper
ARG ZK_DIST=zookeeper-3.4.14
ADD dist/scripts /opt/heron-docker/scripts

RUN sh /opt/heron-docker/scripts/install-zookeeper.sh $ZK_DIST

ADD dist/conf/zookeeper.conf /opt/zookeeper/conf/zookeeper.conf
ADD dist/conf/sandbox.conf /etc/supervisor/conf.d/<|MERGE_RESOLUTION|>--- conflicted
+++ resolved
@@ -21,13 +21,9 @@
     && apt-get -y install \
     curl \
     netcat-openbsd \
-<<<<<<< HEAD
     python3 \
     python3-dev \
-=======
-    python \
     supervisor \
->>>>>>> 75441608
     unzip \
     && apt-get clean all \
     && rm -rf /var/lib/apt/lists/*
