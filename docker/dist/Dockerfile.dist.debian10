--- conflicted
+++ resolved
@@ -15,28 +15,17 @@
 #  specific language governing permissions and limitations
 #  under the License.
 
-<<<<<<< HEAD
-FROM openjdk:11.0.6-slim-buster
-
-RUN apt-get update && apt-get -y install \
-      netcat-openbsd \
-      curl \
-      python3 \
-      python3-dev \
-      supervisor \
-      unzip
-=======
 FROM openjdk:11.0.6-jre-slim-buster
 
 RUN apt-get update \
     && apt-get -y install \
     curl \
     netcat-openbsd \
-    python \
+    python3 \
+    python3-dev \
     supervisor \
     unzip \
     && apt-get clean
->>>>>>> 75441608
 
 ADD artifacts /heron
 
