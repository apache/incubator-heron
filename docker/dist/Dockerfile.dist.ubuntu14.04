#  Licensed to the Apache Software Foundation (ASF) under one
#  or more contributor license agreements.  See the NOTICE file
#  distributed with this work for additional information
#  regarding copyright ownership.  The ASF licenses this file
#  to you under the Apache License, Version 2.0 (the
#  "License"); you may not use this file except in compliance
#  with the License.  You may obtain a copy of the License at
#
#    http://www.apache.org/licenses/LICENSE-2.0
#
#  Unless required by applicable law or agreed to in writing,
#  software distributed under the License is distributed on an
#  "AS IS" BASIS, WITHOUT WARRANTIES OR CONDITIONS OF ANY
#  KIND, either express or implied.  See the License for the
#  specific language governing permissions and limitations
#  under the License.

FROM ubuntu:14.04

<<<<<<< HEAD
RUN apt-get -y update && apt-get -y install \
    python3 \
    unzip \
=======
RUN apt-get -y update \
    && apt-get -y install \
    curl \
    netcat-openbsd \
    python \
>>>>>>> 75441608
    software-properties-common \
    supervisor \
    unzip \
    && apt-get clean

RUN add-apt-repository ppa:openjdk-r/ppa \
    && apt-get -y update \
    && apt-get -y install openjdk-11-jre-headless \
    && apt-get clean

ENV JAVA_HOME /usr/lib/jvm/java-11-openjdk-amd64
RUN update-ca-certificates -f

ADD artifacts /heron

WORKDIR /heron

# run heron installer
RUN /heron/heron-install.sh

RUN ln -s /usr/local/heron/dist/heron-core /heron \
    && mkdir -p /heron/heron-tools \
    && ln -s /usr/local/heron/bin /heron/heron-tools \
    && ln -s /usr/local/heron/conf /heron/heron-tools \
    && ln -s /usr/local/heron/dist /heron/heron-tools \
    && ln -s /usr/local/heron/lib /heron/heron-tools \
    && ln -s /usr/local/heron/release.yaml /heron/heron-tools \
    && ln -s /usr/local/heron/examples /heron \
    && ln -s /usr/local/heron/release.yaml /heron

ENV HERON_HOME /heron/heron-core/
RUN export HERON_HOME

# install zookeeper
ARG ZK_DIST=zookeeper-3.4.14
ADD dist/scripts /opt/heron-docker/scripts

RUN sh /opt/heron-docker/scripts/install-zookeeper.sh $ZK_DIST

ADD dist/conf/zookeeper.conf /opt/zookeeper/conf/zookeeper.conf
ADD dist/conf/sandbox.conf /etc/supervisor/conf.d/<|MERGE_RESOLUTION|>--- conflicted
+++ resolved
@@ -17,17 +17,11 @@
 
 FROM ubuntu:14.04
 
-<<<<<<< HEAD
-RUN apt-get -y update && apt-get -y install \
-    python3 \
-    unzip \
-=======
 RUN apt-get -y update \
     && apt-get -y install \
     curl \
     netcat-openbsd \
-    python \
->>>>>>> 75441608
+    python3 \
     software-properties-common \
     supervisor \
     unzip \
