#  Licensed to the Apache Software Foundation (ASF) under one
#  or more contributor license agreements.  See the NOTICE file
#  distributed with this work for additional information
#  regarding copyright ownership.  The ASF licenses this file
#  to you under the Apache License, Version 2.0 (the
#  "License"); you may not use this file except in compliance
#  with the License.  You may obtain a copy of the License at
#
#    http://www.apache.org/licenses/LICENSE-2.0
#
#  Unless required by applicable law or agreed to in writing,
#  software distributed under the License is distributed on an
#  "AS IS" BASIS, WITHOUT WARRANTIES OR CONDITIONS OF ANY
#  KIND, either express or implied.  See the License for the
#  specific language governing permissions and limitations
#  under the License.

FROM centos:centos7

<<<<<<< HEAD
RUN yum -y upgrade
RUN yum -y install unzip; yum clean all
RUN yum -y install which; yum clean all
RUN yum -y install curl; yum clean all
RUN yum -y install nmap-ncat; yum clean all
RUN yum -y install python3 python3-setuptools; yum clean all
RUN yum -y install epel-release \
    && yum -y update \
    && yum -y install supervisor \
    && yum clean all \
    && echo_supervisord_conf > /etc/supervisord.conf

RUN yum -y install java-11-openjdk java-11-openjdk-devel; yum clean all

ENV JAVA_HOME /usr/lib/jvm/java-11-openjdk
=======
RUN yum -y install epel-release \
    && yum -y update \
    && yum -y install \
    curl \
    java-11-openjdk-headless \
    supervisor \
    nmap-ncat \
    python \
    unzip \
    which \
    && yum clean all
>>>>>>> 75441608

ADD artifacts /heron

WORKDIR /heron

# run heron installer
RUN /heron/heron-install.sh \
    && rm -f /heron/heron-install.sh

RUN ln -s /usr/local/heron/dist/heron-core /heron \
    && mkdir -p /heron/heron-tools \
    && ln -s /usr/local/heron/bin /heron/heron-tools \
    && ln -s /usr/local/heron/conf /heron/heron-tools \
    && ln -s /usr/local/heron/dist /heron/heron-tools \
    && ln -s /usr/local/heron/lib /heron/heron-tools \
    && ln -s /usr/local/heron/release.yaml /heron/heron-tools \
    && ln -s /usr/local/heron/examples /heron \
    && ln -s /usr/local/heron/release.yaml /heron

ENV HERON_HOME /heron/heron-core/
RUN export HERON_HOME

# install zookeeper
ARG ZK_DIST=zookeeper-3.4.14
ADD dist/scripts /opt/heron-docker/scripts

RUN sh /opt/heron-docker/scripts/install-zookeeper.sh $ZK_DIST

ADD dist/conf/zookeeper.conf /opt/zookeeper/conf/zookeeper.conf
ADD dist/conf/sandbox.conf /etc/supervisor/conf.d/<|MERGE_RESOLUTION|>--- conflicted
+++ resolved
@@ -17,23 +17,6 @@
 
 FROM centos:centos7
 
-<<<<<<< HEAD
-RUN yum -y upgrade
-RUN yum -y install unzip; yum clean all
-RUN yum -y install which; yum clean all
-RUN yum -y install curl; yum clean all
-RUN yum -y install nmap-ncat; yum clean all
-RUN yum -y install python3 python3-setuptools; yum clean all
-RUN yum -y install epel-release \
-    && yum -y update \
-    && yum -y install supervisor \
-    && yum clean all \
-    && echo_supervisord_conf > /etc/supervisord.conf
-
-RUN yum -y install java-11-openjdk java-11-openjdk-devel; yum clean all
-
-ENV JAVA_HOME /usr/lib/jvm/java-11-openjdk
-=======
 RUN yum -y install epel-release \
     && yum -y update \
     && yum -y install \
@@ -41,11 +24,11 @@
     java-11-openjdk-headless \
     supervisor \
     nmap-ncat \
-    python \
+    python3 \
+    python3-setuptools \
     unzip \
     which \
     && yum clean all
->>>>>>> 75441608
 
 ADD artifacts /heron
 
