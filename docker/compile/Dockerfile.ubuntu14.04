#  Licensed to the Apache Software Foundation (ASF) under one
#  or more contributor license agreements.  See the NOTICE file
#  distributed with this work for additional information
#  regarding copyright ownership.  The ASF licenses this file
#  to you under the Apache License, Version 2.0 (the
#  "License"); you may not use this file except in compliance
#  with the License.  You may obtain a copy of the License at
#
#    http://www.apache.org/licenses/LICENSE-2.0
#
#  Unless required by applicable law or agreed to in writing,
#  software distributed under the License is distributed on an
#  "AS IS" BASIS, WITHOUT WARRANTIES OR CONDITIONS OF ANY
#  KIND, either express or implied.  See the License for the
#  specific language governing permissions and limitations
#  under the License.

FROM ubuntu:14.04

# This is passed to the heron build command via the --config flag
ENV TARGET_PLATFORM ubuntu
ENV bazelVersion 3.0.0

RUN apt-get update && apt-get install -y software-properties-common

RUN add-apt-repository ppa:george-edison55/cmake-3.x
RUN add-apt-repository ppa:openjdk-r/ppa

RUN apt-get update && apt-get -y install \
      automake \
      build-essential \
      curl \
      libssl-dev \
      git \
      libtool \
<<<<<<< HEAD
      python3-dev \
=======
      python-dev \
      pkg-config \
>>>>>>> c713f438
      libcppunit-dev \
      zip \
      unzip \
      wget \
      cmake \
      tree

RUN apt-get update && apt-get -y install \
      openjdk-11-jdk-headless

ENV JAVA_HOME /usr/lib/jvm/java-11-openjdk-amd64

RUN wget -O /tmp/bazel.sh https://github.com/bazelbuild/bazel/releases/download/$bazelVersion/bazel-$bazelVersion-installer-linux-x86_64.sh \
      && chmod +x /tmp/bazel.sh \
      && /tmp/bazel.sh

ADD bazelrc /root/.bazelrc
ADD scripts/compile-platform.sh /compile-platform.sh<|MERGE_RESOLUTION|>--- conflicted
+++ resolved
@@ -33,12 +33,8 @@
       libssl-dev \
       git \
       libtool \
-<<<<<<< HEAD
       python3-dev \
-=======
-      python-dev \
       pkg-config \
->>>>>>> c713f438
       libcppunit-dev \
       zip \
       unzip \
