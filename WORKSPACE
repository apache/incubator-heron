#  Licensed to the Apache Software Foundation (ASF) under one
#  or more contributor license agreements.  See the NOTICE file
#  distributed with this work for additional information
#  regarding copyright ownership.  The ASF licenses this file
#  to you under the Apache License, Version 2.0 (the
#  "License"); you may not use this file except in compliance
#  with the License.  You may obtain a copy of the License at
#
#    http://www.apache.org/licenses/LICENSE-2.0
#
#  Unless required by applicable law or agreed to in writing,
#  software distributed under the License is distributed on an
#  "AS IS" BASIS, WITHOUT WARRANTIES OR CONDITIONS OF ANY
#  KIND, either express or implied.  See the License for the
#  specific language governing permissions and limitations
#  under the License.

workspace(name = "org_apache_heron")

# versions shared across artifacts that should be upgraded together
aws_version = "1.11.58"
curator_version = "2.9.0"
google_client_version = "1.22.0"
jackson_version = "2.8.8"
powermock_version = "1.6.2"
reef_version = "0.14.0"
slf4j_version = "1.7.7"
distributedlog_version = "0.5.0"
http_client_version = "4.5.2"

# heron API server
jetty_version = "9.4.6.v20170531"
jersey_verion = "2.25.1"
hk2_api = "2.5.0-b32"

maven_server(
  name = "default",
  url = "http://central.maven.org/maven2/",
)

maven_jar(
  name = "org_apache_avro_avro",
  artifact = "org.apache.avro:avro:1.7.4"
)

maven_server(
  name = "maven_twttr_com",
  url = "http://maven.twttr.com",
)

maven_jar(
  name = "antlr_antlr",
  artifact = "antlr:antlr:2.7.7",
)

maven_jar(
    name = "aopalliance_aopalliance",
    artifact = "aopalliance:aopalliance:1.0",
)

maven_jar(
  name = "org_ow2_asm_asm_all",
  artifact = "org.ow2.asm:asm-all:5.1",
)

maven_jar(
  name = "com_amazonaws_aws_java_sdk_core",
  artifact = "com.amazonaws:aws-java-sdk-core:" + aws_version,
)

maven_jar(
  name = "com_amazonaws_aws_java_sdk_s3",
  artifact = "com.amazonaws:aws-java-sdk-s3:" + aws_version,
)

maven_jar(
  name = "com_puppycrawl_tools_checkstyle",
  artifact = "com.puppycrawl.tools:checkstyle:6.17",
)

maven_jar(
  name = "commons_beanutils_commons_beanutils",
  artifact = "commons-beanutils:commons-beanutils:1.9.2",
)

maven_jar(
  name = "commons_codec",
  artifact = "commons-codec:commons-codec:1.9",
)

maven_jar(
  name = "commons_io_commons_io",
  artifact = "commons-io:commons-io:2.4",
)

maven_jar(
  name = "commons_configuration_commons_configuration",
  artifact = "commons-configuration:commons-configuration:1.6",
)

maven_jar(
  name = "commons_cli_commons_cli",
  artifact = "commons-cli:commons-cli:1.3.1",
)

maven_jar(
  name = "commons_collections_commons_collections",
  artifact = "commons-collections:commons-collections:3.2.1",
)

maven_jar(
  name = "org_apache_commons_commons_lang3",
  artifact = "org.apache.commons:commons-lang3:3.3.2",
)

maven_jar(
  name = "commons_lang_commons_lang",
  artifact = "commons-lang:commons-lang:2.6",
)

maven_jar(
  name = "commons_logging_commons_logging",
  artifact = "commons-logging:commons-logging:1.1.1",
)

maven_jar(
  name = "org_apache_curator_curator_client",
  artifact = "org.apache.curator:curator-client:" + curator_version,
)

maven_jar(
  name = "org_apache_curator_curator_framework",
  artifact = "org.apache.curator:curator-framework:" + curator_version,
)

maven_jar(
  name = "org_apache_curator_curator_recipes",
  artifact = "org.apache.curator:curator-recipes:" + curator_version,
)

maven_jar(
  name = "org_apache_curator_curator_test",
  artifact = "org.apache.curator:curator-test:" + curator_version,
)

maven_jar(
  name = "com_google_guava_guava",
  artifact = "com.google.guava:guava:18.0",
)

maven_jar(
    name = "com_google_inject_guice",
    artifact = "com.google.inject:guice:4.0",
)

maven_jar(
    name = "com_google_inject_extensions_guice_assistedinject",
    artifact = "com.google.inject.extensions:guice-assistedinject:4.0",
)

maven_jar(
  name = "org_apache_hadoop_hadoop_core",
  artifact = "org.apache.hadoop:hadoop-core:0.20.2",
)

maven_jar(
  name = "org_apache_httpcomponents_httpmime",
  artifact = "org.apache.httpcomponents:httpmime:4.4",
)

maven_jar(
  name = "org_apache_httpcomponents_http_client",
  artifact = "org.apache.httpcomponents:httpclient:" + http_client_version,
)

http_jar(
  name = "org_apache_httpcomponents_http_client_test",
  url = "http://central.maven.org/maven2/org/apache/httpcomponents/httpclient/" +
  http_client_version + "/httpclient-" + http_client_version + "-tests.jar"
)

maven_jar(
  name = "org_apache_httpcomponents_http_core",
  artifact = "org.apache.httpcomponents:httpcore:4.4.5",
)

maven_jar(
  name = "com_jayway_jsonpath",
  artifact = "com.jayway.jsonpath:json-path:2.1.0",
)

maven_jar(
  name = "com_fasterxml_jackson_core_jackson_annotations",
  artifact = "com.fasterxml.jackson.core:jackson-annotations:" + jackson_version,
)

maven_jar(
  name = "com_fasterxml_jackson_core_jackson_core",
  artifact = "com.fasterxml.jackson.core:jackson-core:" + jackson_version,
)

maven_jar(
  name = "com_fasterxml_jackson_core_jackson_databind",
  artifact = "com.fasterxml.jackson.core:jackson-databind:" + jackson_version,
)

maven_jar(
  name = "net_minidev_json_smart",
  artifact = "net.minidev:json-smart:2.2"
)

maven_jar(
  name = "org_codehaus_jackson_jackson_core_asl",
  artifact = "org.codehaus.jackson:jackson-core-asl:1.9.13",
)

maven_jar(
  name = "org_codehaus_jackson_jackson_mapper_asl",
  artifact = "org.codehaus.jackson:jackson-mapper-asl:1.9.13",
)

maven_jar(
  name = "org_javassist_javassist",
  artifact = "org.javassist:javassist:3.18.1-GA",
)

maven_jar(
  name = "javax_inject_javax_inject",
  artifact = "javax.inject:javax.inject:1",
)

maven_jar(
  name = "javax_ws_rs_javax_ws_rs_api",
  artifact = "javax.ws.rs:javax.ws.rs-api:2.0.1",
)

maven_jar(
   name = "org_glassfish_jersey_core_jersey_client",
   artifact = "org.glassfish.jersey.core:jersey-client:2.24",
)

maven_jar(
   name = "org_glassfish_hk2_hk2_api",
   artifact = "org.glassfish.hk2:hk2-api:2.5.0-b05",
)

maven_jar(
   name = "org_glassfish_jersey_ext_jersey_entity_filtering",
   artifact = "org.glassfish.jersey.ext:jersey-entity-filtering:2.24",
)

maven_jar(
   name = "org_apache_samoa_samoa_storm",
   artifact = "org.apache.samoa:samoa-storm:0.4.0-incubating",
)

maven_jar(
   name = "javax_annotation_javax_annotation_api",
   artifact = "javax.annotation:javax.annotation-api:1.2",
)

maven_jar(
   name = "com_fasterxml_jackson_module_jackson_module_jaxb_annotations",
   artifact = "com.fasterxml.jackson.module:jackson-module-jaxb-annotations:2.5.4",
)

maven_jar(
   name = "com_fasterxml_jackson_jaxrs_jackson_jaxrs_json_provider",
   artifact = "com.fasterxml.jackson.jaxrs:jackson-jaxrs-json-provider:2.5.4",
)

maven_jar(
   name = "com_fasterxml_jackson_jaxrs_jackson_jaxrs_base",
   artifact = "com.fasterxml.jackson.jaxrs:jackson-jaxrs-base:2.5.4",
)

maven_jar(
   name = "org_glassfish_hk2_hk2_locator",
   artifact = "org.glassfish.hk2:hk2-locator:2.5.0-b05",
)

maven_jar(
   name = "org_glassfish_hk2_hk2_utils",
   artifact = "org.glassfish.hk2:hk2-utils:2.5.0-b05",
)

maven_jar(
   name = "org_glassfish_jersey_bundles_repackaged_jersey_guava",
   artifact = "org.glassfish.jersey.bundles.repackaged:jersey-guava:2.24",
)

maven_jar(
   name = "org_glassfish_jersey_core_jersey_common",
   artifact = "org.glassfish.jersey.core:jersey-common:2.24",
)

maven_jar(
   name = "org_glassfish_jersey_media_jersey_media_json_jackson",
   artifact = "org.glassfish.jersey.media:jersey-media-json-jackson:2.24",
)

maven_jar(
  name = "org_sonatype_plugins_jarjar_maven_plugin",
  artifact = "org.sonatype.plugins:jarjar-maven-plugin:1.9",
)

maven_jar(
  name = "com_googlecode_json_simple_json_simple",
  artifact = "com.googlecode.json-simple:json-simple:1.1",
)

maven_jar(
  name = "com_esotericsoftware_kryo",
  artifact = "com.esotericsoftware:kryo:3.0.3",
)

maven_jar(
  name = "com_esotericsoftware_reflectasm",
  artifact = "com.esotericsoftware:reflectasm:1.11.3",
)

maven_jar(
  name = "org_objectweb_asm",
  artifact = "org.ow2.asm:asm:5.0.4",
)

maven_jar(
  name = "org_apache_mesos_mesos",
  artifact = "org.apache.mesos:mesos:0.22.0",
)

maven_jar(
  name = "com_esotericsoftware_minlog",
  artifact = "com.esotericsoftware:minlog:1.3.0",
)

maven_jar(
  name = "io_netty_netty_all",
  artifact = "io.netty:netty-all:4.0.21.Final"
)

maven_jar(
  name = "org_objenesis_objenesis",
  artifact = "org.objenesis:objenesis:2.1",
)

maven_jar(
  name = "org_powermock_powermock_api_mockito",
  artifact = "org.powermock:powermock-api-mockito:" + powermock_version,
)

maven_jar(
  name = "org_powermock_powermock_api_support",
  artifact = "org.powermock:powermock-api-support:" + powermock_version,
)

maven_jar(
  name = "org_powermock_powermock_core",
  artifact = "org.powermock:powermock-core:" + powermock_version,
)

maven_jar(
  name = "org_powermock_powermock_module_junit4",
  artifact = "org.powermock:powermock-module-junit4:" + powermock_version,
)

maven_jar(
  name = "org_powermock_powermock_module_junit4_common",
  artifact = "org.powermock:powermock-module-junit4-common:" + powermock_version,
)

maven_jar(
  name = "org_powermock_powermock_reflect",
  artifact = "org.powermock:powermock-reflect:" + powermock_version,
)

maven_jar(
  name = "org_apache_reef_reef_common",
  artifact = "org.apache.reef:reef-common:" + reef_version
)

maven_jar(
  name = "org_apache_reef_reef_runtime_local",
  artifact = "org.apache.reef:reef-runtime-local:" + reef_version
)

maven_jar(
  name = "org_apache_reef_reef_runtime_yarn",
  artifact = "org.apache.reef:reef-runtime-yarn:" + reef_version
)

maven_jar(
  name = "org_apache_reef_reef_utils",
  artifact = "org.apache.reef:reef-utils:" + reef_version
)

maven_jar(
  name = "org_apache_reef_tang",
  artifact = "org.apache.reef:tang:" + reef_version
)

maven_jar(
  name = "org_slf4j_slf4j_api",
  artifact = "org.slf4j:slf4j-api:" + slf4j_version
)

maven_jar(
  name = "org_slf4j_slf4j_jdk14",
  artifact = "org.slf4j:slf4j-jdk14:" + slf4j_version
)

maven_jar(
  name = "org_yaml_snakeyaml",
  artifact = "org.yaml:snakeyaml:1.15",
)

maven_jar(
  name = "org_apache_thrift_libthrift",
  artifact = "org.apache.thrift:libthrift:0.5.0-1",
  server = "maven_twttr_com",
)

maven_jar(
  name = "org_apache_reef_wake",
  artifact = "org.apache.reef:wake:" + reef_version
)

maven_jar(
  name = "org_apache_zookeeper_zookeeper",
  artifact = "org.apache.zookeeper:zookeeper:3.4.6",
)

maven_jar(
  name = "joda_time_joda_time",
  artifact = "joda-time:joda-time:2.3",
)

maven_jar(
  name = "junit_junit",
  artifact = "junit:junit:4.11",
)

maven_jar(
  name = "org_mockito_mockito_all",
  artifact = "org.mockito:mockito-all:1.10.19",
)

maven_jar(
  name = "org_apache_kafka_kafka_210",
  artifact = "org.apache.kafka:kafka_2.10:0.8.2.1",
)

maven_jar(
  name = "org_apache_kafka_kafka_clients",
  artifact = "org.apache.kafka:kafka-clients:0.8.2.1",
)

maven_jar(
  name = "org_scala_lang_scala_library",
  artifact = "org.scala-lang:scala-library:2.10.3",
)

maven_jar(
  name = "log4j_log4j",
  artifact = "log4j:log4j:1.2.17",
)

maven_jar(
  name = "com_yammer_metrics_metrics_core",
  artifact = "com.yammer.metrics:metrics-core:2.2.0",
)

maven_jar(
  name = "com_101tec_zkclient",
  artifact = "com.101tec:zkclient:0.3"
)

maven_jar(
  name = "com_microsoft_dhalion",
  artifact = "com.microsoft.dhalion:dhalion:0.2.3",
)

maven_jar(
  name = "org_apache_commons_commons_math3",
  artifact = "org.apache.commons:commons-math3:3.6.1"
)

maven_jar(
  name = "tech_tablesaw",
  artifact = "tech.tablesaw:tablesaw-core:0.11.4"
)

maven_jar(
  name = "it_unimi_dsi_fastutil",
  artifact = "it.unimi.dsi:fastutil:8.1.1"
)

maven_jar(
  name = "org_roaringbitmap",
  artifact = "org.roaringbitmap:RoaringBitmap:0.6.51"
)

# Google Cloud
maven_jar(
  name = "google_api_services_storage",
  artifact = "com.google.apis:google-api-services-storage:v1-rev108-" + google_client_version
)

maven_jar(
  name = "google_api_client",
  artifact = "com.google.api-client:google-api-client:" + google_client_version
)

maven_jar(
  name = "google_http_client",
  artifact = "com.google.http-client:google-http-client:" + google_client_version
)

maven_jar(
  name = "google_http_client_jackson2",
  artifact = "com.google.http-client:google-http-client-jackson2:" + google_client_version
)

maven_jar(
  name = "google_oauth_client",
  artifact = "com.google.oauth-client:google-oauth-client:" + google_client_version
)
# end Google Cloud

# Pulsar Client
maven_jar(
  name = "apache_pulsar_client",
  artifact = "org.apache.pulsar:pulsar-client:jar:shaded:1.19.0-incubating"
)
# end Pulsar Client

# Kubernetes java client
kubernetes_client_version = "1.0.0-beta1"
squareup_okhttp_version = "2.7.5"

maven_jar(
  name = "kubernetes_java_client",
  artifact = "io.kubernetes:client-java:" + kubernetes_client_version
)

maven_jar(
  name = "kubernetes_java_client_api",
  artifact = "io.kubernetes:client-java-api:" + kubernetes_client_version
)

maven_jar(
  name = "swagger_annotations",
  artifact = "io.swagger:swagger-annotations:1.5.12"
)

maven_jar(
  name = "squareup_okhttp",
  artifact = "com.squareup.okhttp:okhttp:" + squareup_okhttp_version
)
maven_jar(
  name = "squareup_okio",
  artifact = "com.squareup.okio:okio:1.6.0"
)
maven_jar(
  name = "squareup_okhttp_logging_interceptor",
  artifact = "com.squareup.okhttp:logging-interceptor:" + squareup_okhttp_version
)

maven_jar(
  name = "squareup_okhttp_ws",
  artifact = "com.squareup.okhttp:okhttp-ws:" + squareup_okhttp_version
)

maven_jar(
  name = "google_gson",
  artifact = "com.google.code.gson:gson:2.6.2"
)

maven_jar(
  name = "kubernetes_java_client_proto",
  artifact = "io.kubernetes:client-java-proto:" + kubernetes_client_version
)

# end Kubernetes java client

# heron API server
# jetty
maven_jar(
  name = "org_eclipse_jetty_server",
  artifact = "org.eclipse.jetty:jetty-server:" + jetty_version
)

maven_jar(
  name = "org_eclipse_jetty_http",
  artifact = "org.eclipse.jetty:jetty-http:" + jetty_version
)

maven_jar(
  name = "org_eclipse_jetty_util",
  artifact = "org.eclipse.jetty:jetty-util:" + jetty_version
)

maven_jar(
  name = "org_eclipse_jetty_io",
  artifact = "org.eclipse.jetty:jetty-io:" + jetty_version
)

maven_jar(
  name = "org_eclipse_jetty_security",
  artifact = "org.eclipse.jetty:jetty-security:" + jetty_version
)

maven_jar(
  name = "org_eclipse_jetty_servlet",
  artifact = "org.eclipse.jetty:jetty-servlet:" + jetty_version
)

maven_jar(
  name = "org_eclipse_jetty_servlets",
  artifact = "org.eclipse.jetty:jetty-servlets:" + jetty_version
)

maven_jar(
  name = "org_eclipse_jetty_continuation",
  artifact = "org.eclipse.jetty:jetty-continuation:" + jetty_version
)

maven_jar(
  name = "javax_servlet_api",
  artifact = "javax.servlet:javax.servlet-api:3.1.0"
)
# end jetty

# jersey
maven_jar(
  name = "jersey_container_servlet_core",
  artifact = "org.glassfish.jersey.containers:jersey-container-servlet-core:" + jersey_verion
)

maven_jar(
  name = "jersey_container_servlet",
  artifact = "org.glassfish.jersey.containers:jersey-container-servlet:" + jersey_verion
)

maven_jar(
  name = "jersey_server",
  artifact = "org.glassfish.jersey.core:jersey-server:" + jersey_verion
)

maven_jar(
  name = "jersey_client",
  artifact = "org.glassfish.jersey.core:jersey-client:" + jersey_verion
)

maven_jar(
  name = "jersey_common",
  artifact = "org.glassfish.jersey.core:jersey-common:jar:" + jersey_verion
)

maven_jar(
  name = "jersey_media_multipart",
  artifact = "org.glassfish.jersey.media:jersey-media-multipart:" + jersey_verion
)

maven_jar(
  name = "jersey_media_jaxb",
  artifact = "org.glassfish.jersey.media:jersey-media-jaxb:" + jersey_verion
)

maven_jar(
  name = "jersey_guava",
  artifact = "org.glassfish.jersey.bundles.repackaged:jersey-guava:" + jersey_verion
)
# end jersey

maven_jar(
  name = "javax_inject",
  artifact = "org.glassfish.hk2.external:javax.inject:2.5.0-b32"
)

maven_jar(
  name = "javax_annotation",
  artifact = "javax.annotation:javax.annotation-api:1.2"
)

maven_jar(
  name = "javax_validation",
  artifact = "javax.validation:validation-api:1.1.0.Final"
)

maven_jar(
  name = "javax_ws_rs_api",
  artifact = "javax.ws.rs:javax.ws.rs-api:2.0.1"
)

maven_jar(
  name = "hk2_api",
  artifact = "org.glassfish.hk2:hk2-api:" + hk2_api
)

maven_jar(
  name = "hk2_utils",
  artifact = "org.glassfish.hk2:hk2-utils:" + hk2_api
)

maven_jar(
  name = "hk2_aopalliance_repackaged",
  artifact = "org.glassfish.hk2.external:aopalliance-repackaged:" + hk2_api
)

maven_jar(
  name = "hk2_locator",
  artifact = "org.glassfish.hk2:hk2-locator:" + hk2_api
)

maven_jar(
  name = "hk2_osgi_resource_locator",
  artifact = "org.glassfish.hk2:osgi-resource-locator:1.0.1"
)

maven_jar(
  name = "org_javassit",
  artifact = "org.javassist:javassist:3.20.0-GA"
)

maven_jar(
  name = "mimepull",
  artifact = "org.jvnet.mimepull:mimepull:1.9.7"
)

maven_jar(
  name = "org_apache_commons_compress",
  artifact = "org.apache.commons:commons-compress:1.14",
)

# bookkeeper & distributedlog dependencies
maven_jar(
  name = "org_apache_distributedlog_core",
  artifact = "org.apache.distributedlog:distributedlog-core:jar:shaded:" + distributedlog_version
)
# end bookkeeper & distributedlog dependencies

# end heron API server

# Nomad dependencies
maven_jar(
  name = "com_hashicorp_nomad",
  artifact = "com.hashicorp.nomad:nomad-sdk:0.7.0"
)

# Nomad transitive dependencies
maven_jar(
      name = "com_google_code_findbugs_jsr305",
      artifact = "com.google.code.findbugs:jsr305:3.0.2",
)

maven_jar(
      name = "org_bouncycastle_bcprov_jdk15on",
      artifact = "org.bouncycastle:bcprov-jdk15on:1.56",
)

maven_jar(
      name = "org_bouncycastle_bcpkix_jdk15on",
      artifact = "org.bouncycastle:bcpkix-jdk15on:1.56",
)

maven_jar(
      name = "commons_codec_commons_codec",
      artifact = "commons-codec:commons-codec:1.9",
      repository = "http://central.maven.org/maven2/",
      sha1 = "9ce04e34240f674bc72680f8b843b1457383161a",
  )

# End Nomand dependencies

# for pex repos
PEX_SRC = "https://pypi.python.org/packages/3a/1d/cd41cd3765b78a4353bbf27d18b099f7afbcd13e7f2dc9520f304ec8981c/pex-1.2.15.tar.gz"
PY_WHEEL = "https://pypi.python.org/packages/53/67/9620edf7803ab867b175e4fd23c7b8bd8eba11cb761514dcd2e726ef07da/py-1.4.34-py2.py3-none-any.whl"
PYTEST_WHEEL = "https://pypi.python.org/packages/fd/3e/d326a05d083481746a769fc051ae8d25f574ef140ad4fe7f809a2b63c0f0/pytest-3.1.3-py2.py3-none-any.whl"
REQUESTS_SRC = "https://pypi.python.org/packages/d9/03/155b3e67fe35fe5b6f4227a8d9e96a14fda828b18199800d161bcefc1359/requests-2.12.3.tar.gz"
SETUPTOOLS_SRC = "https://pypi.python.org/packages/68/13/1bfbfbd86560e61fa9803d241084fff41a775bf56ee8b3ad72fc9e550dad/setuptools-31.0.0.tar.gz"
VIRTUALENV_SRC = "https://pypi.python.org/packages/d4/0c/9840c08189e030873387a73b90ada981885010dd9aea134d6de30cd24cb8/virtualenv-15.1.0.tar.gz"
VIRTUALENV_PREFIX = "virtualenv-15.1.0"
WHEEL_SRC = "https://pypi.python.org/packages/c9/1d/bd19e691fd4cfe908c76c429fe6e4436c9e83583c4414b54f6c85471954a/wheel-0.29.0.tar.gz"

http_file(
    name = 'pytest_whl',
    url = PYTEST_WHEEL,
)

http_file(
    name = 'py_whl',
    url = PY_WHEEL,
)

http_file(
    name = "wheel_src",
    url = WHEEL_SRC,
)

http_file(
    name = "pex_src",
    url = PEX_SRC,
)

http_file(
    name = "requests_src",
    url = REQUESTS_SRC,
)

http_file(
    name = "setuptools_src",
    url = SETUPTOOLS_SRC,
)

new_http_archive(
    name = "virtualenv",
    url = VIRTUALENV_SRC,
    strip_prefix = VIRTUALENV_PREFIX,
    build_file_content = "\n".join([
        "py_binary(",
        "    name = 'virtualenv',",
        "    srcs = ['virtualenv.py'],",
        "    data = glob(['**/*']),",
        "    visibility = ['//visibility:public'],",
        ")",
    ]),
    sha256 = "02f8102c2436bb03b3ee6dede1919d1dac8a427541652e5ec95171ec8adbc93a",
)
# end pex repos

# protobuf dependencies for C++ and Java
http_archive(
    name = "com_google_protobuf",
    urls = ["https://github.com/google/protobuf/archive/v3.4.1.tar.gz"],
    strip_prefix = "protobuf-3.4.1",
    sha256 = "8e0236242106e680b4f9f576cc44b8cd711e948b20a9fc07769b0a20ceab9cc4",
)
# end protobuf dependencies for C++ and Java

# 3rdparty C++ dependencies
http_archive(
    name = "com_github_gflags_gflags",
    urls = ["https://github.com/gflags/gflags/archive/v2.2.1.tar.gz"],
    strip_prefix = "gflags-2.2.1",
    sha256 = "ae27cdbcd6a2f935baa78e4f21f675649271634c092b1be01469440495609d0e",
)

new_http_archive(
    name = "org_libevent_libevent",
    urls = ["https://github.com/libevent/libevent/releases/download/release-2.1.8-stable/libevent-2.1.8-stable.tar.gz"],
    strip_prefix = "libevent-2.1.8-stable",
    build_file = "third_party/libevent/libevent.BUILD",
    sha256 = "965cc5a8bb46ce4199a47e9b2c9e1cae3b137e8356ffdad6d94d3b9069b71dc2",
)

new_http_archive(
    name = "org_nongnu_libunwind",
    urls = ["http://download.savannah.nongnu.org/releases/libunwind/libunwind-1.1.tar.gz"],
    strip_prefix = "libunwind-1.1",
    build_file = "third_party/libunwind/libunwind.BUILD",
    sha256 = "9dfe0fcae2a866de9d3942c66995e4b460230446887dbdab302d41a8aee8d09a",
)

new_http_archive(
    name = "org_apache_zookeeper",
<<<<<<< HEAD
    urls = [
        "https://archive.apache.org/dist/zookeeper/zookeeper-3.4.10/zookeeper-3.4.10.tar.gz"
    ],
=======
    urls = ["http://archive.apache.org/dist/zookeeper/zookeeper-3.4.10/zookeeper-3.4.10.tar.gz"],
>>>>>>> 9d24c943
    strip_prefix = "zookeeper-3.4.10",
    build_file = "third_party/zookeeper/zookeeper.BUILD",
    sha256 = "7f7f5414e044ac11fee2a1e0bc225469f51fb0cdf821e67df762a43098223f27",
)

new_http_archive(
    name = "com_github_gperftools_gperftools",
    urls = ["https://github.com/gperftools/gperftools/releases/download/gperftools-2.4/gperftools-2.4.tar.gz"],
    strip_prefix = "gperftools-2.4",
    build_file = "third_party/gperftools/gperftools.BUILD",
    sha256 = "982a37226eb42f40714e26b8076815d5ea677a422fb52ff8bfca3704d9c30a2d",
)

new_http_archive(
    name = "com_github_google_glog",
    urls = ["https://github.com/google/glog/archive/v0.3.5.tar.gz"],
    strip_prefix = "glog-0.3.5",
    build_file = "third_party/glog/glog.BUILD",
    sha256 = "7580e408a2c0b5a89ca214739978ce6ff480b5e7d8d7698a2aa92fadc484d1e0",
)

new_http_archive(
    name = "com_google_googletest",
    urls = ["https://github.com/google/googletest/archive/release-1.8.0.tar.gz"],
    strip_prefix = "googletest-release-1.8.0",
    build_file = "third_party/gtest/gtest.BUILD",
    sha256 = "58a6f4277ca2bc8565222b3bbd58a177609e9c488e8a72649359ba51450db7d8",
)

new_http_archive(
    name = "com_github_cereal",
    urls = ["https://github.com/USCiLab/cereal/archive/v1.2.2.tar.gz"],
    strip_prefix = "cereal-1.2.2",
    build_file = "third_party/cereal/cereal.BUILD",
    sha256 = "1921f26d2e1daf9132da3c432e2fd02093ecaedf846e65d7679ddf868c7289c4",
)

new_http_archive(
    name = "com_github_jbeder_yaml_cpp",
    urls = ["https://github.com/jbeder/yaml-cpp/archive/yaml-cpp-0.6.2.tar.gz"],
    strip_prefix = "yaml-cpp-yaml-cpp-0.6.2",
    build_file = "third_party/yaml-cpp/yaml.BUILD",
)

new_http_archive(
    name = "com_github_danmar_cppcheck",
    urls = ["https://github.com/danmar/cppcheck/archive/1.87.zip"],
    strip_prefix = "cppcheck-1.87",
    build_file = "third_party/cppcheck/cppcheck.BUILD",
)
# end 3rdparty C++ dependencies

# for helm
new_http_archive(
    name = "helm_mac",
    url = "https://storage.googleapis.com/kubernetes-helm/helm-v2.7.2-darwin-amd64.tar.gz",
    strip_prefix = "darwin-amd64",
    build_file = "third_party/helm/helm.BUILD",
    sha256 = "5058142bcd6e16b7e01695a8f258d27ae0b6469caf227ddf6aa2181405e6aa8e",
)

new_http_archive(
    name = "helm_linux",
    url = "https://storage.googleapis.com/kubernetes-helm/helm-v2.7.2-linux-amd64.tar.gz",
    strip_prefix = "linux-amd64",
    build_file = "third_party/helm/helm.BUILD",
    sha256 = "9f04c4824fc751d6c932ae5b93f7336eae06e78315352aa80241066aa1d66c49",
)
# end helm

# for docker image building
http_archive(
    name = "io_bazel_rules_docker",
    urls = ["https://github.com/bazelbuild/rules_docker/archive/v0.4.0.tar.gz"],
    strip_prefix = "rules_docker-0.4.0",
    sha256 = "6dede2c65ce86289969b907f343a1382d33c14fbce5e30dd17bb59bb55bb6593",
)

load(
    "@io_bazel_rules_docker//container:container.bzl",
    "container_pull",
    container_repositories = "repositories",
)

# This is NOT needed when going through the language lang_image
# "repositories" function(s).
container_repositories()

container_pull(
    name = "heron-base",
    registry = "index.docker.io",
    repository = "heron/base",
    tag = "0.4.0",
)
# end docker image building

# for nomad repear
new_http_archive(
    name = "nomad_mac",
    urls = ["https://releases.hashicorp.com/nomad/0.7.0/nomad_0.7.0_darwin_amd64.zip"],
    build_file = "third_party/nomad/nomad.BUILD",
    sha256 = "53452f5bb27131f1fe5a5f9178324511bcbc54e4fef5bec4e25b049ac38e0632",
)

new_http_archive(
    name = "nomad_linux",
    urls = ["https://releases.hashicorp.com/nomad/0.7.0/nomad_0.7.0_linux_amd64.zip"],
    build_file = "third_party/nomad/nomad.BUILD",
    sha256 = "b3b78dccbdbd54ddc7a5ffdad29bce2d745cac93ea9e45f94e078f57b756f511",
)

# scala integration
rules_scala_version="5cdae2f034581a05e23c3473613b409de5978833" # update this as needed

http_archive(
    name = "io_bazel_rules_scala",
    url = "https://github.com/bazelbuild/rules_scala/archive/%s.zip" % rules_scala_version,
    type = "zip",
    strip_prefix= "rules_scala-%s" % rules_scala_version,
    sha256 = "bd66b178da5b9b6845f677bdfb2594de8f1050f831a8d69527c6737969376065",
)

load("@io_bazel_rules_scala//scala:scala.bzl", "scala_repositories")
scala_repositories()<|MERGE_RESOLUTION|>--- conflicted
+++ resolved
@@ -864,13 +864,7 @@
 
 new_http_archive(
     name = "org_apache_zookeeper",
-<<<<<<< HEAD
-    urls = [
-        "https://archive.apache.org/dist/zookeeper/zookeeper-3.4.10/zookeeper-3.4.10.tar.gz"
-    ],
-=======
     urls = ["http://archive.apache.org/dist/zookeeper/zookeeper-3.4.10/zookeeper-3.4.10.tar.gz"],
->>>>>>> 9d24c943
     strip_prefix = "zookeeper-3.4.10",
     build_file = "third_party/zookeeper/zookeeper.BUILD",
     sha256 = "7f7f5414e044ac11fee2a1e0bc225469f51fb0cdf821e67df762a43098223f27",
