# versions shared across artifacts that should be upgraded together
aws_version = "1.10.66"
curator_version = "2.9.0"
httpcomponents_version = "4.3"
jackson_version = "2.6.3"
powermock_version = "1.6.2"
reef_version = "0.14.0"
slf4j_version = "1.7.7"

maven_jar(
  name = "avro",
  artifact = "org.apache.avro:avro:1.7.4"
)

maven_server(
  name = "default",
  url = "http://central.maven.org/maven2/",
)

maven_server(
  name = "maven_twttr_com",
  url = "http://maven.twttr.com",
)

maven_jar(
  name = "antlr_antlr",
  artifact = "antlr:antlr:2.7.7",
)

maven_jar(
  name = "org_ow2_asm_asm_all",
  artifact = "org.ow2.asm:asm-all:5.1",
)

maven_jar(
  name = "com_amazonaws_aws_java_sdk_core",
  artifact = "com.amazonaws:aws-java-sdk-core:" + aws_version,
)

maven_jar(
  name = "com_amazonaws_aws_java_sdk_s3",
  artifact = "com.amazonaws:aws-java-sdk-s3:" + aws_version,
)

maven_jar(
  name = "com_puppycrawl_tools_checkstyle",
  artifact = "com.puppycrawl.tools:checkstyle:6.17",
)

maven_jar(
  name = "commons_beanutils_commons_beanutils",
  artifact = "commons-beanutils:commons-beanutils:1.9.2",
)

maven_jar(
  name = "commons_io_commons_io",
  artifact = "commons-io:commons-io:2.4",
)

maven_jar(
  name = "commons_cli_commons_cli",
  artifact = "commons-cli:commons-cli:1.3.1",
)

maven_jar(
  name = "commons_collections_commons_collections",
  artifact = "commons-collections:commons-collections:3.2.1",
)

maven_jar(
<<<<<<< HEAD
  name = "commons_lang_commons_lang",
=======
  name = "commons-lang3",
  artifact = "org.apache.commons:commons-lang3:3.3.2",
)

maven_jar(
  name = "commons-lang",
>>>>>>> 1afe92b2
  artifact = "commons-lang:commons-lang:2.6",
)

maven_jar(
  name = "commons_logging_commons_logging",
  artifact = "commons-logging:commons-logging:1.1.1",
)

maven_jar(
  name = "org_apache_curator_curator_framework",
  artifact = "org.apache.curator:curator-framework:" + curator_version,
)

maven_jar(
  name = "org_apache_curator_curator_client",
  artifact = "org.apache.curator:curator-client:" + curator_version,
)

maven_jar(
  name = "com_google_guava_guava",
  artifact = "com.google.guava:guava:18.0",
)

maven_jar(
  name = "org_apache_hadoop_hadoop_core",
  artifact = "org.apache.hadoop:hadoop-core:0.20.2",
)

maven_jar(
  name = "org_apache_httpcomponents_http_client",
  artifact = "org.apache.httpcomponents:httpclient:" + httpcomponents_version,
)

maven_jar(
  name = "org_apache_httpcomponents_http_core",
  artifact = "org.apache.httpcomponents:httpcore:" + httpcomponents_version,
)

maven_jar(
  name = "com_fasterxml_jackson_core_jackson_annotations",
  artifact = "com.fasterxml.jackson.core:jackson-annotations:" + jackson_version,
)

maven_jar(
  name = "com_fasterxml_jackson_core_jackson_core",
  artifact = "com.fasterxml.jackson.core:jackson-core:" + jackson_version,
)

maven_jar(
  name = "com_fasterxml_jackson_core_jackson_databind",
  artifact = "com.fasterxml.jackson.core:jackson-databind:" + jackson_version,
)

maven_jar(
<<<<<<< HEAD
  name = "org_javassist_javassist",
=======
  name = "jackson-core-asl",
  artifact = "org.codehaus.jackson:jackson-core-asl:1.9.13",
)

maven_jar(
  name = "jackson-mapper-asl",
  artifact = "org.codehaus.jackson:jackson-mapper-asl:1.9.13",
)

maven_jar(
  name = "javassist",
>>>>>>> 1afe92b2
  artifact = "org.javassist:javassist:3.18.1-GA",
)

maven_jar(
<<<<<<< HEAD
  name = "org_sonatype_plugins_jarjar_maven_plugin",
=======
  name = "javax.inject",
  artifact = "javax.inject:javax.inject:1",
)

maven_jar(
  name = "jarjar",
>>>>>>> 1afe92b2
  artifact = "org.sonatype.plugins:jarjar-maven-plugin:1.9",
)

maven_jar(
  name = "com_googlecode_json_simple_json_simple",
  artifact = "com.googlecode.json-simple:json-simple:1.1",
)

maven_jar(
  name = "com_esotericsoftware_kryo",
  artifact = "com.esotericsoftware:kryo:3.0.3",
)

maven_jar(
  name = "org_slf4j_log4j_over_slf4j",
  artifact = "org.slf4j:log4j-over-slf4j:" + slf4j_version
)

maven_jar(
  name = "org_apache_mesos_mesos",
  artifact = "org.apache.mesos:mesos:0.22.0",
)

maven_jar(
  name = "com_esotericsoftware_minlog",
  artifact = "com.esotericsoftware:minlog:1.3.0",
)

maven_jar(
<<<<<<< HEAD
  name = "org_objenesis_objenesis",
=======
  name = "netty-all",
  artifact = "io.netty:netty-all:4.0.21.Final"
)

maven_jar(
  name = "objenesis",
>>>>>>> 1afe92b2
  artifact = "org.objenesis:objenesis:2.1",
)

maven_jar(
  name = "org_powermock_powermock_api_mockito",
  artifact = "org.powermock:powermock-api-mockito:" + powermock_version,
)

maven_jar(
  name = "org_powermock_powermock_api_support",
  artifact = "org.powermock:powermock-api-support:" + powermock_version,
)

maven_jar(
  name = "org_powermock_powermock_core",
  artifact = "org.powermock:powermock-core:" + powermock_version,
)

maven_jar(
  name = "org_powermock_powermock_module_junit4",
  artifact = "org.powermock:powermock-module-junit4:" + powermock_version,
)

maven_jar(
  name = "org_powermock_powermock_module_junit4_common",
  artifact = "org.powermock:powermock-module-junit4-common:" + powermock_version,
)

maven_jar(
  name = "org_powermock_powermock_reflect",
  artifact = "org.powermock:powermock-reflect:" + powermock_version,
)

maven_jar(
  name = "com_google_protobuf_protobuf_java",
  artifact = "com.google.protobuf:protobuf-java:2.5.0",
)

maven_jar(
<<<<<<< HEAD
  name = "org_slf4j_slf4j_api",
=======
  name = "reef-common",
  artifact = "org.apache.reef:reef-common:" + reef_version
)

maven_jar(
  name = "reef-runtime-local",
  artifact = "org.apache.reef:reef-runtime-local:" + reef_version
)

maven_jar(
  name = "reef-runtime-yarn",
  artifact = "org.apache.reef:reef-runtime-yarn:" + reef_version
)

maven_jar(
  name = "reef-utils",
  artifact = "org.apache.reef:reef-utils:" + reef_version
)

maven_jar(
  name = "slf4j-api",
>>>>>>> 1afe92b2
  artifact = "org.slf4j:slf4j-api:" + slf4j_version
)

maven_jar(
  name = "org_slf4j_slf4j_jdk14",
  artifact = "org.slf4j:slf4j-jdk14:" + slf4j_version
)

maven_jar(
  name = "org_yaml_snakeyaml",
  artifact = "org.yaml:snakeyaml:1.15",
)

maven_jar(
<<<<<<< HEAD
  name = "org_apache_thrift_libthrift",
=======
  name = "tang",
  artifact = "org.apache.reef:tang:" + reef_version
)

maven_jar(
  name = "thrift",
>>>>>>> 1afe92b2
  artifact = "org.apache.thrift:libthrift:0.5.0-1",
  server = "maven_twttr_com",
)

maven_jar(
<<<<<<< HEAD
  name = "org_apache_zookeeper_zookeeper",
=======
  name = "wake",
  artifact = "org.apache.reef:wake:" + reef_version
)

maven_jar(
  name = "zookeeper",
>>>>>>> 1afe92b2
  artifact = "org.apache.zookeeper:zookeeper:3.4.6",
)<|MERGE_RESOLUTION|>--- conflicted
+++ resolved
@@ -7,16 +7,16 @@
 reef_version = "0.14.0"
 slf4j_version = "1.7.7"
 
-maven_jar(
-  name = "avro",
-  artifact = "org.apache.avro:avro:1.7.4"
-)
-
 maven_server(
   name = "default",
   url = "http://central.maven.org/maven2/",
 )
 
+maven_jar(
+  name = "org_apache_avro_avro",
+  artifact = "org.apache.avro:avro:1.7.4"
+)
+
 maven_server(
   name = "maven_twttr_com",
   url = "http://maven.twttr.com",
@@ -68,16 +68,12 @@
 )
 
 maven_jar(
-<<<<<<< HEAD
+  name = "org_apache_commons_commons_lang3",
+  artifact = "org.apache.commons:commons-lang3:3.3.2",
+)
+
+maven_jar(
   name = "commons_lang_commons_lang",
-=======
-  name = "commons-lang3",
-  artifact = "org.apache.commons:commons-lang3:3.3.2",
-)
-
-maven_jar(
-  name = "commons-lang",
->>>>>>> 1afe92b2
   artifact = "commons-lang:commons-lang:2.6",
 )
 
@@ -132,35 +128,27 @@
 )
 
 maven_jar(
-<<<<<<< HEAD
+  name = "org_codehaus_jackson_jackson_core_asl",
+  artifact = "org.codehaus.jackson:jackson-core-asl:1.9.13",
+)
+
+maven_jar(
+  name = "org_codehaus_jackson_jackson_mapper_asl",
+  artifact = "org.codehaus.jackson:jackson-mapper-asl:1.9.13",
+)
+
+maven_jar(
   name = "org_javassist_javassist",
-=======
-  name = "jackson-core-asl",
-  artifact = "org.codehaus.jackson:jackson-core-asl:1.9.13",
-)
-
-maven_jar(
-  name = "jackson-mapper-asl",
-  artifact = "org.codehaus.jackson:jackson-mapper-asl:1.9.13",
-)
-
-maven_jar(
-  name = "javassist",
->>>>>>> 1afe92b2
   artifact = "org.javassist:javassist:3.18.1-GA",
 )
 
 maven_jar(
-<<<<<<< HEAD
+  name = "javax_inject_javax_inject",
+  artifact = "javax.inject:javax.inject:1",
+)
+
+maven_jar(
   name = "org_sonatype_plugins_jarjar_maven_plugin",
-=======
-  name = "javax.inject",
-  artifact = "javax.inject:javax.inject:1",
-)
-
-maven_jar(
-  name = "jarjar",
->>>>>>> 1afe92b2
   artifact = "org.sonatype.plugins:jarjar-maven-plugin:1.9",
 )
 
@@ -190,16 +178,12 @@
 )
 
 maven_jar(
-<<<<<<< HEAD
+  name = "io_netty_netty_all",
+  artifact = "io.netty:netty-all:4.0.21.Final"
+)
+
+maven_jar(
   name = "org_objenesis_objenesis",
-=======
-  name = "netty-all",
-  artifact = "io.netty:netty-all:4.0.21.Final"
-)
-
-maven_jar(
-  name = "objenesis",
->>>>>>> 1afe92b2
   artifact = "org.objenesis:objenesis:2.1",
 )
 
@@ -239,31 +223,27 @@
 )
 
 maven_jar(
-<<<<<<< HEAD
+  name = "org_apache_reef_reef_common",
+  artifact = "org.apache.reef:reef-common:" + reef_version
+)
+
+maven_jar(
+  name = "org_apache_reef_reef_runtime_local",
+  artifact = "org.apache.reef:reef-runtime-local:" + reef_version
+)
+
+maven_jar(
+  name = "org_apache_reef_reef_runtime_yarn",
+  artifact = "org.apache.reef:reef-runtime-yarn:" + reef_version
+)
+
+maven_jar(
+  name = "org_apache_reef_reef_utils",
+  artifact = "org.apache.reef:reef-utils:" + reef_version
+)
+
+maven_jar(
   name = "org_slf4j_slf4j_api",
-=======
-  name = "reef-common",
-  artifact = "org.apache.reef:reef-common:" + reef_version
-)
-
-maven_jar(
-  name = "reef-runtime-local",
-  artifact = "org.apache.reef:reef-runtime-local:" + reef_version
-)
-
-maven_jar(
-  name = "reef-runtime-yarn",
-  artifact = "org.apache.reef:reef-runtime-yarn:" + reef_version
-)
-
-maven_jar(
-  name = "reef-utils",
-  artifact = "org.apache.reef:reef-utils:" + reef_version
-)
-
-maven_jar(
-  name = "slf4j-api",
->>>>>>> 1afe92b2
   artifact = "org.slf4j:slf4j-api:" + slf4j_version
 )
 
@@ -278,30 +258,22 @@
 )
 
 maven_jar(
-<<<<<<< HEAD
+  name = "org_apache_reef_tang",
+  artifact = "org.apache.reef:tang:" + reef_version
+)
+
+maven_jar(
   name = "org_apache_thrift_libthrift",
-=======
-  name = "tang",
-  artifact = "org.apache.reef:tang:" + reef_version
-)
-
-maven_jar(
-  name = "thrift",
->>>>>>> 1afe92b2
   artifact = "org.apache.thrift:libthrift:0.5.0-1",
   server = "maven_twttr_com",
 )
 
 maven_jar(
-<<<<<<< HEAD
+  name = "org_apache_reef_wake",
+  artifact = "org.apache.reef:wake:" + reef_version
+)
+
+maven_jar(
   name = "org_apache_zookeeper_zookeeper",
-=======
-  name = "wake",
-  artifact = "org.apache.reef:wake:" + reef_version
-)
-
-maven_jar(
-  name = "zookeeper",
->>>>>>> 1afe92b2
   artifact = "org.apache.zookeeper:zookeeper:3.4.6",
 )