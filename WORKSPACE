--- conflicted
+++ resolved
@@ -175,9 +175,8 @@
 
 http_archive(
     name = "rules_python",
-<<<<<<< HEAD
-    url = "https://github.com/bazelbuild/rules_python/releases/download/0.5.0/rules_python-0.5.0.tar.gz",
-    sha256 = "cd6730ed53a002c56ce4e2f396ba3b3be262fd7cb68339f0377a45e8227fe332",
+    sha256 = "b6d46438523a3ec0f3cead544190ee13223a52f6a6765a29eae7b7cc24cc83a0",
+    url = "https://github.com/bazelbuild/rules_python/releases/download/0.1.0/rules_python-0.1.0.tar.gz",
 )
 
 load("@rules_python//python:pip.bzl", "pip_install")
@@ -186,10 +185,6 @@
 pip_install(
    name = "heron_py_deps",
    requirements = "//tools/python:requirements.txt",
-=======
-    sha256 = "b6d46438523a3ec0f3cead544190ee13223a52f6a6765a29eae7b7cc24cc83a0",
-    url = "https://github.com/bazelbuild/rules_python/releases/download/0.1.0/rules_python-0.1.0.tar.gz",
->>>>>>> abb2767e
 )
 
 load("@rules_python//python:repositories.bzl", "py_repositories")
@@ -412,10 +407,6 @@
 # end helm
 
 # for docker image building
-<<<<<<< HEAD
-=======
-
->>>>>>> abb2767e
 http_archive(
     name = "io_bazel_rules_docker",
     sha256 = "59536e6ae64359b716ba9c46c39183403b01eabfbd57578e84398b4829ca499a",
@@ -433,13 +424,6 @@
 
 container_deps()
 
-<<<<<<< HEAD
-=======
-load("@io_bazel_rules_docker//repositories:py_repositories.bzl", "py_deps")
-
-py_deps()
-
->>>>>>> abb2767e
 load(
     "@io_bazel_rules_docker//container:container.bzl",
     "container_pull",
