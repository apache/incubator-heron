--- conflicted
+++ resolved
@@ -473,9 +473,8 @@
 
 load("@rules_pkg//:deps.bzl", "rules_pkg_dependencies")
 
-<<<<<<< HEAD
 rules_pkg_dependencies()
-=======
+
 # for twitter connector
 TWITTER_CONNECTOR_VERSION = "4.0.6"
 maven_jar(
@@ -489,10 +488,6 @@
 )
 
 # scala integration
-rules_scala_version="5cdae2f034581a05e23c3473613b409de5978833" # update this as needed
->>>>>>> 8f8570a2
-
-# scala integration
 http_archive(
     name = "io_bazel_rules_scala",
     sha256 = "77a3b9308a8780fff3f10cdbbe36d55164b85a48123033f5e970fdae262e8eb2",
