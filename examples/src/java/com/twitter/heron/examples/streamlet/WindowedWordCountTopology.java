--- conflicted
+++ resolved
@@ -82,15 +82,10 @@
     // argument (or else the default of 2 will be used).
     int topologyParallelism = StreamletUtils.getParallelism(args, 2);
 
-<<<<<<< HEAD
-    Config config = new Config();
-    config.setNumContainers(topologyParallelism);
-    config.useKryoSerializer();
-=======
     Config config = new Config.Builder()
         .setNumContainers(topologyParallelism)
+        .useKryoSerializer()
         .build();
->>>>>>> 1e3cad9c
 
     // Fetches the topology name from the first command-line argument
     String topologyName = StreamletUtils.getTopologyName(args);
