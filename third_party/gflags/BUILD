--- conflicted
+++ resolved
@@ -2,13 +2,8 @@
 
 package(default_visibility = ["//visibility:public"])
 
-<<<<<<< HEAD
 pkg_name = "gflags"
-pkg_version = "2.0"
-=======
-package_name = "gflags"
-package_version = "2.2.1"
->>>>>>> 716470b0
+pkg_version = "2.2.1"
 
 package_file = pkg_name + "-" + pkg_version + ".tar.gz"
 package_dir = pkg_name + "-" + pkg_version
