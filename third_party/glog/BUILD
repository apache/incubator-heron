licenses(["notice"])

package(default_visibility = ["//visibility:public"])

<<<<<<< HEAD
pkg_name = "glog"
pkg_version = "0.3.4"
=======
package_name = "glog"
package_version = "0.3.5"
>>>>>>> 716470b0

package_file = pkg_name + "-" + pkg_version + ".tar.gz"
package_dir = pkg_name + "-" + pkg_version

include_files = [
    "include/glog/log_severity.h",
    "include/glog/logging.h",
    "include/glog/raw_logging.h",
    "include/glog/stl_logging.h",
    "include/glog/vlog_is_on.h",
]

lib_files = [
    "lib/libglog.a",
]

common_script = [
    'export UNWIND_DIR=$$(pwd)/$(GENDIR)/third_party/libunwind',
    'export INSTALL_DIR=$$(pwd)/$(@D)',
    'export TMP_DIR=$$(mktemp -d -t glog.XXXXX)',
    'mkdir -p $$TMP_DIR',
    'cp -R $(SRCS) $$TMP_DIR',
    'cd $$TMP_DIR',
    'tar xfz ' + package_file,
    'cd ' + package_dir,
]

mac_script = "\n".join(common_script + [
    './configure --prefix=$$INSTALL_DIR --enable-shared=no',
    'make install',
    'rm -rf $$TMP_DIR',
])

linux_script = "\n".join(common_script + [
     'export VAR_LIBS="-Wl,--rpath -Wl,$$UNWIND_DIR/lib -L$$UNWIND_DIR/lib"',
     'export VAR_INCL="-I$$UNWIND_DIR/include"',
     'export VAR_LD="-L$$UNWIND_DIR/lib"',
     './configure --prefix=$$INSTALL_DIR --enable-shared=no LIBS="$$VAR_LIBS" CPPFLAGS="$$VAR_INCL" LDFLAGS="$$VAR_LD"',
     'make install LIBS="$$VAR_LIBS" CPPFLAGS="$$VAR_INCL" LDFLAGS="$$VAR_LD"',
     'rm -rf $$TMP_DIR',
])

genrule(
    name = "glog-srcs",
    srcs = select({
        "//tools/platform:darwin": [package_file],
        "//conditions:default": [
            package_file,
            "//third_party/libunwind:libunwind-files",
         ]
    }),
    outs = include_files + lib_files,
    cmd = select({
        "//tools/platform:darwin": mac_script,
        "//conditions:default": linux_script,
    }),
)

cc_library(
    name = "glog-cxx",
    srcs = ["empty.cc"] + lib_files,
    deps = [
      "//third_party/gflags:gflags-cxx",
    ],
    hdrs = include_files,
    includes = [
        "include",
    ],
    linkstatic = 1,
)

filegroup(
    name = "glog",
    srcs = [
        ":glog-cxx",
    ]
)

filegroup(
    name = "glog-files",
    srcs = include_files + lib_files
)<|MERGE_RESOLUTION|>--- conflicted
+++ resolved
@@ -2,13 +2,8 @@
 
 package(default_visibility = ["//visibility:public"])
 
-<<<<<<< HEAD
 pkg_name = "glog"
-pkg_version = "0.3.4"
-=======
-package_name = "glog"
-package_version = "0.3.5"
->>>>>>> 716470b0
+pkg_version = "0.3.5"
 
 package_file = pkg_name + "-" + pkg_version + ".tar.gz"
 package_dir = pkg_name + "-" + pkg_version
