licenses(["notice"])

package(default_visibility = ["//visibility:public"])

<<<<<<< HEAD
pkg_name = "zookeeper"
pkg_version = "3.4.5-macfix"
=======
package_name = "zookeeper"
package_version = "3.4.10"
>>>>>>> 9e74bf5e

package_file = pkg_name + "-" + pkg_version + ".tar.gz"
package_dir = pkg_name + "-" + pkg_version

genrule(
    name = "zookeeper-srcs",
    srcs = [
        package_file, 
    ],
    outs = [

        "bin/cli_mt",
        "bin/cli_st",
        "bin/load_gen",

        "include/zookeeper/proto.h",
        "include/zookeeper/recordio.h",
        "include/zookeeper/zookeeper.h",
        "include/zookeeper/zookeeper.jute.h",
        "include/zookeeper/zookeeper_log.h",
        "include/zookeeper/zookeeper_version.h",

        "lib/libzookeeper_mt.a",
        "lib/libzookeeper_st.a",
    ],

    cmd = "\n".join([
        "export INSTALL_DIR=$$(pwd)/$(@D)",
        "export TMP_DIR=$$(mktemp -d -t zookeeper.XXXXX)",
        "echo $$INSTALL_DIR",
        "mkdir -p $$TMP_DIR",
        "cp -R $(SRCS) $$TMP_DIR",
        "cd $$TMP_DIR",
        "tar xfz " + package_file,
        "cd " + package_dir + "/src/c",
        "./configure --prefix=$$INSTALL_DIR --enable-shared=no",
        "make install",
        "rm -rf $$TMP_DIR",
    ]),
)

cc_library(
    name = "zookeeper_st-cxx",
    srcs = [
        "empty.cc",
        "lib/libzookeeper_st.a",
        "include/zookeeper/proto.h",
        "include/zookeeper/recordio.h",
        "include/zookeeper/zookeeper.jute.h",
        "include/zookeeper/zookeeper_log.h",
        "include/zookeeper/zookeeper_version.h",
    ],
    hdrs = [
        "include/zookeeper/zookeeper.h",
    ],
    includes = [
        "include",
    ],
    linkstatic = 1,
)

cc_library(
    name = "zookeeper-cxx",
    srcs = [
        "empty.cc",
        "lib/libzookeeper_mt.a",
        "include/zookeeper/proto.h",
        "include/zookeeper/recordio.h",
        "include/zookeeper/zookeeper.jute.h",
        "include/zookeeper/zookeeper_log.h",
        "include/zookeeper/zookeeper_version.h",
    ],
    hdrs = [
        "include/zookeeper/zookeeper.h",
    ],
    includes = [
        "include",
    ],
    linkstatic = 1,
)<|MERGE_RESOLUTION|>--- conflicted
+++ resolved
@@ -2,13 +2,8 @@
 
 package(default_visibility = ["//visibility:public"])
 
-<<<<<<< HEAD
 pkg_name = "zookeeper"
-pkg_version = "3.4.5-macfix"
-=======
-package_name = "zookeeper"
-package_version = "3.4.10"
->>>>>>> 9e74bf5e
+pkg_version = "3.4.10"
 
 package_file = pkg_name + "-" + pkg_version + ".tar.gz"
 package_dir = pkg_name + "-" + pkg_version
