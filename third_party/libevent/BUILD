licenses(["notice"])

package(default_visibility = ["//visibility:public"])

<<<<<<< HEAD
pkg_name = "libevent"
pkg_version = "2.0.21-stable"
=======
package_name = "libevent"
package_version = "2.1.8-stable"
>>>>>>> fe1bbf94

package_file = pkg_name + "-" + pkg_version + ".tar.gz"
package_dir = pkg_name + "-" + pkg_version

include_files = [
    "include/evdns.h",
    "include/event.h",
    "include/evhttp.h",
    "include/evrpc.h",
    "include/evutil.h",

    "include/event2/buffer.h",
    "include/event2/bufferevent_struct.h",
    "include/event2/event.h",
    "include/event2/http_struct.h",
    "include/event2/rpc_struct.h",
    "include/event2/buffer_compat.h",      
    "include/event2/dns.h",
    "include/event2/event_compat.h",
    "include/event2/keyvalq_struct.h", 
    "include/event2/tag.h",
    "include/event2/bufferevent.h",
    "include/event2/dns_compat.h",
    "include/event2/event_struct.h",
    "include/event2/listener.h",
    "include/event2/tag_compat.h",
    "include/event2/bufferevent_compat.h",
    "include/event2/dns_struct.h",
    "include/event2/http.h",
    "include/event2/rpc.h",
    "include/event2/thread.h",
    "include/event2/event-config.h",
    "include/event2/http_compat.h",
    "include/event2/rpc_compat.h",
    "include/event2/util.h",
    "include/event2/visibility.h",
]

lib_files = [
    "lib/libevent.a", 
    "lib/libevent_core.a",
    "lib/libevent_extra.a", 
    "lib/libevent_pthreads.a",
]

genrule(
    name = "libevent-srcs",
    srcs = [
        package_file, 
    ],
    outs = include_files + lib_files,
    cmd = "\n".join([
        'export INSTALL_DIR=$$(pwd)/$(@D)',
        'export TMP_DIR=$$(mktemp -d -t libevent.XXXXX)',
        'mkdir -p $$TMP_DIR',
        'cp -R $(SRCS) $$TMP_DIR',
        'cd $$TMP_DIR',
        'tar xfz ' + package_file,
        'cd ' + package_dir,
        './configure --prefix=$$INSTALL_DIR --enable-shared=no --disable-openssl',
        'make install',
        'rm -rf $$TMP_DIR',
    ]),
)

cc_library(
    name = "libevent-cxx",
    srcs = [ 
        "empty.cc",
        "lib/libevent.a",
    ],
    hdrs = include_files,
    includes = [ 
        "include",
    ],  
    linkstatic = 1,
)

filegroup(
    name = "libevent-files",
    srcs = include_files + lib_files,
)<|MERGE_RESOLUTION|>--- conflicted
+++ resolved
@@ -2,13 +2,8 @@
 
 package(default_visibility = ["//visibility:public"])
 
-<<<<<<< HEAD
 pkg_name = "libevent"
-pkg_version = "2.0.21-stable"
-=======
-package_name = "libevent"
-package_version = "2.1.8-stable"
->>>>>>> fe1bbf94
+pkg_version = "2.1.8-stable"
 
 package_file = pkg_name + "-" + pkg_version + ".tar.gz"
 package_dir = pkg_name + "-" + pkg_version
