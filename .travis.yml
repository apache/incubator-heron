--- conflicted
+++ resolved
@@ -7,11 +7,7 @@
 language: java
 
 jdk:
-<<<<<<< HEAD
-  - oraclejdk11 
-=======
   - oraclejdk11
->>>>>>> 08b4db94
 
 addons:
   apt:
