---

group: edge

dist: bionic

language: java

os: linux

jdk:
  - oraclejdk11

addons:
  apt:
    packages:
      - libtool-bin
      - libcppunit-dev
      - pkg-config
      - python3-dev
      - python3-venv
      - wget
      - zip
      - zlib1g-dev
      - google-perftools
      - libgoogle-perftools-dev

env:
<<<<<<< HEAD
  - BAZEL_VERSION=3.7.2 ENABLE_HEAPCHECK=1
=======
  - BAZEL_VERSION=3.7.0 ENABLE_HEAPCHECK=1 LC_ALL=en_US.UTF-8 LANG=en_US.UTF-8 LANGUAGE=en_US.UTF-8
>>>>>>> b3583c00

before_install:
  # download and install bazel
  - wget -q "https://github.com/bazelbuild/bazel/releases/download/${BAZEL_VERSION}/bazel-${BAZEL_VERSION}-installer-linux-x86_64.sh"
  - chmod +x bazel-${BAZEL_VERSION}-installer-linux-x86_64.sh
  - ./bazel-${BAZEL_VERSION}-installer-linux-x86_64.sh --user

install:
  - sudo apt-get install python3-pip python3-setuptools
  - pip3 install travis-wait-improved

script:
  - which gcc
  - gcc --version
  - which g++
  - g++ --version
  - which python
  - python -V
  - which python3
  - python3 -V
  - travis-wait-improved --timeout=180m scripts/travis/ci.sh<|MERGE_RESOLUTION|>--- conflicted
+++ resolved
@@ -26,11 +26,7 @@
       - libgoogle-perftools-dev
 
 env:
-<<<<<<< HEAD
-  - BAZEL_VERSION=3.7.2 ENABLE_HEAPCHECK=1
-=======
-  - BAZEL_VERSION=3.7.0 ENABLE_HEAPCHECK=1 LC_ALL=en_US.UTF-8 LANG=en_US.UTF-8 LANGUAGE=en_US.UTF-8
->>>>>>> b3583c00
+  - BAZEL_VERSION=3.7.2 ENABLE_HEAPCHECK=1 LC_ALL=en_US.UTF-8 LANG=en_US.UTF-8 LANGUAGE=en_US.UTF-8
 
 before_install:
   # download and install bazel
