group: edge

sudo: required

language: java

jdk:
  - oraclejdk8

addons:
  apt:
    sources:
      - ubuntu-toolchain-r-test
      - george-edison55-precise-backports # cmake 3.2.3 / doxygen 1.8.3

    packages:
      - gcc-4.8
      - g++-4.8
      - python2.7
      - wget
      - pkg-config
      - zip
      - zlib1g-dev
      - cmake
      - cmake-data

env:
  - CC=gcc-4.8 CXX=g++-4.8 CPP=cpp-4.8 CXXCPP=cpp-4.8

before_install:
  # download and install bazel
  - wget -q 'https://github.com/bazelbuild/bazel/releases/download/0.3.1/bazel-0.3.1-installer-linux-x86_64.sh'
  - chmod +x bazel-0.3.1-installer-linux-x86_64.sh
  - ./bazel-0.3.1-installer-linux-x86_64.sh --user

before_script:
  # install python module for wheel files
  # required for python packaging
  - sudo pip install wheel

script:
  - which gcc-4.8
  - gcc --version
  - which g++-4.8
  - g++ --version
<<<<<<< HEAD
  - which cmake
  - cmake --version
=======
  - which python
  - python -V
  - which python2.7
  - python2.7 -V
>>>>>>> eefcd085
  - scripts/travis/ci.sh<|MERGE_RESOLUTION|>--- conflicted
+++ resolved
@@ -43,13 +43,10 @@
   - gcc --version
   - which g++-4.8
   - g++ --version
-<<<<<<< HEAD
   - which cmake
   - cmake --version
-=======
   - which python
   - python -V
   - which python2.7
   - python2.7 -V
->>>>>>> eefcd085
   - scripts/travis/ci.sh