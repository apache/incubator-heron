# Licensed to the Apache Software Foundation (ASF) under one or more
# contributor license agreements.  See the NOTICE file distributed with
# this work for additional information regarding copyright ownership.
# The ASF licenses this file to You under the Apache License, Version 2.0
# (the "License"); you may not use this file except in compliance with
# the License.  You may obtain a copy of the License at
# 
#    http://www.apache.org/licenses/LICENSE-2.0
#
# Unless required by applicable law or agreed to in writing, software
# distributed under the License is distributed on an "AS IS" BASIS,
# WITHOUT WARRANTIES OR CONDITIONS OF ANY KIND, either express or implied.
# See the License for the specific language governing permissions and
# limitations under the License.
# -*- mode: ruby -*-
# vi: set ft=ruby :

SECONDARIES=0
NET_PREFIX="192.168.56."

NODES={"primary" => NET_PREFIX + "5"}
(0..SECONDARIES-1).each do |i| NODES["secondary#{i}"] = NET_PREFIX + (6 + i).to_s end

# create hosts
File.open('.vagrant/hosts', 'w') do |file|
  file.write("127.0.0.1\tlocalhost\n")
  file.write("\n# cluster nodes\n")
  NODES.each do |name, ip| file.write("#{ip}\t#{name}\n") end
end

Vagrant.configure(2) do |config|
  # config.vm.box = "ubuntu/focal64"
  config.vm.box = "bento/ubuntu-20.04"
  config.vm.synced_folder "../", "/vagrant"
  config.vm.boot_timeout = 600
  # heron-ui
  config.vm.network "forwarded_port", guest: 8889, host: 8889

  config.vm.define "primary" do |primary|
    primary.vm.provider "virtualbox" do |v|
      host = RbConfig::CONFIG['host_os']
      mem_ratio = 1.0/2
      cpu_exec_cap = 75
      # Give VM 1/2 system memory & access to all cpu cores on the host
      if host =~ /darwin/
        cpus = `sysctl -n hw.ncpu`.to_i
        # sysctl returns Bytes and we need to convert to MB
        mem = `sysctl -n hw.memsize`.to_f / 1024**2 * mem_ratio
      elsif host =~ /linux/
        cpus = `nproc`.to_i
        # meminfo shows KB and we need to convert to MB
        mem = `grep 'MemTotal' /proc/meminfo | sed -E -e 's/MemTotal:\\s+//' -e 's/ kB//'`.to_i / 1024 * mem_ratio
      else # Windows folks
        cpus = `wmic cpu get NumberOfCores`.split("\n")[2].to_i
        mem = `wmic OS get TotalVisibleMemorySize`.split("\n")[2].to_i / 1024 * mem_ratio
      end
      mem = mem.to_i
      v.customize ["modifyvm", :id, "--cpuexecutioncap", cpu_exec_cap]
      v.memory = mem
      v.cpus = cpus
    end

<<<<<<< HEAD
    master.vm.hostname = "master"
    master.vm.network :private_network, ip: NODES["master"]
    # this port is used in ./scripts/travis/k8s.sh to expose the kubectl proxy
    master.vm.network :forwarded_port, guest: 8001, host: 8001

    master.vm.provision "shell", path: "init.sh"
=======
    primary.vm.hostname = "primary"
    primary.vm.network :private_network, ip: NODES["primary"]

    # NB: Apache Mesos requires the use of "master"/"slave"
    primary.vm.provision "shell", path: "init.sh", args: "master"
  end

  (0..SECONDARIES-1).each do |i|
    config.vm.define "secondary#{i}" do |secondary|
      secondary.vm.provider "virtualbox" do |v|
        v.memory = 2048
        v.cpus = 2
      end

      secondary.vm.hostname = "secondary#{i}"
      secondary.vm.network :private_network, ip: NODES[secondary.vm.hostname]

      # NB: Apache Mesos requires the use of "master"/"slave"
      secondary.vm.provision "shell", path: "init.sh", args: "slave"
    end
>>>>>>> dc2d9f67
  end
end<|MERGE_RESOLUTION|>--- conflicted
+++ resolved
@@ -60,14 +60,6 @@
       v.cpus = cpus
     end
 
-<<<<<<< HEAD
-    master.vm.hostname = "master"
-    master.vm.network :private_network, ip: NODES["master"]
-    # this port is used in ./scripts/travis/k8s.sh to expose the kubectl proxy
-    master.vm.network :forwarded_port, guest: 8001, host: 8001
-
-    master.vm.provision "shell", path: "init.sh"
-=======
     primary.vm.hostname = "primary"
     primary.vm.network :private_network, ip: NODES["primary"]
 
@@ -88,6 +80,5 @@
       # NB: Apache Mesos requires the use of "master"/"slave"
       secondary.vm.provision "shell", path: "init.sh", args: "slave"
     end
->>>>>>> dc2d9f67
   end
 end