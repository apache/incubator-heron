#!/bin/bash
set -o errexit -o nounset -o pipefail

# Licensed to the Apache Software Foundation (ASF) under one or more
# contributor license agreements.  See the NOTICE file distributed with
# this work for additional information regarding copyright ownership.
# The ASF licenses this file to You under the Apache License, Version 2.0
# (the "License"); you may not use this file except in compliance with
# the License.  You may obtain a copy of the License at
#
#    http://www.apache.org/licenses/LICENSE-2.0
#
# Unless required by applicable law or agreed to in writing, software
# distributed under the License is distributed on an "AS IS" BASIS,
# WITHOUT WARRANTIES OR CONDITIONS OF ANY KIND, either express or implied.
# See the License for the specific language governing permissions and
# limitations under the License.

<<<<<<< HEAD
bazelVersion=3.0.0

install_docker() {
    curl -fsSL https://download.docker.com/linux/ubuntu/gpg | apt-key add -
    add-apt-repository "deb [arch=amd64] https://download.docker.com/linux/ubuntu $(lsb_release -cs) stable"
    apt-get update
    apt-get install -qy docker-ce docker-ce-cli containerd.io
    usermod -aG docker vagrant
}

install_k8s_stack() {
    install_docker
    # install kubectl
    curl -Lo /usr/local/bin/kubectl https://storage.googleapis.com/kubernetes-release/release/v1.18.3/bin/linux/amd64/kubectl
    chmod +x /usr/local/bin/kubectl
    # install kind
    curl -Lo /usr/local/bin/kind "https://kind.sigs.k8s.io/dl/v0.8.1/kind-$(uname)-amd64"
    chmod +x /usr/local/bin/kind
    # helm
    curl --location https://get.helm.sh/helm-v3.2.1-linux-amd64.tar.gz \
        | tar --extract --gzip linux-amd64/helm --to-stdout \
        > /usr/local/bin/helm
    chmod +x /usr/local/bin/helm
}

=======
bazelVersion=4.2.2
>>>>>>> dc2d9f67
bazel_install() {
    apt-get install -y automake cmake gcc g++ zlib1g-dev zip pkg-config wget libssl-dev libunwind-dev
    mkdir -p /opt/bazel
    pushd /opt/bazel
        wget -O /tmp/bazel.sh https://github.com/bazelbuild/bazel/releases/download/${bazelVersion}/bazel-${bazelVersion}-installer-linux-x86_64.sh
        chmod +x /tmp/bazel.sh
        /tmp/bazel.sh
    popd
}

<<<<<<< HEAD
build_heron() {
    pushd /vagrant
        bazel clean
        ./bazel_configure.py
        bazel --bazelrc=tools/travis/bazel.rc build --config=ubuntu heron/...
    popd
}
=======
if [[ "$1" != "master" && $1 != "slave" ]]; then
    echo "Usage: $0 master|slave"
    exit 1
fi
mode="$1"
>>>>>>> dc2d9f67

cd /vagrant/vagrant

# name resolution
cp .vagrant/hosts /etc/hosts

# disable ipv6
echo -e "\nnet.ipv6.conf.all.disable_ipv6 = 1\n" >> /etc/sysctl.conf
sysctl -p

<<<<<<< HEAD
# use apt-proxy if present
if [ -f ".vagrant/apt-proxy" ]; then
    apt_proxy=$(cat ".vagrant/apt-proxy")
    echo "Using apt-proxy: $apt_proxy";
    echo "Acquire::http::Proxy \"$apt_proxy\";" > /etc/apt/apt.conf.d/90-apt-proxy.conf
fi

apt-get -qy update

# install deps
apt-get install -qy vim zip mc curl wget openjdk-11-jdk scala git python3-setuptools python3-dev libtool-bin libcppunit-dev python-is-python3 tree

install_k8s_stack
bazel_install

# configure environment variables required
{
    ## the install script with the --user flag will install binaries here
    #echo 'export PATH=$HOME/bin:$PATH' >> ~vagrant/.bashrc
    # the discover_platform helper uses this as `python -mplatform` does not put out expected info in this image
    echo 'export PLATFORM=Ubuntu' >> ~vagrant/.bashrc
    # set JAVA_HOME as plenty of places in heron use it to find java
    echo 'export JAVA_HOME=/usr/lib/jvm/java-11-openjdk-amd64/' >> ~vagrant/.bashrc
}
=======
# install docker repo
apt-get install -qy ca-certificates curl gnupg lsb-release
curl -fsSL https://download.docker.com/linux/ubuntu/gpg | gpg --dearmor -o /usr/share/keyrings/docker-archive-keyring.gpg
echo \
  "deb [arch=$(dpkg --print-architecture) signed-by=/usr/share/keyrings/docker-archive-keyring.gpg] https://download.docker.com/linux/ubuntu \
  $(lsb_release -cs) stable" | tee /etc/apt/sources.list.d/docker.list > /dev/null

# update installed packages
apt-get -qy update

# install deps
apt-get install -qy ant vim zip mc curl wget openjdk-11-jdk scala git python3-setuptools python3-venv python3-dev libtool-bin python-is-python3

# install docker 
apt-get install -qy docker-ce docker-ce-cli containerd.io
usermod -aG docker vagrant

if [ $mode == "master" ]; then 
    bazel_install
fi
>>>>>>> dc2d9f67
<|MERGE_RESOLUTION|>--- conflicted
+++ resolved
@@ -16,35 +16,7 @@
 # See the License for the specific language governing permissions and
 # limitations under the License.
 
-<<<<<<< HEAD
-bazelVersion=3.0.0
-
-install_docker() {
-    curl -fsSL https://download.docker.com/linux/ubuntu/gpg | apt-key add -
-    add-apt-repository "deb [arch=amd64] https://download.docker.com/linux/ubuntu $(lsb_release -cs) stable"
-    apt-get update
-    apt-get install -qy docker-ce docker-ce-cli containerd.io
-    usermod -aG docker vagrant
-}
-
-install_k8s_stack() {
-    install_docker
-    # install kubectl
-    curl -Lo /usr/local/bin/kubectl https://storage.googleapis.com/kubernetes-release/release/v1.18.3/bin/linux/amd64/kubectl
-    chmod +x /usr/local/bin/kubectl
-    # install kind
-    curl -Lo /usr/local/bin/kind "https://kind.sigs.k8s.io/dl/v0.8.1/kind-$(uname)-amd64"
-    chmod +x /usr/local/bin/kind
-    # helm
-    curl --location https://get.helm.sh/helm-v3.2.1-linux-amd64.tar.gz \
-        | tar --extract --gzip linux-amd64/helm --to-stdout \
-        > /usr/local/bin/helm
-    chmod +x /usr/local/bin/helm
-}
-
-=======
 bazelVersion=4.2.2
->>>>>>> dc2d9f67
 bazel_install() {
     apt-get install -y automake cmake gcc g++ zlib1g-dev zip pkg-config wget libssl-dev libunwind-dev
     mkdir -p /opt/bazel
@@ -55,21 +27,11 @@
     popd
 }
 
-<<<<<<< HEAD
-build_heron() {
-    pushd /vagrant
-        bazel clean
-        ./bazel_configure.py
-        bazel --bazelrc=tools/travis/bazel.rc build --config=ubuntu heron/...
-    popd
-}
-=======
 if [[ "$1" != "master" && $1 != "slave" ]]; then
     echo "Usage: $0 master|slave"
     exit 1
 fi
 mode="$1"
->>>>>>> dc2d9f67
 
 cd /vagrant/vagrant
 
@@ -80,32 +42,6 @@
 echo -e "\nnet.ipv6.conf.all.disable_ipv6 = 1\n" >> /etc/sysctl.conf
 sysctl -p
 
-<<<<<<< HEAD
-# use apt-proxy if present
-if [ -f ".vagrant/apt-proxy" ]; then
-    apt_proxy=$(cat ".vagrant/apt-proxy")
-    echo "Using apt-proxy: $apt_proxy";
-    echo "Acquire::http::Proxy \"$apt_proxy\";" > /etc/apt/apt.conf.d/90-apt-proxy.conf
-fi
-
-apt-get -qy update
-
-# install deps
-apt-get install -qy vim zip mc curl wget openjdk-11-jdk scala git python3-setuptools python3-dev libtool-bin libcppunit-dev python-is-python3 tree
-
-install_k8s_stack
-bazel_install
-
-# configure environment variables required
-{
-    ## the install script with the --user flag will install binaries here
-    #echo 'export PATH=$HOME/bin:$PATH' >> ~vagrant/.bashrc
-    # the discover_platform helper uses this as `python -mplatform` does not put out expected info in this image
-    echo 'export PLATFORM=Ubuntu' >> ~vagrant/.bashrc
-    # set JAVA_HOME as plenty of places in heron use it to find java
-    echo 'export JAVA_HOME=/usr/lib/jvm/java-11-openjdk-amd64/' >> ~vagrant/.bashrc
-}
-=======
 # install docker repo
 apt-get install -qy ca-certificates curl gnupg lsb-release
 curl -fsSL https://download.docker.com/linux/ubuntu/gpg | gpg --dearmor -o /usr/share/keyrings/docker-archive-keyring.gpg
@@ -125,5 +61,4 @@
 
 if [ $mode == "master" ]; then 
     bazel_install
-fi
->>>>>>> dc2d9f67
+fi