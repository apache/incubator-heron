#!/usr/bin/env bash
# Licensed to the Apache Software Foundation (ASF) under one
# or more contributor license agreements.  See the NOTICE file
# distributed with this work for additional information
# regarding copyright ownership.  The ASF licenses this file
# to you under the Apache License, Version 2.0 (the
# "License"); you may not use this file except in compliance
# with the License.  You may obtain a copy of the License at
# 
#   http://www.apache.org/licenses/LICENSE-2.0
# 
# Unless required by applicable law or agreed to in writing,
# software distributed under the License is distributed on an
# "AS IS" BASIS, WITHOUT WARRANTIES OR CONDITIONS OF ANY
# KIND, either express or implied.  See the License for the
# specific language governing permissions and limitations
# under the License.
:<<'DOC'
This script is for running tests in a local VM, similar to the environment used in the CI pipeline. If the targent script fails, a shell will be opened up within the VM.

To run all of the tests:
  ./local-ci.sh

To run a specific command/script:
  ./local-ci.sh ./scripts/travis/ci.sh
  ./local-ci.sh bash

DOC

set -o errexit -o nounset -o pipefail
HERE="$(cd "$(dirname "$0")" && pwd -P)"

cd "$HERE"

state="$(vagrant status primary --machine-readable | grep primary,state, | cut -d, -f4)"
if [ "$state" != "running" ]; then
    vagrant up primary
fi


<<<<<<< HEAD
if [ -z "$1" ]; then
    # run the CI, if it fails drop into a shell
    vagrant ssh master --command "cd /vagrant && $env ./scripts/travis/$script.sh" \
        || vagrant ssh master --command "cd /vagrant && exec bash"
else
    vagrant ssh master --command "cd /vagrant && exec $1"
fi
=======
# allows you to do `$0 test` to run only integration tests
script="${1-ci}"
env="JAVA_HOME=/usr/lib/jvm/java-11-openjdk-amd64/"
# run the CI, if it fails drop into a shell
vagrant ssh primary --command "cd /vagrant && $env ./scripts/travis/$script.sh" \
    || vagrant ssh primary --command "cd /vagrant && $env exec bash"
>>>>>>> dc2d9f67
<|MERGE_RESOLUTION|>--- conflicted
+++ resolved
@@ -37,20 +37,9 @@
     vagrant up primary
 fi
 
-
-<<<<<<< HEAD
-if [ -z "$1" ]; then
-    # run the CI, if it fails drop into a shell
-    vagrant ssh master --command "cd /vagrant && $env ./scripts/travis/$script.sh" \
-        || vagrant ssh master --command "cd /vagrant && exec bash"
-else
-    vagrant ssh master --command "cd /vagrant && exec $1"
-fi
-=======
 # allows you to do `$0 test` to run only integration tests
 script="${1-ci}"
 env="JAVA_HOME=/usr/lib/jvm/java-11-openjdk-amd64/"
 # run the CI, if it fails drop into a shell
 vagrant ssh primary --command "cd /vagrant && $env ./scripts/travis/$script.sh" \
-    || vagrant ssh primary --command "cd /vagrant && $env exec bash"
->>>>>>> dc2d9f67
+    || vagrant ssh primary --command "cd /vagrant && $env exec bash"