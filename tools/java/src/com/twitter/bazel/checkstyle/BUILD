--- conflicted
+++ resolved
@@ -5,21 +5,13 @@
     srcs = ["JavaCheckstyle.java"],
     main_class = "com.twitter.bazel.checkstyle.JavaCheckstyle",
     deps = [
-<<<<<<< HEAD
+        ":util",
+        "@checkstyle//jar",
         "@commons-cli//jar",
         "@commons-lang//jar",
         "@guava//jar",
         "//3rdparty/java/bazel:extra_actions_proto_java",
         "//3rdparty/java/bazel:proto_java",
-=======
-        ":util",
-        "@checkstyle//jar",
-        "@commons-cli//jar",
-        "@commons-lang//jar",
-        "@guava//jar",
-        "//3rdparty/bazel:extra_actions_proto_java",
-        "//3rdparty/bazel:proto_java",
->>>>>>> e74b6ace
         "//3rdparty/java:checkstyle",
     ],
 )
@@ -33,8 +25,8 @@
         "@commons-cli//jar",
         "@commons-lang//jar",
         "@guava//jar",
-        "//3rdparty/bazel:extra_actions_proto_java",
-        "//3rdparty/bazel:proto_java",
+        "//3rdparty/java/bazel:extra_actions_proto_java",
+        "//3rdparty/java/bazel:proto_java",
     ],
 )
 
@@ -43,7 +35,7 @@
     srcs = ["ExtraActionUtils.java"],
     deps = [
         "@protobuf-java//jar",
-        "//3rdparty/bazel:extra_actions_proto_java",
-        "//3rdparty/bazel:proto_java",
+        "//3rdparty/java/bazel:extra_actions_proto_java",
+        "//3rdparty/java/bazel:proto_java",
     ],
 )