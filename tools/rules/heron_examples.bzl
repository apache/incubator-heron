--- conflicted
+++ resolved
@@ -11,9 +11,7 @@
     return []
 
 def heron_examples_conf_files():
-    return [
-         "//examples/src/config:heron-eco-yaml"
-    ]
+    return []
 
 def heron_examples_yaml_files():
     return [
@@ -24,9 +22,5 @@
     return [
         "//examples/src/java:heron-api-examples",
         "//examples/src/java:heron-streamlet-examples",
-<<<<<<< HEAD
-        "//examples/src/java:heron-eco-examples",
-=======
         "//eco-examples/src/java:heron-eco-examples",
->>>>>>> bec0da90
     ]