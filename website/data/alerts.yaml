functional-api-beta:
  title: The Heron Functional API is in beta
  content: The Heron Functional API is well tested and can be used to build and test topologies locally. The API is not yet fully stable, however, and breaking changes are likely in the coming weeks.
  type: success
storm-api:
  title: This document pertains to the older, Storm-based, Heron Topology API
  content: |
    Heron now offers two separate APIs for building topologies: the original, [Storm](https://storm.apache.org)-based Topology API, and the newer [Functional API](../../../concepts/topologies#the-heron-functional-api). Topologies created using the Topology API can still run on Heron and there are currently no plans to deprecate this API. We would, however, recommend that you use the Functional API for future work.
  type: warning
<<<<<<< HEAD
api-server-cluster-name:
  title: Select the cluster name carefully
  content: |
    Selecting a cluster name is important. When using the [Heron CLI tool](../heron-cli) to manage topologies, you always need to specify a cluster name. That cluster name must match the name assigned to the cluster when starting up the API server. If you start up the API server and assign the cluster the name `us-west-1` and later restart the server as `us-west-backup`, then all Heron CLI commands will need to be updated accordingly.
  type: danger
=======
spouts-and-bolts:
  title: Don't want to manually create spouts and bolts? Try the Heron Functional API
  type: success
  content: |
    If you find manually creating and connecting spouts and bolts to be overly cumbersome, we recommend trying out the [Heron Functional API](../functional-api) for Java, which enables you to create your topology logic using a highly streamlined logic reminiscent of functional programming.
>>>>>>> a8c4e2ff
<|MERGE_RESOLUTION|>--- conflicted
+++ resolved
@@ -7,16 +7,13 @@
   content: |
     Heron now offers two separate APIs for building topologies: the original, [Storm](https://storm.apache.org)-based Topology API, and the newer [Functional API](../../../concepts/topologies#the-heron-functional-api). Topologies created using the Topology API can still run on Heron and there are currently no plans to deprecate this API. We would, however, recommend that you use the Functional API for future work.
   type: warning
-<<<<<<< HEAD
 api-server-cluster-name:
   title: Select the cluster name carefully
   content: |
     Selecting a cluster name is important. When using the [Heron CLI tool](../heron-cli) to manage topologies, you always need to specify a cluster name. That cluster name must match the name assigned to the cluster when starting up the API server. If you start up the API server and assign the cluster the name `us-west-1` and later restart the server as `us-west-backup`, then all Heron CLI commands will need to be updated accordingly.
   type: danger
-=======
 spouts-and-bolts:
   title: Don't want to manually create spouts and bolts? Try the Heron Functional API
   type: success
   content: |
-    If you find manually creating and connecting spouts and bolts to be overly cumbersome, we recommend trying out the [Heron Functional API](../functional-api) for Java, which enables you to create your topology logic using a highly streamlined logic reminiscent of functional programming.
->>>>>>> a8c4e2ff
+    If you find manually creating and connecting spouts and bolts to be overly cumbersome, we recommend trying out the [Heron Functional API](../functional-api) for Java, which enables you to create your topology logic using a highly streamlined logic reminiscent of functional programming.