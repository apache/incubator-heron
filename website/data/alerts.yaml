functional-api-beta:
  title: The Heron Functional API is in beta
  content: The Heron Functional API is well tested and can be used to build and test topologies locally. The API is not yet fully stable, however, and breaking changes are likely in the coming weeks.
  type: success
storm-api:
  title: This document pertains to the older, Storm-based, Heron Topology API
  content: |
    Heron now offers two separate APIs for building topologies: the original, [Storm](https://storm.apache.org)-based Topology API, and the newer [Functional API](../../../concepts/topologies#the-heron-functional-api). Topologies created using the Topology API can still run on Heron and there are currently no plans to deprecate this API. We would, however, recommend that you use the Functional API for future work.
<<<<<<< HEAD
  type: warning
=======
  type: warning
spouts-and-bolts:
  title: Don't want to manually create spouts and bolts? Try the Heron Functional API
  type: success
  content: |
    If you find manually creating and connecting spouts and bolts to be overly cumbersome, we recommend trying out the [Heron Functional API](../functional-api) for Java, which enables you to create your topology logic using a highly streamlined logic reminiscent of functional programming.
>>>>>>> 593a0b96
<|MERGE_RESOLUTION|>--- conflicted
+++ resolved
@@ -6,13 +6,10 @@
   title: This document pertains to the older, Storm-based, Heron Topology API
   content: |
     Heron now offers two separate APIs for building topologies: the original, [Storm](https://storm.apache.org)-based Topology API, and the newer [Functional API](../../../concepts/topologies#the-heron-functional-api). Topologies created using the Topology API can still run on Heron and there are currently no plans to deprecate this API. We would, however, recommend that you use the Functional API for future work.
-<<<<<<< HEAD
   type: warning
-=======
   type: warning
 spouts-and-bolts:
   title: Don't want to manually create spouts and bolts? Try the Heron Functional API
   type: success
   content: |
-    If you find manually creating and connecting spouts and bolts to be overly cumbersome, we recommend trying out the [Heron Functional API](../functional-api) for Java, which enables you to create your topology logic using a highly streamlined logic reminiscent of functional programming.
->>>>>>> 593a0b96
+    If you find manually creating and connecting spouts and bolts to be overly cumbersome, we recommend trying out the [Heron Functional API](../functional-api) for Java, which enables you to create your topology logic using a highly streamlined logic reminiscent of functional programming.