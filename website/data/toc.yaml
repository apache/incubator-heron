sections:
  - name: Getting Started
    sublinks:
      - name: Local (Single Node)
        url: /docs/getting-started
      - name: Migrate Storm Topologies
        url: /docs/migrate-storm-to-heron
      - name: Troubleshooting Guide
        url: /docs/getting-started-troubleshooting
  - name: The Heron Streamlet API
    sublinks:
    - name: The Heron Streamlet API for Java
      url: /docs/developers/java/streamlet-api
  - name: The Heron Topology API
    sublinks:
      - name: The Heron Topology API for Java
        url: /docs/developers/java/topologies
      - name: Effectively-once Java topologies
        url: /docs/developers/java/effectively-once
      - name: Python Topologies
        url: /docs/developers/python/topologies
      - name: Heron Data Model
        url: /docs/developers/data-model
      - name: Tuple Serialization
        url: /docs/developers/serialization
      - name: Heron UI Guide
        url: /docs/developers/ui-guide
      - name: Tuning Guide
        url: /docs/developers/tuning
      - name: Packing Algorithms
        url: /docs/developers/packing/ffdpacking
      - name: Simulator Mode
        url: /docs/developers/simulator-mode
      - name: Troubleshooting Guide
        url: /docs/developers/troubleshooting
  - name: Client API docs
    sublinks:
      - name: Java
        url: /api/java
      - name: Python
        url: /api/python
  - name: Heron Concepts
    sublinks:
      - name: Heron Design Goals
        url: /docs/concepts/design-goals
      - name: Heron Topologies
        url: /docs/concepts/topologies
      - name: Heron Architecture
        url: /docs/concepts/architecture
      - name: Heron Delivery Semantics
        url: /docs/concepts/delivery-semantics
  - name: Deployment
    sublinks:
      - name: Overview
        url: /docs/operators/deployment
      - name: Configuration
        url: /docs/operators/deployment/configuration
      - name: The Heron API server
        url: /docs/operators/heron-api-server
  - name: State Managers
    sublinks:
      - name: Zookeeper
        url: /docs/operators/deployment/statemanagers/zookeeper
      - name: Local FS
        url: /docs/operators/deployment/statemanagers/localfs
  - name: Uploaders
    sublinks:
      - name: Local FS
        url: /docs/operators/deployment/uploaders/localfs
      - name: HDFS
        url: /docs/operators/deployment/uploaders/hdfs
      - name: Amazon S3
        url: /docs/operators/deployment/uploaders/s3
      - name: Secure Copy (SCP)
        url: /docs/operators/deployment/uploaders/scp
  - name: Schedulers
    sublinks:
      - name: Kubernetes
        url: /docs/operators/deployment/schedulers/kubernetes
      - name: Aurora Cluster
        url: /docs/operators/deployment/schedulers/aurora
      - name: Local Cluster
        url: /docs/operators/deployment/schedulers/local
#      - name: Mesos Cluster
#        url: /docs/operators/deployment/schedulers/mesos
      - name: Mesos Cluster Locally
        url: /docs/operators/deployment/schedulers/mesos-local-mac
      - name: Slurm Cluster
        url: /docs/operators/deployment/schedulers/slurm
      - name: YARN Cluster
        url: /docs/operators/deployment/schedulers/yarn
  - name: Cluster Configuration
    sublinks:
      - name: Overview
        url: /docs/operators/configuration/config-intro
      - name: System-Level
        url: /docs/operators/configuration/system
      - name: Heron Instance
        url: /docs/operators/configuration/instance
      - name: Metrics Manager
        url: /docs/operators/configuration/metrics-manager
      - name: Stream Manager
        url: /docs/operators/configuration/stmgr
      - name: Topology Master
        url: /docs/operators/configuration/tmaster
  - name: Observability
    sublinks:
    - name: Prometheus
      url: /docs/operators/observability/prometheus
    - name: Graphite
      url: /docs/operators/observability/graphite
<<<<<<< HEAD
=======
    - name: Scribe
      url: /docs/operators/observability/scribe
>>>>>>> ee323a4c
  - name: User Manuals
    sublinks:
      - name: Heron Client
        url: /docs/operators/heron-cli
      - name: Heron Explorer
        url: /docs/operators/heron-explorer
      - name: Heron Tracker REST API
        url: /docs/operators/heron-tracker-api
      - name: Heron Tracker Runbook
        url: /docs/operators/heron-tracker
      - name: Heron UI Runbook
        url: /docs/operators/heron-ui
  - name: Heron Developers
    sublinks:
      - name: Compiling
        url: /docs/developers/compiling/compiling
      - name: Compiling on Linux
        url: /docs/developers/compiling/linux
      - name: Compiling on Mac OS X
        url: /docs/developers/compiling/mac
      - name: Compiling With Docker
        url: /docs/developers/compiling/docker
      - name: Running Tests
        url: /docs/contributors/testing
      - name: Code Organization
        url: /docs/contributors/codebase
  - name: Extending Heron
    sublinks:
      - name: Custom Scheduler
        url: /docs/contributors/custom-scheduler
      - name: Custom Metrics Sink
        url: /docs/contributors/custom-metrics-sink
  - name: Heron Resources
    sublinks:
      - name: Heron Resources
        url: /docs/resources
  - name: Contributors
    sublinks:
      - name: Community
        url: /docs/contributors/community
      - name: Governance
        url: /docs/contributors/governance<|MERGE_RESOLUTION|>--- conflicted
+++ resolved
@@ -109,11 +109,8 @@
       url: /docs/operators/observability/prometheus
     - name: Graphite
       url: /docs/operators/observability/graphite
-<<<<<<< HEAD
-=======
     - name: Scribe
       url: /docs/operators/observability/scribe
->>>>>>> ee323a4c
   - name: User Manuals
     sublinks:
       - name: Heron Client
