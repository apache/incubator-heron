--- conflicted
+++ resolved
@@ -8,21 +8,12 @@
       - name: Troubleshooting Guide
         url: /docs/getting-started-troubleshooting
   - name: The Heron Functional API
-<<<<<<< HEAD
     sublinks:
     - name: The Heron Functional API for Java
       url: /docs/developers/java/functional-api
   - name: The Heron Topology API
     sublinks:
       - name: The Heron Topology API for Java
-=======
-    sublinks:
-    - name: The Heron Functional API for Java
-      url: /docs/developers/java/functional-api
-  - name: The Heron Topology API
-    sublinks:
-      - name: Java Topologies
->>>>>>> b4bb9a2f
         url: /docs/developers/java/topologies
       - name: Effectively-once Java topologies
         url: /docs/developers/java/effectively-once
