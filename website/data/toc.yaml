sections:
  - name: Getting Started
    sublinks:
      - name: Local (Single Node)
        url: /docs/getting-started
      - name: Upgrade Storm Topologies
        url: /docs/upgrade-storm-to-heron
  - name: Deployment
    sublinks:
      - name: Deploying Heron
        url: /docs/operators/deployment/README
      - name: Aurora
        url: /docs/operators/deployment/aurora
      - name: Mesos
        url: /docs/operators/deployment/mesos
      - name: Local
        url: /docs/operators/deployment/local
      - name: Zookeeper
        url: /docs/operators/deployment/zookeeper
  - name: Configuration
    sublinks:
      - name: Configuration Intro
        url: /docs/operators/configuration/config-intro
      - name: Heron Instance
        url: /docs/operators/configuration/instance
      - name: Metrics Manager
        url: /docs/operators/configuration/metrics-manager
      - name: Stream Manager
        url: /docs/operators/configuration/stmgr
      - name: System-Level
        url: /docs/operators/configuration/system
      - name: Topology Master
        url: /docs/operators/configuration/tmaster
  - name: User Manuals
    sublinks:
      - name: Managing Topologies with the Heron CLI
        url: /docs/operators/heron-cli
      - name: The Heron Tracker REST API
        url: /docs/operators/heron-tracker
      - name: The Heron User Interface
        url: /docs/operators/heron-ui
  - name: Topology Developers
    sublinks:
      - name: Heron Architecture
        url: /docs/concepts/architecture
      - name: Heron Topologies
        url: /docs/concepts/topologies
      - name: Heron Data Model
        url: /docs/developers/data-model
      - name: Tuple Serialization
        url: /docs/developers/serialization
      - name: Javadoc
        url: /docs/javadoc
<<<<<<< HEAD
  - name: Operators
    subcategories:
      - name: Configuration
        sublinks:
          - name: Configuration Intro
            url: /docs/operators/configuration/config-intro
          - name: Heron Instance
            url: /docs/operators/configuration/instance
          - name: Metrics Manager
            url: /docs/operators/configuration/metrics-manager
          - name: Stream Manager
            url: /docs/operators/configuration/stmgr
          - name: System-Level
            url: /docs/operators/configuration/system
          - name: Topology Master
            url: /docs/operators/configuration/tmaster
      - name: Deployment
        sublinks:
          - name: Deploying Heron
            url: /docs/operators/deployment
          - name: Aurora
            url: /docs/operators/deployment/aurora
          - name: Mesos
            url: /docs/operators/deployment/mesos
          - name: Local
            url: /docs/operators/deployment/local
          - name: Zookeeper
            url: /docs/operators/deployment/zookeeper
=======
  - name: Heron Developers
>>>>>>> d44d4065
    sublinks:
      - name: Heron Architecture
        url: /docs/concepts/architecture
      - name: Compiling Heron
        url: /docs/developers/compiling/compiling
      - name: Compiling Using Docker
        url: /docs/developers/compiling/docker
  - name: Contributors
    sublinks:
      - name: Community
        url: /docs/contributors/community
      - name: The Heron Codebase
        url: /docs/contributors/codebase
      - name: Testing Heron
        url: /docs/contributors/testing
      - name: Implementing a Custom Scheduler
        url: /docs/contributors/custom-scheduler
      - name: Implementing a Custom Metrics Sink
        url: /docs/contributors/custom-metrics-sink<|MERGE_RESOLUTION|>--- conflicted
+++ resolved
@@ -51,38 +51,7 @@
         url: /docs/developers/serialization
       - name: Javadoc
         url: /docs/javadoc
-<<<<<<< HEAD
-  - name: Operators
-    subcategories:
-      - name: Configuration
-        sublinks:
-          - name: Configuration Intro
-            url: /docs/operators/configuration/config-intro
-          - name: Heron Instance
-            url: /docs/operators/configuration/instance
-          - name: Metrics Manager
-            url: /docs/operators/configuration/metrics-manager
-          - name: Stream Manager
-            url: /docs/operators/configuration/stmgr
-          - name: System-Level
-            url: /docs/operators/configuration/system
-          - name: Topology Master
-            url: /docs/operators/configuration/tmaster
-      - name: Deployment
-        sublinks:
-          - name: Deploying Heron
-            url: /docs/operators/deployment
-          - name: Aurora
-            url: /docs/operators/deployment/aurora
-          - name: Mesos
-            url: /docs/operators/deployment/mesos
-          - name: Local
-            url: /docs/operators/deployment/local
-          - name: Zookeeper
-            url: /docs/operators/deployment/zookeeper
-=======
   - name: Heron Developers
->>>>>>> d44d4065
     sublinks:
       - name: Heron Architecture
         url: /docs/concepts/architecture
