--- conflicted
+++ resolved
@@ -8,7 +8,6 @@
       - name: Troubleshooting Guide
         url: /docs/getting-started-troubleshooting
   - name: The Heron Functional API
-<<<<<<< HEAD
     new: true
     sublinks:
     - name: The Heron Functional API for Java
@@ -18,14 +17,6 @@
   - name: The Heron Topology API
     sublinks:
       - name: Java Topologies
-=======
-    sublinks:
-    - name: The Heron Functional API for Java
-      url: /docs/developers/java/functional-api
-  - name: The Heron Topology API
-    sublinks:
-      - name: The Heron Topology API for Java
->>>>>>> 593a0b96
         url: /docs/developers/java/topologies
       - name: Effectively-once Java topologies
         url: /docs/developers/java/effectively-once
