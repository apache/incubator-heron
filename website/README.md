--- conflicted
+++ resolved
@@ -72,8 +72,7 @@
 browser from the command line:
 
 ```bash
-<<<<<<< HEAD
-$ gulp dev
+$ open http://localhost:1313/heron
 ```
 
 To make site, including linkchecker.  If broken links found by linkchecker, see linkchecker-errors.csv
@@ -84,7 +83,3 @@
 
 
 
-=======
-$ open http://localhost:1313/heron
-```
->>>>>>> 9d001467
