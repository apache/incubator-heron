--- conflicted
+++ resolved
@@ -10,13 +10,7 @@
     .hn-main
       .container
         .row
-<<<<<<< HEAD
-          .hn-sidebar.hidden-xs.col-sm-3.col-md-2.col-lg-2.collapse
-            {{partial "sidenav.html" .}}
-          .hn-docs-main.col-sm-9.col-sm-offset-3.col-md-10.col-lg-10.col-md-offset-2.col-lg-offset-2
-=======
           aside.hn-sidebar.hidden-xs.col-sm-3.col-md-3.col-lg-2.collapse
             {{partial "sidenav.html" .}}
           section.hn-docs-main.col-sm-9.col-md-9.col-lg-10.col-sm-offset-3.col-md-offset-3.col-lg-offset-2
->>>>>>> eb00a0fb
             {{partial "docs/main.html" .}}