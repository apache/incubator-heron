---
title: Heron Topologies
---

> ## New Streamlet API for Heron
> As of version 0.16.0, Heron offers a new **Streamlet API** that you can use
> to write topologies in a more declarative, functional manner, without
> needing to specify spout and bolt logic directly. The Streamlet API is
> **currently in beta** and available for
> [Java](../../developers/java/streamlet-api). The Streamlet API for Python will
> be available soon.
>
> More information on the Streamlet API can be found
> [below](#the-heron-streamlet-api).

A Heron **topology** is a [directed acyclic
graph](https://en.wikipedia.org/wiki/Directed_acyclic_graph) (DAG) used to process
streams of data. Topologies can be stateless or 
[stateful](../delivery-semantics#stateful-topologies) depending on your use case.

Heron topologies consist of two basic components:

* [Spouts](#spouts) inject data into Heron topologies, potentially from external sources like pub-sub messaging systems (Apache Kafka, Apache Pulsar, etc.)
* [Bolts](#bolts) apply user-defined processing logic to data supplied by spouts

Spouts and bolts are connected to one another via **streams** of data. Below is a
visual illustration of a simple Heron topology:

![Heron topology](/img/topology.png)

In the diagram above, spout **S1** feeds data to bolts **B1** and **B2** for
processing; in turn, bolt **B1** feeds processed data to bolts **B3** and
**B4**, while bolt **B2** feeds processed data to bolt **B4**. This is just a
simple example; you can create arbitrarily complex topologies in Heron.

## Creating topologies

There are currently two APIs available that you can use to build Heron topologies:

1. The higher-level [Heron Streamlet API](#the-heron-streamlet-api) (recommended for new topologies), which enables you to create topologies in a declarative, developer-friendly style inspired by functional programming concepts (such as map, flatMap, and filter operations)
1. The lower-level [topology API](#the-topology-api) (*not* recommended for new topologies), based on the original [Apache Storm](http://storm.apache.org/about/simple-api.html) API, which requires you to specify spout and bolt logic directly

## Topology Lifecycle

Once you've set up a [Heron cluster](../../operators/deployment), you
can use Heron's [CLI tool](../../operators/heron-cli) to manage the entire
lifecycle of a topology, which typically goes through the following stages:

1. [Submit](../../operators/heron-cli#submitting-a-topology) the topology
   to the cluster. The topology is not yet processing streams but is ready to be
   activated.
2. [Activate](../../operators/heron-cli#activating-a-topology) the
   topology. The topology will begin processing streams in accordance with
   the topology architecture that you've created.
3. [Restart](../../operators/heron-cli#restarting-a-topology) an
   active topology if, for example, you need to update the topology configuration.
4. [Deactivate](../../operators/heron-cli#deactivating-a-topology) the
   topology. Once deactivated, the topology will stop processing but
   remain running in the cluster.
5. [Kill](../../operators/heron-cli#killing-a-topology) a topology to completely
   remove it from the cluster.  It is no longer known to the Heron cluster and
   can no longer be activated. Once killed, the only way to run that topology is
   to re-submit and re-activate it.

## Logical Plan

A topology's **logical plan** is analagous to a database [query
plan](https://en.wikipedia.org/wiki/Query_plan) in that it maps out the basic
operations associated with a topology. Here's an example logical plan for the
example Streamlet API topology [below](#streamlet-api-example):

![Topology logical Plan](https://www.lucidchart.com/publicSegments/view/4e6e1ede-45f1-471f-b131-b3ecb7b7c3b5/image.png)

Whether you use the [Heron Streamlet API](#the-heron-streamlet-api) or the [topology
API](#the-topology-api), Heron automatically transforms the processing logic that
you create into both a logical plan and a [physical plan](#physical-plan).

## Physical Plan

A topology's **physical plan** is related to its logical plan but with the
crucial difference that a physical plan determines the "physical" execution
logic of a topology, i.e. how topology processes are divided between
[Docker](https://www.docker.com) containers. Here's a basic visual representation of a
physical plan:

![Topology Physical Plan](https://www.lucidchart.com/publicSegments/view/5c2fe0cb-e4cf-4192-9416-b1b64b5ce958/image.png)

In this example, a Heron topology consists of one [spout](#spouts) and five
different [bolts](#bolts) (each of which has multiple instances) that have automatically 
been distributed between five different Docker containers.

## The Heron Streamlet API

{{< alert "streamlet-api-beta" >}}

When Heron was first created, the model for creating topologies was deeply
indebted to the Apache Storm model. Under that model, developers creating topologies
needed to explicitly define the behavior of every spout and bolt in the topology.
Although this provided a powerful low-level API for creating topologies, that approach
presented a variety of drawbacks for developers:

* **Verbosity** --- In both the Java and Python topology APIs, creating spouts and bolts involved substantial boilerplate, requiring developers to both provide implementations for spout and bolt classes and also specify the connections between those spouts and bolts. This often led to the problem of...
* **Difficult debugging** --- When spouts, bolts, and the connections between them need to be created "by hand," a great deal of cognitive load
* **Tuple-based data model** --- In the older topology API, spouts and bolts passed tuples and nothing but tuples within topologies. Although tuples are a powerful and flexible data type, the topology API forced *all* spouts and bolts to serialize or deserialize tuples.

In contrast with the topology API, the Heron Streamlet API offers:

* **Boilerplate-free code** --- Instead of re to implement spout and bolt classes, the Heron Streamlet API enables you to write functions, such as map, flatMap, join, and filter functions, instead.
* **Easy debugging** --- With the Heron Streamlet API, you don't have to worry about spouts and bolts, which means that you can more easily surface problems with your processing logic.
* **Completely flexible, type-safe data model** --- Instead of requiring that all processing components pass tuples to one another (which implicitly requires serialization to and deserializaton from your application-specific types), the Heron Streamlet API enables you to write your processing logic in accordance with whatever types you'd like---including tuples, if you wish. In the Streamlet API for [Java](../../developers/java/streamlet-api), all streamlets are typed (e.g. `Streamlet<MyApplicationType>`), which means that type errors can be caught at compile time rather than runtime.

### Heron Streamlet API topologies

With the Heron Streamlet API *you still create topologies*, but only implicitly. Heron
automatically performs the heavy lifting of converting the streamlet-based processing logic
that you create into spouts and bolts and, from there, into containers that are then deployed using
whichever [scheduler](../../operators/deployment) your Heron cluster is using.

From the standpoint of both operators and developers [managing topologies'
lifecycles](#topology-lifecycle), the resulting topologies are equivalent. From a
development workflow standpoint, however, the difference is profound.

### Streamlets

The core construct underlying the Heron Streamlet API is that of the **streamlet**. A streamlet is
a potentially unbounded, ordered collection of tuples. Streamlets can originate from a
wide variety of sources, such as pub-sub messaging systems like [Apache
Kafka](http://kafka.apache.org/) and [Apache Pulsar](https://pulsar.incubator.apache.org)
(incubating), random generators, or static files like CVS or Parquet files.

#### Streamlet operations

In the Heron Streamlet API, processing data means *transforming streamlets into other
streamlets*. This can be done using a wide variety of available operations, including
many that you may be familiar with from functional programming:

Operation | Description
:---------|:-----------
map | Returns a new streamlet by applying the supplied mapping function to each element in the original streamlet
flatMap | Like a map operation but with the important difference that each element of the streamlet is flattened
join | Joins two separate streamlets into a single streamlet
filter | Returns a new streamlet containing only the elements that satisfy the supplied filtering function

### Streamlet API example

You can see an example streamlet-based processing graph in the diagram below:

![Streamlet-based processing graph for Heron](https://www.lucidchart.com/publicSegments/view/dc74f0b2-0d3d-46da-b80d-0bc70ad4f64c/image.png)

Here's the corresponding Java code for the processing logic shown in the diagram:

```java
package heron.streamlet.example;

import com.twitter.heron.streamlet.*;
import com.twitter.heron.streamlet.impl.BaseStreamlet;

import java.util.concurrent.ThreadLocalRandom;

public final class ExampleStreamletAPITopology {
    public ExampleStreamletAPITopology() {}

    private int randomInt(int lower, int upper) {
        return ThreadLocalRandom.current().nextInt(lower, upper + 1);
    }

    public static void main(String[] args) {
        Builder builder = Builder.CreateBuilder();

        builder.newSource(() -> 0)
                .setName("zeroes");

        builder.newSource(() -> randomInt(1, 10))
                .setName("random-ints")
                .map(i -> i + 1)
                .setName("add-one")
                .union(zeroes)
                .setName("unify-streams")
                .filter(i -> i != 2)
                .setName("remove-all-twos")
                .log();

        Config conf = new Config();
        conf.setNumContainers(2);

        new Runner().run("ExampleStreamletAPITopology", conf, builder);
    }
}
```

That Java code will produce this [logical plan](#logical-plan):

![Heron Streamlet API logical plan](https://www.lucidchart.com/publicSegments/view/4e6e1ede-45f1-471f-b131-b3ecb7b7c3b5/image.png)

### Key-value streamlets

In order to perform some operations, such as streamlet joins and streamlet reduce operations, you'll need to create **key-value** streamlets.

## Partitioning

In the topology API, processing parallelism can be managed via adjusting the number of spouts and bolts performing different operations, enabling you to, for example, increase the relative parallelism of a bolt by using three of that bolt instead of two.

The Heron Streamlet API provides a different mechanism for controlling parallelism: **partitioning**. To understand partitioning, keep in mind that rather than physical spouts and bolts, the core processing construct in the Heron Streamlet API is the processing step. With the Heron Streamlet API, you can explicitly assign a number of partitions to each processing step in your graph (the default is one partition).

The example topology [above](#streamlets), for example, has five steps:

* the random integer source
* the "add one" map operation
* the union operation
* the filtering operation
* the logging operation.

You could apply varying numbers of partitions to each step in that topology like this:

```java
Builder builder = Builder.CreateBuilder();

builder.newSource(() -> 0)
        .setName("zeroes");

builder.newSource(() -> ThreadLocalRandom.current().nextInt(1, 11))
        .setName("random-ints")
        .setNumPartitions(3)
        .map(i -> i + 1)
        .setName("add-one")
        .setNumPartitions(3)
        .union(zeroes)
        .setName("unify-streams")
        .setNumPartitions(2)
        .filter(i -> i != 2)
        .setName("remove-all-twos")
        .setNumPartitions(2)
        .log();
```

The number of partitions to assign to each processing step when using the Streamlet API depends
on a variety of factors.

<<<<<<< HEAD
## Window operations

<!--
> For documentation on using time windows in Heron topologies, see:
> 
> * [Window operations in Java](../../developers/java/topologies)
-->

**Windowed computations** gather results from a topology or topology component within a specified finite time frame rather than, say, on a per-tuple basis.

Here are some examples of window operations:

* Counting how many customers have purchased a product during each one-hour period in the last 24 hours.
* Determining which player in an online game has the highest score during a 15-minute period.

### Sliding windows

**Sliding windows** are windows that overlap, as in this figure:

![Sliding time window](https://www.lucidchart.com/publicSegments/view/57d2fcbb-591b-4403-9258-e5b8e1e25de2/image.png)

For sliding windows, you need to specify two things:

1. The length or duration of the window (length if the window is a [count window](#count-windows), duration if the window is a [time window](#time-windows)).
1. The sliding interval, which determines when the window slides, i.e. at what point during the current window the new window begins.

In the figure above, the duration of the window is 10 seconds, while the sliding interval is 5 seconds. Each new window begins five seconds into the current window.

> With sliding time windows, data can be processed in more than one window. Tuples 3, 4, and 5 above are processed in both window 1 and window 2 while tuples 6, 7, and 8 are processed in both window 2 and window 3.

Setting the duration of a window to 16 seconds and the sliding interval to 12 seconds would produce this window arrangement:

![Sliding time window with altered time interval](https://www.lucidchart.com/publicSegments/view/44bd4835-a692-44e6-a5d8-8e47151e3167/image.png)

Here, the sliding interval determines that a new window is always created 12 seconds into the current window.

### Tumbling windows

**Tumbling windows** are windows that don't overlap, as in this figure:

![Tumbling time window](https://www.lucidchart.com/publicSegments/view/881f99ee-8f93-448f-a178-b9f72dce6491/image.png)

Tumbling windows don't overlap because a new window doesn't begin until the current window has elapsed. For tumbling windows, you only need to specify the length or duration of the window but *no sliding interval*.

> With tumbling windows, data are *never* processed in more than one window because the windows never overlap.

### Count windows

**Count windows** are specified on the basis of the number of operations rather than a time interval. A count window of 100 would mean that a window would elapse after 100 tuples have been processed, *with no relation to clock time*.

With count windows, this scenario (for a count window of 50) would be completely normal:

Window | Tuples processed | Clock time
:------|:-----------------|:----------
1 | 50 | 10 seconds
2 | 50 | 12 seconds
3 | 50 | 1 hour, 12 minutes
4 | 50 | 5 seconds

### Time windows

**Time windows** differ from [count windows](#count-windows) because you need to specify a time duration (in seconds) rather than a number of tuples processed.

With time windows, this scenario (for a time window of 30 seconds) would be completely normal:

Window | Tuples processed | Clock time
:------|:-----------------|:----------
1 | 150 | 30 seconds
2 | 50 | 30 seconds
3 | 0 | 30 seconds
4 | 375 | 30 seconds

### All window types

As explained above, windows differ along two axes: sliding (overlapping) vs. tumbling (non overlapping) and count vs. time. This produces four total types:

1. [Sliding](#sliding-windows) [time](#time-windows) windows
1. [Sliding](#sliding-windows) [count](#count-windows) windows
1. [Tumbling](#tumbling-windows) [time](#time-windows) windows
1. [Tumbling](#tumbling-windows) [count](#count-windows) windows

## Resource allocation with the Heron Functional API

When creating topologies using the Functional API, there are three types of resources that you can specify:
=======
## Resource allocation with the Heron Streamlet API

When creating topologies using the Streamlet API, there are three types of resources that you can specify:
>>>>>>> a6353445

1. The number of containers into which the topology's [physical plan](#physical-plan) will be split
1. The total number of CPUs allocated to be used by the topology
1. The total amount of RAM allocated to be used by the topology

For each topology, there are defaults for each resource type:

Resource | Default | Minimum
:--------|:--------|:-------
Number of containers | 1 | 1
CPU | 1.0 | 1.0
RAM | 512 MB | 192MB

### Allocating resources to topologies

For instructions on allocating resources to topologies, see the language-specific documentation for:

* [Java](../../developers/java/functional-api#containers-and-resources)

<!-->
## The Heron Topology API

In addition to the newer [Functional API](#the-heron-functional-api), Heron also still supports
-->

## Spouts

A Heron **spout** is a source of streams, responsible for emitting
[tuples](../../developers/data-model) into the topology. A spout may, for
example, read data from a Kestrel queue or read tweets from the Twitter API and
emit tuples to one or more bolts.

Information on building spouts can be found in [Building
Spouts](../../developers/java/spouts).

## Bolts

A Heron **bolt** consumes streams of
[tuples](../../developers/data-model) emitted by spouts and performs some
set of user-defined processing operations on those tuples, which may include
performing complex stream transformations, performing storage operations,
aggregating multiple streams into one, emitting tuples to other bolts within the
topology, and much more.

Information on building bolts can be found in [Building
Bolts](../../developers/java/bolts).

## Data Model

Heron's original topology API required using a fundamentally tuple-driven data model.
You can find more information in [Heron's Data Model](../../developers/data-model).<|MERGE_RESOLUTION|>--- conflicted
+++ resolved
@@ -236,7 +236,6 @@
 The number of partitions to assign to each processing step when using the Streamlet API depends
 on a variety of factors.
 
-<<<<<<< HEAD
 ## Window operations
 
 <!--
@@ -318,14 +317,9 @@
 1. [Tumbling](#tumbling-windows) [time](#time-windows) windows
 1. [Tumbling](#tumbling-windows) [count](#count-windows) windows
 
-## Resource allocation with the Heron Functional API
-
-When creating topologies using the Functional API, there are three types of resources that you can specify:
-=======
 ## Resource allocation with the Heron Streamlet API
 
 When creating topologies using the Streamlet API, there are three types of resources that you can specify:
->>>>>>> a6353445
 
 1. The number of containers into which the topology's [physical plan](#physical-plan) will be split
 1. The total number of CPUs allocated to be used by the topology
@@ -343,13 +337,7 @@
 
 For instructions on allocating resources to topologies, see the language-specific documentation for:
 
-* [Java](../../developers/java/functional-api#containers-and-resources)
-
-<!-->
-## The Heron Topology API
-
-In addition to the newer [Functional API](#the-heron-functional-api), Heron also still supports
--->
+* [Java](../../developers/java/streamlet-api#containers-and-resources)
 
 ## Spouts
 
