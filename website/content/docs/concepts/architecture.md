--- conflicted
+++ resolved
@@ -280,13 +280,8 @@
     assigned to the container. Note that the **Topology Master** is always executed
     on container 0. When `heron-executor` executes normal **Heron Instances**
     (i.e. except for container 0), it first prepares
-<<<<<<< HEAD
-    the Stream Manager and the Metrics Manager before starting
+    the **Stream Manager** and the **Metrics Manager** before starting
     `org.apache.heron.instance.HeronInstance` for each instance that is
-=======
-    the **Stream Manager** and the **Metrics Manager** before starting
-    `com.twitter.heron.instance.HeronInstance` for each instance that is
->>>>>>> 976f89fd
     assigned to the container.
     
     **Heron Instance** has two threads: the gateway thread and the slave thread.
