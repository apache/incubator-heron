--- conflicted
+++ resolved
@@ -23,14 +23,9 @@
 `statemgr.yaml` config file specific for the Heron cluster. You'll
 need to specify the following for each cluster:
 
-<<<<<<< HEAD
 * `heron.class.state.manager` &mdash; Indicates the class to be loaded for managing 
 the state in ZooKeeper and this class is loaded using reflection. You should set this 
 to `com.twitter.heron.statemgr.zookeeper.curator.CuratorStateManager`
-=======
-* `heron.class.state.manager` &mdash; Indicates the class to be loaded for ZooKeeper state manager. 
-You should set this to `com.twitter.heron.statemgr.zookeeper.curator.CuratorStateManager`
->>>>>>> 8a218396
 
 * `heron.statemgr.connection.string` &mdash; The host IP address and port to connect to ZooKeeper 
 cluster (e.g) "127.0.0.1:2181". 
