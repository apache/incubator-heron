---
title: Local Cluster
---

In addition to out-of-the-box schedulers for [Mesos](../mesos) and
[Aurora](../aurora), Heron can also be deployed in a local environment, which
stands up a mock Heron cluster on a single machine. This can be useful for
experimenting with Heron's features, testing a wide variety of possible cluster
events, and so on.

When deploying locally, you can use one of two state managers for coordination:

* [ZooKeeper](../../statemanagers/zookeeper)
* [Local File System](../../statemanagers/localfs)

**Note**: Deploying a Heron cluster locally is not to be confused with Heron's
<<<<<<< HEAD
[simulated mode](../../developers/java/local-mode.html). Simulated mode enables 
you to run topologies in a cluster-agnostic JVM process for the purpose of 
development and debugging, while the local scheduler stands up a Heron cluster 
on a single machine.
=======
[simulator mode](../../../../developers/simulator-mode). Simulator mode enables you to run
topologies in a cluster-agnostic JVM process for the purpose of development and
debugging, while the local scheduler stands up a Heron cluster on a single
machine.
>>>>>>> 15b89813

## How Local Deployment Works

Using the local scheduler is similar to deploying Heron on other systems in
that you use the [Heron](../../../heron-cli) cli to manage topologies. The
difference is in the configuration. 

## Local Scheduler Configuration

You can instruct Heron to use local scheduler by modifying the `scheduler.yaml`
config file. You'll need to specify the following:

* `heron.class.scheduler` --- Indicates the class to be loaded for local scheduler.
You should set this to `com.twitter.heron.scheduler.local.LocalScheduler`

* `heron.class.launcher` --- This specifies the class to be loaded for launching 
topologies. You should set this to `com.twitter.heron.scheduler.local.LocalLauncher`

* `heron.scheduler.local.working.directory` --- This config provides the working 
directory for topology. The working directory is essentially a scratch pad where 
topology jars, heron core release binaries, topology logs, etc are generated and kept.

* `heron.package.core.uri` --- Indicates the location of the heron core binary package.
The local scheduler uses this URI to download the core package to the working directory.

* `heron.directory.sandbox.java.home` --- This is used to specify the java home to
be used when running topologies in the containers. You could use `${JAVA_HOME}` which
means pick up the value set in the bash environment variable $JAVA_HOME.

### Example Local Scheduler Configuration

```yaml
# scheduler class for distributing the topology for execution
heron.class.scheduler: com.twitter.heron.scheduler.local.LocalScheduler

# launcher class for submitting and launching the topology
heron.class.launcher: com.twitter.heron.scheduler.local.LocalLauncher

# working directory for the topologies
heron.scheduler.local.working.directory: ${HOME}/.herondata/topologies/${CLUSTER}/${TOPOLOGY}

# location of the core package
heron.package.core.uri: file://${HERON_DIST}/heron-core.tar.gz

# location of java - pick it up from shell environment
heron.directory.sandbox.java.home: ${JAVA_HOME}
```<|MERGE_RESOLUTION|>--- conflicted
+++ resolved
@@ -14,17 +14,10 @@
 * [Local File System](../../statemanagers/localfs)
 
 **Note**: Deploying a Heron cluster locally is not to be confused with Heron's
-<<<<<<< HEAD
-[simulated mode](../../developers/java/local-mode.html). Simulated mode enables 
-you to run topologies in a cluster-agnostic JVM process for the purpose of 
-development and debugging, while the local scheduler stands up a Heron cluster 
-on a single machine.
-=======
 [simulator mode](../../../../developers/simulator-mode). Simulator mode enables you to run
 topologies in a cluster-agnostic JVM process for the purpose of development and
 debugging, while the local scheduler stands up a Heron cluster on a single
 machine.
->>>>>>> 15b89813
 
 ## How Local Deployment Works
 
