--- conflicted
+++ resolved
@@ -12,7 +12,6 @@
 (../../heron-cli) cli is used to deploy and manage topologies similar to other 
 schedulers. The main difference is in the configuration.
 
-<<<<<<< HEAD
 A set of default configuration files are provided with Heron in the [conf/slurm]
 (https://github.com/twitter/heron/tree/master/heron/config/src/yaml/conf/slurm) directory. 
 The default configuration uses the local file system based state manager. It is
@@ -22,14 +21,6 @@
 run the job and starts the Heron processes in those nodes. It uses a `slurm.sh` script found in 
 [conf/slum](https://github.com/twitter/heron/tree/master/heron/config/src/yaml/conf/slurm)
 directory to submit the topoloy as a batch job to the slurm scheduler.
-=======
-A set of default configurations are provided with Heron in the `conf/slurm` directory.
-The default configurations use the file system based state manager.
-
-When a Heron topology is submitted, the Slurm scheduler allocates the nodes required to
-run the job and starts the Heron processes in those nodes. It uses a `slurm.sh` script found in
-`conf/slum` directory to submit the topoloy as a batch job to the slurm scheduler.
->>>>>>> 0ae793ec
 
 ## Slurm Scheduler Configuration
 
@@ -37,11 +28,10 @@
 config file:
 
 * `heron.class.scheduler` --- Indicates the class to be loaded for slurm scheduler.
-You should set this to `com.twitter.heron.scheduler.slurm.SlurmScheduler`
+Set this to `com.twitter.heron.scheduler.slurm.SlurmScheduler`
 
-<<<<<<< HEAD
 * `heron.class.launcher` --- Specifies the class to be loaded for launching
-topologies. You should set this to `com.twitter.heron.scheduler.slurm.SlurmLauncher`
+topologies. Set this to `com.twitter.heron.scheduler.slurm.SlurmLauncher`
 
 * `heron.scheduler.local.working.directory` --- The shared directory to be used as
 Heron sandbox directory.
@@ -55,28 +45,6 @@
 
 * `heron.scheduler.is.service` --- Indicate whether the scheduler
 is a service. In the case of Slurm, it should be set to `False`.
-=======
-This configuration file specifies the scheduler implementation to use and
-properties for that scheduler.
-
-* `heron.local.working.directory` &mdash; The shared directory to be used as
-  Heron's sandbox directory.
-
-#### statemgr.yaml
-
-This is the configuration for the state manager.
-
-* `heron.class.state.manager` &mdash; Specifies the state manager.
-   By default it uses the local state manager. Refer the `conf/localzk/statemgr.yaml` for zookeeper
-   based state manager configurations.
-
-#### slurm.sh
-
-This is the script used by the scheduler to submit the Heron job to the Slurm scheduler. You can
-change this file for specific slurm settings like time, account.     
-
-### Example Submission Command
->>>>>>> 0ae793ec
 
 ### Example Slurm Scheduler Configuration
 
@@ -87,12 +55,8 @@
 # launcher class for submitting and launching the topology
 heron.class.launcher: com.twitter.heron.scheduler.slurm.SlurmLauncher
 
-<<<<<<< HEAD
 # working directory for the topologies
 heron.scheduler.local.working.directory: ${HOME}/.herondata/topologies/${CLUSTER}/${TOPOLOGY}
-=======
-## Example Kill Command
->>>>>>> 0ae793ec
 
 # location of java - pick it up from shell environment
 heron.directory.sandbox.java.home: ${JAVA_HOME}
