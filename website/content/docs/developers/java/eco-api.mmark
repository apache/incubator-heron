---
title: The Heron ECO API for Java
description: Create Heron topologies in Java from reusable spouts and bolts
---

{{< alert "eco-api-beta" >}}

{{content/snippets/heron-eco-api.md}}


## What about Storm Flux?  Is it compatible with Eco?

ECO is an extension Flux.  Most Storm Flux topologies should be able to deployed in Heron with minimal changes.
Start reading [Migrate Storm Topologies To Heron] (../../../migrate-storm-to-heron) to learn how to migrate your Storm Flux topology then come back.

## Getting started

In order to use the Heron ECO API for Java, you'll need to install the `heron-api` and the `heron-storm` library, which is available
via [Maven Central](http://search.maven.org/).

### Maven setup

To install the `heron-api` library using Maven, add this to the `dependencies` block of your `pom.xml`
configuration file:

```xml
<dependency>
    <groupId>com.twitter.heron</groupId>
    <artifactId>heron-api</artifactId>
    <version>{{< heronVersion >}}</version>
    <scope>compile</scope>
</dependency>
<dependency>
    <groupId>com.twitter.heron</groupId>
    <artifactId>heron-storm</artifactId>
    <version>{{< heronVersion >}}</version>
    <scope>compile</scope>
</dependency>
```

#### Compiling a JAR with dependencies

In order to run a Java topology in a Heron cluster, you'll need to package your topology as a "fat" JAR with dependencies included. You can use the [Maven Assembly Plugin](https://maven.apache.org/plugins/maven-assembly-plugin/usage.html) to generate JARs with dependencies. To install the plugin and add a Maven goal for a single JAR, add this to the `plugins` block in your `pom.xml`:

```xml
<plugin>
    <artifactId>maven-assembly-plugin</artifactId>
    <configuration>
        <descriptorRefs>
            <descriptorRef>jar-with-dependencies</descriptorRef>
        </descriptorRefs>
        <archive>
            <manifest>
                <mainClass></mainClass>
            </manifest>
        </archive>
    </configuration>
    <executions>
        <execution>
            <id>make-assembly</id>
            <phase>package</phase>
            <goals>
                <goal>single</goal>
            </goals>
        </execution>
    </executions>
</plugin>
```

Once your `pom.xml` is properly set up, you can compile the JAR with dependencies using this command:

```bash
$ mvn assembly:assembly
```

By default, this will add a JAR in your project's `target` folder with the name `PROJECT-NAME-VERSION-jar-with-dependencies.jar`. Here's an example ECO topology submission command using a compiled JAR:

```bash
$ heron submit local \
  target/my-project-1.2.3-jar-with-dependencies.jar \
  com.twitter.heron.eco.Eco \
  --eco-config-file path/to/your/topology-definition.yaml
```

### Reference Links
[Topology Name]({{<ref "#topology-name" >}})

[Configuration]({{<ref "#configuration" >}})

[Components]({{<ref "#components" >}})

[Property Injection]({{<ref "#property-injection" >}})

[The Topology Definition]({{<ref "#the-topology-definition" >}})

[Streams and Groupings]({{<ref "#streams-and-groupings" >}})

[Handling Enums]({{<ref "#handling-enums" >}})

[Property Substitution]({{<ref "#property-substitution" >}})

[Environment Variable Substitution]({{<ref "#environment-variable-substitution" >}})

[Other ECO Examples]({{<ref "#other-eco-examples" >}})

Notice how the above example submission command is referencing the main class `com.twitter.heron.eco.Eco`.  This part of the command
needs to stay the same.  Eco is the main class that will assemble your topology from the `--eco-config-file` you specify.

## Defining Your ECO Topology File

An ECO topology definition consists of the following:

* A topology name
* An optional list of topology "components" (named Java objects that will be made available for configuration in the topology)
* A DSL topology definition that contains:
  - A list of spouts, each identified by a unique ID
  - A list of bolts, each identified by a unique ID
  - A list of "stream" objects representing a flow of tuples between spouts and bolts


An example of a simple YAML DSL definition is below:

```yaml

name: "fibonacci-topology"

config:
  topology.workers: 1

components:
  - id: "property-holder"
    className: "com.twitter.heron.examples.eco.TestPropertyHolder"
    constructorArgs:
      - "some argument"
    properties:
      - name: "numberProperty"
        value: 11
      - name: "publicProperty"
        value: "This is public property"

spouts:
  - id: "spout-1"
    className: "com.twitter.heron.examples.eco.TestFibonacciSpout"
    constructorArgs:
      - ref: "property-holder"
    parallelism: 1

bolts:
  - id: "even-and-odd-bolt"
    className: "com.twitter.heron.examples.eco.EvenAndOddBolt"
    parallelism: 1

  - id: "ibasic-print-bolt"
    className: "com.twitter.heron.examples.eco.TestIBasicPrintBolt"
    parallelism: 1
    configMethods:
      - name: "sampleConfigurationMethod"
        args:
          - "${ecoPropertyOne}"
          - MB

  - id: "sys-out-bolt"
    className: "com.twitter.heron.examples.eco.TestPrintBolt"
    parallelism: 1

streams:
  - from: "spout-1"
    to: "even-and-odd-bolt"
    grouping:
      type: SHUFFLE

  - from: "even-and-odd-bolt"
    to: "ibasic-print-bolt"
    grouping:
      type: SHUFFLE
      streamId: "odds"

  - from: "even-and-odd-bolt"
    to: "sys-out-bolt"
    grouping:
      type: SHUFFLE
      streamId: "evens"

```

If you want to stop here and try to deploy the above topology you can execute:

```bash
$ heron submit local \
  ~/.heron/examples/heron-eco-examples.jar \
  com.twitter.heron.eco.Eco \
  --eco-config-file ~/.heron/examples/fibonacci.yaml
```

This ECO topology does not do anything spectacular, but it's a good starting point to go through some of ECO's concepts.

## Taking a closer look at the YAML definition specs

### Topology Name

Each ECO definition file will be required to have a `name` defined.

```yaml

name: "simple-wordcount-topology"

```

### Configuration

`config` is the section where you will list your properties to be inserted into a `com.twitter.heron.api.Config` class. This section is optional.

```yaml

config:
  topology.workers: 1

```

#### Specifying Component Level Resources

You can specify component level JVM resources by referencing the `id` of the component and its `ram`.
You can choose between Bytes `B`, Megabytes `MB`, or Gigabytes `GB`.  Examples would be `256MB` or `2GB`.
The unit of measurement must be appended at the end of the numerical value with no spaces.  There is plan to support 
component level `cpu` and `disk` configs in the future.

```yaml
 topology.component.resourcemap:

    - id: "spout-1"
      ram: 256MB # The minimum value for a component's specified ram is 256MB
      

    - id: "bolt-1"
      ram: 256MB # The minimum value for a component's specified ram is 256MB
      
 ```
 
 #### Specifying JVM Options
 
 You can specify component level JVM resources by referencing the `id` of the component and a list
 of the JVM options
 
```yaml
topology.component.jvmoptions:

   - id: "spout-1"
     options: ["-XX:NewSize=300m", "-Xms2g"]
```

#### Other Supported Configuration Parameters
* `"topology.worker.childopts"` : Topology-specific options for the worker child process. This is used in addition to WORKER_CHILDOPTS
* `"topology.tick.tuple.freq.ms"` :  How often (in milliseconds) a tick tuple from the "__system" component and "__tick" stream should be sent to tasks. Meant to be used as a component-specific configuration.
* `"topology.enable.message.timeouts"` : True if Heron should timeout messages or not. Defaults to true. This is meant to be used in unit tests to prevent tuples from being accidentally timed out during the test.
* `"topology.debug"` : When set to true, Heron will log every message that's emitted.
*  `"topology.stmgrs"` : The number of stmgr instances that should spin up to service this topology. All the executors will be evenly shared by these stmgrs.
* `"topology.message.timeout.secs"` : The maximum amount of time given to the topology to fully process a message
emitted by a spout. If the message is not acked within this time frame, Heron
will fail the message on the spout. Some spouts implementations will then replay
the message at a later time.
* `"topology.component.parallelism"` : The per component parallelism for a component in this topology.
* `"topology.max.spout.pending"` : This config applies to individual tasks, not to spouts or topologies as a whole.
 A pending tuple is one that has been emitted from a spout but has not been acked or failed yet.
 Note that this config parameter has no effect for unreliable spouts that don't tag
 their tuples with a message id.
* `"topology.auto.task.hooks"` :  A list of task hooks that are automatically added to every spout and bolt in the topology. An example
 of when you'd do this is to add a hook that integrates with your internal
monitoring system. These hooks are instantiated using the zero-arg constructor.
* `"topology.serializer.classname"` : The serialization class that is used to serialize/deserialize tuples
* `"topology.reliability.mode"` : A Heron topology can be run in any one of the TopologyReliabilityMode
 mode. The format of this flag is the string encoded values of the
underlying TopologyReliabilityMode value.  Values are `ATMOST_ONCE`, `ATLEAST_ONCE`, and `EFFECTIVELY_ONCE`.
* `"topology.reliability.mode"` :  A Heron topology can be run in any one of the TopologyReliabilityMode
mode. The format of this flag is the string encoded values of the
underlying TopologyReliabilityMode value.
* `"topology.container.cpu"` : Number of cpu cores per container to be reserved for this topology.
* `"topology.container.ram"` : Amount of ram per container to be reserved for this topology. In bytes.
* `"topology.container.disk"` : Amount of disk per container to be reserved for this topology. In bytes.
* `"topology.container.max.cpu.hint"` : Hint for max number of cpu cores per container to be reserved for this topology.
* `"topology.container.max.ram.hint"` : Hint for max amount of ram per container to be reserved for this topology.  In bytes.
* `"topology.container.max.disk.hint"` : Hint for max amount of disk per container to be reserved for this topology. In bytes.
* `"topology.container.padding.percentage"` : Hint for max amount of disk per container to be reserved for this topology. In bytes.
* `"topology.container.ram.padding"` : Amount of ram to pad each container. In bytes.
* `"topology.stateful.checkpoint.interval.seconds"` : What's the checkpoint interval for stateful topologies in seconds.
* `"topology.stateful.start.clean"` :  Boolean flag that says that the stateful topology should start from clean state, i.e. ignore any checkpoint state.
* `"topology.name"` :  Name of the topology. This config is automatically set by Heron when the topology is submitted.
* `"topology.team.name"` : Name of the team which owns this topology.
* `"topology.team.email"` : Email of the team which owns this topology.
* `"topology.cap.ticket"` :  Cap ticket (if filed) for the topology. If the topology is in prod this has to be set or it cannot be deployed.
* `"topology.project.name"` : Project name of the topology, to help us with tagging which topologies are part of which project. For example, if topology A and Topology B are part of the same project, we will like to aggregate them as part of the same project. This is required by Cap team.
* `"topology.additional.classpath"` :  Any user defined classpath that needs to be passed to instances should be set in to config through this key. The value will be of the format "cp1:cp2:cp3..."
* `"topology.update.deactivate.wait.secs"` : Amount of time to wait after deactivating a topology before updating it
* `"topology.update.reactivate.wait.secs"` : fter updating a topology, amount of time to wait for it to come back up before reactivating it
* `"topology.environment"` : Topology-specific environment properties to be added to an Heron instance. This is added to the existing environment (that of the Heron instance).  This variable contains Map<String, String>
* `"topology.timer.events"` : Timer events registered for a topology.  This is a Map<String, Pair<Duration, Runnable>>.  Where the key is the name and the value contains the frequency of the event and the task to run.
* `"topology.remote.debugging.enable"` : Enable Remote debugging for java heron instances
* `"topology.droptuples.upon.backpressure"` : Do we want to drop tuples instead of initiating Spout BackPressure
<<<<<<< HEAD
* `"topology.component.default.cpu"` : Default number of cpu for each component
* `"topology.component.default.ram"` : Default ram size in bytes for each component
* `"topology.component.default.disk"` : Default disk size in bytes for each component
=======
* `"topology.component.output.bps"` : The per component output bytes per second in this topology
>>>>>>> afb96c97


### Components

`components` are a list of instances that would be used as configuration objects for other components in your ECO file defined in the YAML DSL.
The properties that are required for each `component` instance are `id` and `className`.  `id` can be any name you choose, `className`  is the fully qualified className of the Java class. The `id` field is used to identify
the component for injection in the coming spouts and bolts defined in the topology.  `constructorArgs` is only needed
if a component has constructor that requires arguments.  We will get into constructor args the in the next section.  `components` are optional.

```yaml

components:
  - id: "property-holder"
    className: "com.twitter.heron.examples.eco.TestPropertyHolder"
    constructorArgs:
      - "some argument"

```

### Property Injection

#### Constructor Injection

`constructorArgs` can specify any object type.  Above you can see that the only constructor argument specified is a string
that contained "some argument".  If declaring a number, you may omit the parenthesis.

```yaml

 constructorArgs:
      - "some argument"
      - 123.45

```

The is also a way to reference other components as arguments by using `ref`.  In the example
below we are specifying an already defined component to be a constructor argument.  Any instance that is referenced by
`ref` must have already been defined in the ECO definition file before it is to be used.

```yaml

constructorArgs:
      - ref: "property-holder"

```

#### Setter and Public Field Injection

Besides constructor injection, you may also use setter methods. In the below example, ECO will take inspect the component
for setters that match the names and values provided.  If no setter is defined, it will then look for a public field to set the property.


```yaml

properties:
      - name: "numberProperty"
        value: 11
      - name: "publicProperty"
        value: "This is public property"

```

## The Topology Definition

Spouts and Bolts each have their own sections for defining in the ECO file.  They are extensions of `components` so they will
be allowed the same property injection methods above.  One difference is the `parallelism` property they contain, it sets the `parallelism`
property for each bolt or spout once the topology has been deployed into Heron.


### Spouts

```yaml

spouts:
  - id: "spout-1"
    className: "com.twitter.heron.examples.eco.TestFibonacciSpout"
    constructorArgs:
      - ref: "property-holder"
    parallelism: 1

```

### Bolts

```yaml

bolts:
  - id: "even-and-odd-bolt"
    className: "com.twitter.heron.examples.eco.EvenAndOddBolt"
    parallelism: 1

```

### Streams and Groupings

Streams are what connect your bolts and spouts together.  Stream Groupings are the specific way you are to connect those streams to the spouts and bolts.

##### A Stream can contain the following fields.

* `from` - references the `id` of the component where data is coming from
* `to` - references the `id` of the component where the data is going
* `grouping` - This is grouping definition of how this stream will connect the two afore mentioned components together

##### A grouping can contain the following fields
* `type` - The type of grouping.
  - `SHUFFLE`
  - `FIELDS`
  - `ALL`
  - `GLOBAL`
  - `NONE`
  - `CUSTOM`
* `args` is specific to the `FIELDS` grouping type. You would specify this as a list like so `["arg1", "arg2"]`
* `customClass` if you wanted to create a custom grouping, you could specify the fully qualified class name here

In the below example, you can see the first Stream Definition declares that data will flow from `spout-1` to `even-and-odd-bolt` with a grouping type of `SHUFFLE`


```yaml

streams:
  - from: "spout-1"
    to: "even-and-odd-bolt"
    grouping:
      type: SHUFFLE

  - from: "even-and-odd-bolt"
    to: "ibasic-print-bolt"
    grouping:
      type: SHUFFLE
      streamId: "odds"

  - from: "even-and-odd-bolt"
    to: "sys-out-bolt"
    grouping:
      type: SHUFFLE
      streamId: "evens"

```

### Handling Enums

The usage of Enums is supported in ECO.  You can use enums in constructor arguments, references,
configuration methods, and properties  In the `fibonacci-topology` referenced above.  In the examples we reference the 
enum `TestUnits`.  The enum is shown below.

```java
public enum TestUnits {
  MB("MB"),
  GB("GB"),
  B("B");

  String value;

  TestUnits(String value) {
    this.value = value;
  }

  public String getValue() {
    return value;
  }
}
```

In the `ibasic-print-bolt` a `configMethod` is specified with the name `sampleConfigurationMethod`.  

```yaml
  - id: "ibasic-print-bolt"
    ... excluded for simplicity
        args:
          - "someStringArgument"
          - MB
```
This is the same as calling the following java method 

```java

public void sampleConfigurationMethod(String someProperty, TestUnits TestUnits) {
    this.someProperty += someProperty;
    this.TestUnits = TestUnits;
  }
  
```

### Property Substitution

It's always nice to be able to define properties based on the environments you are in.  We haven't forgotten this with ECO. 
You are able to substitute values into your ECO files by either environment variables or a properties file.  
To turn on property substitution add the flag `--props` and specify a path to a `.properties` file. 

To start over run 
```bash
$ heron kill local fibonacci-topology
```
After the topology has been killed, execute:

```bash
$ heron submit local \
  ~/.heron/examples/heron-eco-examples.jar \
  com.twitter.heron.eco.Eco \
  --eco-config-file ~/.heron/examples/fibonacci.yaml --props ~/.heron/examples/sample.properties
```

If you look above at the yaml file snippet at the beginning of the page you will see

```yaml
- id: "ibasic-print-bolt"
    className: "com.twitter.heron.examples.eco.TestIBasicPrintBolt"
    parallelism: 1
    configMethods:
      - name: "sampleConfigurationMethod"
        args:
          - "${ecoPropertyOne}"
          - MB
 ```
In the  `sample.properties` we have a key value set at `ecoPropertyOne=thisValueWasSetFromAPropertiesFile`.  You can check the logs
for the `ibasic-print-bolt` and see the values are printing out.

### Environment Variable Substitution

ECO also allows you to do environment variable substitution.  To activate environment variable substitution pass the flag `--env-props` upon submitting a topology. If you have `SOME_VARIABLE` defined
you can reference in your yaml file like below.

```yaml
${ENV-SOME_VARIABLE}
```


### Other ECO examples

Run the simple wordcount example

```bash
$ heron submit local \
  ~/.heron/examples/heron-eco-examples.jar \
   com.twitter.heron.eco.Eco \
   --eco-config-file ~/.heron/examples/simple_wordcount.yaml 
```

Run the simple windowing example

```bash
$ heron submit local \
   ~/.heron/examples/heron-eco-examples.jar \
   com.twitter.heron.eco.Eco \
   --eco-config-file ~/.heron/examples/simple_windowing.yaml 
```<|MERGE_RESOLUTION|>--- conflicted
+++ resolved
@@ -295,13 +295,10 @@
 * `"topology.timer.events"` : Timer events registered for a topology.  This is a Map<String, Pair<Duration, Runnable>>.  Where the key is the name and the value contains the frequency of the event and the task to run.
 * `"topology.remote.debugging.enable"` : Enable Remote debugging for java heron instances
 * `"topology.droptuples.upon.backpressure"` : Do we want to drop tuples instead of initiating Spout BackPressure
-<<<<<<< HEAD
+* `"topology.component.output.bps"` : The per component output bytes per second in this topology
 * `"topology.component.default.cpu"` : Default number of cpu for each component
 * `"topology.component.default.ram"` : Default ram size in bytes for each component
 * `"topology.component.default.disk"` : Default disk size in bytes for each component
-=======
-* `"topology.component.output.bps"` : The per component output bytes per second in this topology
->>>>>>> afb96c97
 
 
 ### Components
