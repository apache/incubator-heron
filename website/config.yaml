#  Licensed to the Apache Software Foundation (ASF) under one
#  or more contributor license agreements.  See the NOTICE file
#  distributed with this work for additional information
#  regarding copyright ownership.  The ASF licenses this file
#  to you under the Apache License, Version 2.0 (the
#  "License"); you may not use this file except in compliance
#  with the License.  You may obtain a copy of the License at
#
#    http://www.apache.org/licenses/LICENSE-2.0
#
#  Unless required by applicable law or agreed to in writing,
#  software distributed under the License is distributed on an
#  "AS IS" BASIS, WITHOUT WARRANTIES OR CONDITIONS OF ANY
#  KIND, either express or implied.  See the License for the
#  specific language governing permissions and limitations
#  under the License.

languageCode: en-us
title: Heron
author: Luc Perkins
canonifyurls: true
baseurl: https://apache.github.io/incubator-heron

# Site-level config
metadataformat: yaml
newcontenteditor: atom
taxonomies:
  tag: tags

# Pygments syntax highlighting
pygmentsUseClasses: true
pygmentsCodeFences: true

# Site-level parameters available through .Site.Params.{key}
params:
  author: Twitter, Inc.
  description: A realtime, distributed, fault-tolerant stream processing engine from Twitter
  versions:
<<<<<<< HEAD
    heron: 0.17.8
    bazel: 0.9.0
    heronpy: 0.17.8
=======
    heron: 0.17.5
    bazel: 0.14.1
    heronpy: 0.17.5
>>>>>>> 1a929da2
  assets:
    favicon:
      small: /img/favicon-16x16.png
      large: /img/favicon-32x32.png
    logo: /img/logo54x54.png #logo.png
    textlogo: /img/HeronTextLogo.png #logo.png
    textLogoSmall: /img/HeronTextLogo-small.png #logo.png
    js:
      - https://code.jquery.com/jquery-2.2.1.min.js
      - /js/app.min.js
  tagline: A realtime, distributed, fault-tolerant stream processing engine from Twitter
  github:
    home: https://github.com/apache/incubator-heron
    master: https://github.com/apache/incubator-heron/tree/master
    issues: https://github.com/apache/incubator-heron/issues
  social:
    twitter: https://twitter.com/heronstreaming
    slack: https://heronusers.slack.com
    googleGroup: https://groups.google.com/forum/#!forum/heron-users
  seo:
    opengraph:
      - property: locale
        content: en_US
      - property: type
        content: article
    twittercards:
      - name: card
        content: summary
      - name: site
        content: "@heronstreaming"<|MERGE_RESOLUTION|>--- conflicted
+++ resolved
@@ -36,15 +36,9 @@
   author: Twitter, Inc.
   description: A realtime, distributed, fault-tolerant stream processing engine from Twitter
   versions:
-<<<<<<< HEAD
     heron: 0.17.8
-    bazel: 0.9.0
+    bazel: 0.14.1
     heronpy: 0.17.8
-=======
-    heron: 0.17.5
-    bazel: 0.14.1
-    heronpy: 0.17.5
->>>>>>> 1a929da2
   assets:
     favicon:
       small: /img/favicon-16x16.png
