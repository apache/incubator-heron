--- conflicted
+++ resolved
@@ -11,15 +11,9 @@
   tag: tags
 
 # Pygments syntax highlighting
-<<<<<<< HEAD
-pygmentsUseClasses: true
-pygmentsCodeFences: true
-pygmentsUseClassic: true
-=======
 pygmentsUseClassic: true
 pygmentsUseClasses: true
 pygmentsCodeFences: true
->>>>>>> b4bb9a2f
 
 # Site-level parameters available through .Site.Params.{key}
 params:
