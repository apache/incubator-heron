languageCode: en-us
title: Heron
author: Luc Perkins
canonifyurls: true
baseurl: https://twitter.github.io/heron

# Site-level config
metadataformat: yaml
newcontenteditor: atom
taxonomies:
  tag: tags

# Pygments syntax highlighting
<<<<<<< HEAD
pygmentsuseclasses: true
pygmentscodefences: true
pygmentsUseClassic: true
=======
pygmentsUseClassic: true
pygmentsUseClasses: true
pygmentsCodeFences: true
>>>>>>> 20a154f6

# Site-level parameters available through .Site.Params.{key}
params:
  author: Twitter, Inc.
  description: A realtime, distributed, fault-tolerant stream processing engine from Twitter
  versions:
    heron: 0.16.1
    bazel: 0.5.4
    heronpy: 0.16.1
  assets:
    favicon:
      small: /img/favicon-16x16.png
      large: /img/favicon-32x32.png
    logo: /img/logo54x54.png #logo.png
    textlogo: /img/HeronTextLogo.png #logo.png
    textLogoSmall: /img/HeronTextLogo-small.png #logo.png
    js:
      - https://code.jquery.com/jquery-2.2.1.min.js
      - /js/app.min.js
  tagline: A realtime, distributed, fault-tolerant stream processing engine from Twitter
  github:
    home: https://github.com/twitter/heron
    master: https://github.com/twitter/heron/tree/master
    issues: https://github.com/twitter/heron/issues
  social:
    twitter: https://twitter.com/heronstreaming
    slack: https://heronusers.slack.com
    googleGroup: https://groups.google.com/forum/#!forum/heron-users
  seo:
    opengraph:
      - property: locale
        content: en_US
      - property: type
        content: article
    twittercards:
      - name: card
        content: summary
      - name: site
        content: "@heronstreaming"<|MERGE_RESOLUTION|>--- conflicted
+++ resolved
@@ -11,15 +11,9 @@
   tag: tags
 
 # Pygments syntax highlighting
-<<<<<<< HEAD
-pygmentsuseclasses: true
-pygmentscodefences: true
-pygmentsUseClassic: true
-=======
 pygmentsUseClassic: true
 pygmentsUseClasses: true
 pygmentsCodeFences: true
->>>>>>> 20a154f6
 
 # Site-level parameters available through .Site.Params.{key}
 params:
