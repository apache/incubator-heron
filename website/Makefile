--- conflicted
+++ resolved
@@ -14,7 +14,6 @@
 pages:
 	@hugo
 
-<<<<<<< HEAD
 linkchecker:
 	#linkchecker removes previous runs.
 	@pip install linkchecker
@@ -26,23 +25,12 @@
 	@linkchecker public/index.html --no-warnings 
 	@echo "linkchecker passes!"
 	@rm -f linkchecker-errors.csv
-=======
+
 javadocs:
 	@./javadocs.sh
-
-linkchecker:
-	@echo "TODO: linkchecking"
->>>>>>> d1fa5d03
 
 site:
 	@make assets
 	@make pages
-<<<<<<< HEAD
-	# TODO make javadocs in public/api
-	#   - bazel build --config=darwin heron:javadoc
-	#   - extract bazel-bin/heron/javadoc.zip to website/public/api excluding top-level javadoc dir
-	@make linkchecker
-=======
 	@make javadocs
 	@make linkchecker
->>>>>>> d1fa5d03
