setup:
	@brew install hugo
	@npm install gulp
	@npm install
	@gulp build
<<<<<<< HEAD

serve:
	@hugo server -w
=======
	@make assets

serve:
	@hugo server --watch

assets:
	@gulp build
>>>>>>> 4379b453
<|MERGE_RESOLUTION|>--- conflicted
+++ resolved
@@ -3,16 +3,10 @@
 	@npm install gulp
 	@npm install
 	@gulp build
-<<<<<<< HEAD
-
-serve:
-	@hugo server -w
-=======
 	@make assets
 
 serve:
 	@hugo server --watch
 
 assets:
-	@gulp build
->>>>>>> 4379b453
+	@gulp build