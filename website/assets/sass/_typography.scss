$base-margin: 1.5rem;
$base-padding: 1rem;
$base-font-size: 18px;
$base-line-height: 1.5;

article.hn-docs-content {
  code {
    color: $heron-blue-green;
    background-color: lighten($light-gray, 25%);
  }

  h1 {
    font-size: $base-font-size * 2;
    margin-bottom: $base-margin * 1.3;
  }

  h2 {
    font-size: $base-font-size * 1.8;
    margin-bottom: $base-margin * 1.2;
  }

  h3 {
    font-size: $base-font-size * 1.6;
    margin-bottom: $base-margin * 1.1;
  }

  h4 {
    font-size: $base-font-size * 1.4;
    margin-bottom: $base-margin;
  }

  img {
    width: 100%;
    margin: $base-margin 0;

    &:hover {
      width: 125%;
    }
  }

  p {
    line-height: $base-line-height;
    font-size: $base-font-size;

    & + p {
      margin-top: $base-margin;
    }

    & + {
      h1, h2, h3, h4 {
        margin-top: $base-margin * 1.5;
      }
    }

    code {
      font-size: inherit;
    }
  }

  blockquote {
    margin: $base-margin 0;
    padding: 20px;
    border-left: .5rem solid $heron-blue-green;
    background-color: lighten($light-gray, 22%);

    h2, h3, h4 {
      margin: .25rem 0 1.25rem 0;
    }

    h4 {
      font-size: $base-font-size * 1.5;

      & + p {
        margin-top: $base-margin;
      }
    }

    p {
      font-size: $base-font-size * 1.1;
    }

    ul {
      margin-bottom: 0;
    }
  }

  table, td, th {
    border-collapse: collapse;
  }

  th, td {
    padding: 10px 20px 10px 5px;
    line-height: 1.4;
  }

  table {
    margin: $base-margin 0;
    table-layout: initial;

    thead {
      font-size: $base-font-size * 1.1;
      border-bottom: 1px solid black;
    }

    tbody {
      tr {
        border-bottom: 1px solid $light-gray;

        td {
<<<<<<< HEAD
          

=======
>>>>>>> a4020492
          code {
            font-size: $base-font-size;
          }
        }

        &:hover {
          background-color: lighten($light-gray, 27%);
        }
      }
    }
  }

  ol {
    li {
      font-size: $base-font-size * .9;
    }
  }

  ul {
    margin: $base-margin 0;

    li {
      font-size: $base-font-size;
      list-style-type: square;
      padding-bottom: 0;

      ul {
        margin-top: 0;
      }

      & + li {
        margin-top: $base-margin * .15;
      }
    }
  }

  .highlight {
    overflow-x: auto;
    margin: $base-margin * .8 0;

    pre {
      color: $light-gray;
      padding: $base-padding * 1.25;

      code {
        font-size: $base-font-size;
        color: $light-gray;
        background-color: #263238;
      }
    }

    & + {
      h1, h2, h3, h4 {
        margin-top: $base-margin * 1.75;
      }
    }
  }
}<|MERGE_RESOLUTION|>--- conflicted
+++ resolved
@@ -107,11 +107,6 @@
         border-bottom: 1px solid $light-gray;
 
         td {
-<<<<<<< HEAD
-          
-
-=======
->>>>>>> a4020492
           code {
             font-size: $base-font-size;
           }
