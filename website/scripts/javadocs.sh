--- conflicted
+++ resolved
@@ -1,8 +1,4 @@
 #!/usr/bin/env bash
-<<<<<<< HEAD
-
-=======
->>>>>>> c7d0b246
 set -e
 
 HERON_ROOT_DIR=$(git rev-parse --show-toplevel)
