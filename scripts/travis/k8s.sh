#!/usr/bin/env bash
# Licensed to the Apache Software Foundation (ASF) under one
# or more contributor license agreements.  See the NOTICE file
# distributed with this work for additional information
# regarding copyright ownership.  The ASF licenses this file
# to you under the Apache License, Version 2.0 (the
# "License"); you may not use this file except in compliance
# with the License.  You may obtain a copy of the License at
# 
#   http://www.apache.org/licenses/LICENSE-2.0
# 
# Unless required by applicable law or agreed to in writing,
# software distributed under the License is distributed on an
# "AS IS" BASIS, WITHOUT WARRANTIES OR CONDITIONS OF ANY
# KIND, either express or implied.  See the License for the
# specific language governing permissions and limitations
# under the License.
:<<'DOC'
set NO_CACHE=1 to always rebuild images.
set DEBUG=1 to not clean up

This requires kubectl, and kind.

DOC
set -o errexit -o nounset -o pipefail
TAG=test
HERE="$(cd "$(dirname "$0")"; pwd -P)"
ROOT="$(git rev-parse --show-toplevel)"

CLUSTER_NAME="kubernetes"

API_URL="http://localhost:8001/api/v1/namespaces/default/services/heron-apiserver:9000/proxy"
TRACKER_URL="http://localhost:8001/api/v1/namespaces/default/services/heron-tracker:8888/proxy"
UI_URL="http://localhost:8001/api/v1/namespaces/default/services/heron-ui:8889/proxy"

function bazel_file {
    # bazel_file VAR_NAME //some/build:target
    # this will set VAR_NAME to the path of the build artefact
    local var="${1:?}"
    local ref="${2:?}"
    local path="$(bazel info bazel-genfiles)/$(echo "${ref##//}" | tr ':' '/')"
    bazel build "$ref"
    eval "$var=$path"
}

function kind_images {
    # list all images in the kind registry
    docker exec -it kind-control-plane crictl images
}

function action {
    (
        tput setaf 4;
        echo "[$(date --rfc-3339=seconds)] $*";
        tput sgr0
    ) > /dev/stderr
}

function clean {
    if [ -z "${DEBUG-}" ]; then
        action "Cleaning up"
        kind delete cluster
        kill -TERM -$$
    else
        action "Not cleaning up due to DEBUG flag being set"
    fi
}

function create_cluster {
    # trap "kind delete cluster" EXIT
    if [ -z "$(kind get clusters)" ]; then
        action "Creating kind cluster"
        kind create cluster --config="$0.kind.yaml"
    else
        action "Using existing kind cluster"
    fi
}

function get_image {
    # cannot use `bazel_file heron_archive //scripts/images:heron.tar` as not distro image
    local tag="$TAG"
    local distro="${1:?}"
    local out
    local expected="$ROOT/dist/heron-docker-$tag-$distro.tar"
    if [ -f "$expected" ] && [ -z "${NO_CACHE-}" ]; then
        action "Using pre-existing heron image"
        out="$expected"
    else
        action "Creating heron image"
<<<<<<< HEAD
        local gz="$(scripts/release/docker-images build test "$distro")"
=======
        local gz="$(scripts/release/docker-images build test debian11)"
>>>>>>> dc2d9f67
        # XXX: must un .gz https://github.com/kubernetes-sigs/kind/issues/1636
        gzip --decompress "$gz"
        out="${gz%%.gz}"
    fi
    archive="$out"
}

function url_wait {
    local seconds="$1"
    local url="$2"
    local retries=0
    tput sc
    while ! curl "$url" --location --fail --silent --output /dev/null --write-out "attempt $retries: %{http_code}"
    do
        retries=$((retries + 1))
        if [ $retries -eq 60 ]; then
            echo
            return 1
        fi
        sleep 1
        tput el1
        tput rc
        tput sc
    done
    echo
}

trap clean EXIT
create_cluster

<<<<<<< HEAD
#get_image debian10
get_image ubuntu20.04
heron_archive="$archive"
action "Loading heron docker image"
kind load image-archive "$heron_archive"
image_heron="heron/heron:$TAG"
=======
get_image debian11
heron_archive="$archive"
action "Loading heron docker image"
kind load image-archive "$heron_archive"
#image_heron="docker.io/bazel/scripts/images:heron"
#image_heron="$heron_image"
image_heron="apache/heron:$TAG"
>>>>>>> dc2d9f67

action "Loading bookkeeper image"
image_bookkeeper="docker.io/apache/bookkeeper:4.13.0"
docker pull "$image_bookkeeper"
kind load docker-image "$image_bookkeeper"

action "Deploying to kubernetes"
#kubectl create namespace default
kubectl config set-context kind-kind --namespace=default

# deploy
DIR=./deploy/kubernetes/minikube
sed "s#heron/heron:latest#$image_heron#g" ${DIR}/zookeeper.yaml > /tmp/zookeeper.yaml
sed "s#heron/heron:latest#$image_heron#g" ${DIR}/tools.yaml > /tmp/tools.yaml
sed "s#heron/heron:latest#$image_heron#g" ${DIR}/apiserver.yaml > /tmp/apiserver.yaml

kubectl proxy -p 8001 &

kubectl create -f /tmp/zookeeper.yaml
kubectl get pods
kubectl create -f ${DIR}/bookkeeper.yaml
kubectl create -f /tmp/tools.yaml
kubectl create -f /tmp/apiserver.yaml

action "waiting for API server"
url_wait 120 "$API_URL/api/v1/version"
action "waiting for UI"
url_wait 120 "$UI_URL/proxy"

kubectl port-forward service/zookeeper 2181:2181 &

action "API:       $API_URL"
action "Tracker:   $TRACKER_URL"
action "UI:        $UI_URL"
action "Zookeeper: 127.0.0.1:2181"

heron config "$CLUSTER_NAME" set service_url "$API_URL"

"$HERE/test.sh"<|MERGE_RESOLUTION|>--- conflicted
+++ resolved
@@ -87,11 +87,7 @@
         out="$expected"
     else
         action "Creating heron image"
-<<<<<<< HEAD
-        local gz="$(scripts/release/docker-images build test "$distro")"
-=======
         local gz="$(scripts/release/docker-images build test debian11)"
->>>>>>> dc2d9f67
         # XXX: must un .gz https://github.com/kubernetes-sigs/kind/issues/1636
         gzip --decompress "$gz"
         out="${gz%%.gz}"
@@ -122,14 +118,6 @@
 trap clean EXIT
 create_cluster
 
-<<<<<<< HEAD
-#get_image debian10
-get_image ubuntu20.04
-heron_archive="$archive"
-action "Loading heron docker image"
-kind load image-archive "$heron_archive"
-image_heron="heron/heron:$TAG"
-=======
 get_image debian11
 heron_archive="$archive"
 action "Loading heron docker image"
@@ -137,7 +125,6 @@
 #image_heron="docker.io/bazel/scripts/images:heron"
 #image_heron="$heron_image"
 image_heron="apache/heron:$TAG"
->>>>>>> dc2d9f67
 
 action "Loading bookkeeper image"
 image_bookkeeper="docker.io/apache/bookkeeper:4.13.0"
