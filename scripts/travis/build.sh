--- conflicted
+++ resolved
@@ -6,7 +6,6 @@
 
 set -ex
 
-<<<<<<< HEAD
 # verify that jars have not been added to the repo
 JARS=`find . -name "*.jar"`
 if [ "$JARS" ]; then
@@ -14,10 +13,9 @@
   echo $JARS
   exit 1
 fi
-=======
+
 # Run this manually, since if it fails when run as -workspace_status_command we don't get good output
 ./scripts/release/status.sh
->>>>>>> 11f0591d
 
 # append the bazel default bazelrc to travis-ci/bazel.rc for using rules provided by bazel
 cat ~/.bazelrc >> tools/travis-ci/bazel.rc
