# Heron

Heron is realtime analytics platform developed by Twitter. It is the direct
<<<<<<< HEAD
successor of [Apache Storm](http://storm.apache.org/), built to be backwards
compatible with Storm's [topology API](http://storm.apache.org/tutorial.html)
but with a wide array of architectural improvements. For more on the
architecture and design goals of Heron, see [The Architecture of
Heron](concepts/architecture.html).
=======
successor of [Apache Storm](http://storm.apache.org), built to be backwards
compatible with Storm's [topology API](http://storm.apache.org/tutorial.html)
but with a wide array of architectural improvements. For more on the
architecture and design goals of Heron, see [The Architecture of
Heron](docs/concepts/architecture.md) and [Heron
Topologies](docs/concepts/topologies.md).

For information beyond the documentation:

* [Twitter Heron: Stream Processing at
  Scale](http://dl.acm.org/citation.cfm?id=2742788) (academic paper)
* [Twitter Heron: Stream Processing at
  Scale](https://www.youtube.com/watch?v=pUaFOuGgmco) (YouTube video)
* [Flying Faster with Twitter
  Heron](https://blog.twitter.com/2015/flying-faster-with-twitter-heron) (blog
  post)
>>>>>>> 0d7daaae
<|MERGE_RESOLUTION|>--- conflicted
+++ resolved
@@ -1,13 +1,6 @@
 # Heron
 
 Heron is realtime analytics platform developed by Twitter. It is the direct
-<<<<<<< HEAD
-successor of [Apache Storm](http://storm.apache.org/), built to be backwards
-compatible with Storm's [topology API](http://storm.apache.org/tutorial.html)
-but with a wide array of architectural improvements. For more on the
-architecture and design goals of Heron, see [The Architecture of
-Heron](concepts/architecture.html).
-=======
 successor of [Apache Storm](http://storm.apache.org), built to be backwards
 compatible with Storm's [topology API](http://storm.apache.org/tutorial.html)
 but with a wide array of architectural improvements. For more on the
@@ -23,5 +16,4 @@
   Scale](https://www.youtube.com/watch?v=pUaFOuGgmco) (YouTube video)
 * [Flying Faster with Twitter
   Heron](https://blog.twitter.com/2015/flying-faster-with-twitter-heron) (blog
-  post)
->>>>>>> 0d7daaae
+  post)