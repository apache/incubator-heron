/*
 * Copyright 2015 Twitter, Inc.
 *
 * Licensed under the Apache License, Version 2.0 (the "License");
 * you may not use this file except in compliance with the License.
 * You may obtain a copy of the License at
 *
 *   http://www.apache.org/licenses/LICENSE-2.0
 *
 * Unless required by applicable law or agreed to in writing, software
 * distributed under the License is distributed on an "AS IS" BASIS,
 * WITHOUT WARRANTIES OR CONDITIONS OF ANY KIND, either express or implied.
 * See the License for the specific language governing permissions and
 * limitations under the License.
 */

#include <map>
#include <sstream>
#include <thread>
#include <vector>
#include "server/dummystmgr.h"
#include "gtest/gtest.h"
#include "proto/messages.h"
#include "basics/basics.h"
#include "errors/errors.h"
#include "threads/threads.h"
#include "network/network.h"
#include "basics/modinit.h"
#include "errors/modinit.h"
#include "threads/modinit.h"
#include "network/modinit.h"
#include "config/heron-internals-config-reader.h"
#include "config/topology-config-vars.h"
#include "config/topology-config-helper.h"
#include "config/physical-plan-helper.h"
#include "statemgr/heron-statemgr.h"
#include "statemgr/heron-localfilestatemgr.h"
#include "manager/tmaster.h"
#include "manager/stmgr.h"

const sp_string SPOUT_NAME = "spout";
const sp_string BOLT_NAME = "bolt";
const sp_string STREAM_NAME = "stream";
const sp_string CONTAINER_INDEX = "0";
const sp_string STMGR_NAME = "stmgr";
const sp_string MESSAGE_TIMEOUT = "30";  // seconds
const sp_string LOCALHOST = "127.0.0.1";
sp_string heron_internals_config_filename =
    "../../../../../../../../heron/config/heron_internals.yaml";
sp_string metrics_sinks_config_filename = "../../../../../../../../heron/config/metrics_sinks.yaml";

// Generate a dummy topology
static heron::proto::api::Topology* GenerateDummyTopology(
    const sp_string& topology_name, const sp_string& topology_id, int num_spouts,
    int num_spout_instances, int num_bolts, int num_bolt_instances,
    const heron::proto::api::Grouping& grouping) {
  heron::proto::api::Topology* topology = new heron::proto::api::Topology();
  topology->set_id(topology_id);
  topology->set_name(topology_name);
  size_t spouts_size = num_spouts;
  size_t bolts_size = num_bolts;
  // Set spouts
  for (size_t i = 0; i < spouts_size; ++i) {
    heron::proto::api::Spout* spout = topology->add_spouts();
    // Set the component information
    heron::proto::api::Component* component = spout->mutable_comp();
    sp_string compname = SPOUT_NAME;
    compname += std::to_string(i);
    component->set_name(compname);
    heron::proto::api::ComponentObjectSpec compspec = heron::proto::api::JAVA_CLASS_NAME;
    component->set_spec(compspec);
    // Set the stream information
    heron::proto::api::OutputStream* ostream = spout->add_outputs();
    heron::proto::api::StreamId* tstream = ostream->mutable_stream();
    sp_string streamid = STREAM_NAME;
    streamid += std::to_string(i);
    tstream->set_id(streamid);
    tstream->set_component_name(compname);
    heron::proto::api::StreamSchema* schema = ostream->mutable_schema();
    heron::proto::api::StreamSchema::KeyType* key_type = schema->add_keys();
    key_type->set_key("dummy");
    key_type->set_type(heron::proto::api::OBJECT);
    // Set the config
    heron::proto::api::Config* config = component->mutable_config();
    heron::proto::api::Config::KeyValue* kv = config->add_kvs();
    kv->set_key(heron::config::TopologyConfigVars::TOPOLOGY_COMPONENT_PARALLELISM);
    kv->set_value(std::to_string(num_spout_instances));
  }
  // Set bolts
  for (size_t i = 0; i < bolts_size; ++i) {
    heron::proto::api::Bolt* bolt = topology->add_bolts();
    // Set the component information
    heron::proto::api::Component* component = bolt->mutable_comp();
    sp_string compname = BOLT_NAME;
    compname += std::to_string(i);
    component->set_name(compname);
    heron::proto::api::ComponentObjectSpec compspec = heron::proto::api::JAVA_CLASS_NAME;
    component->set_spec(compspec);
    // Set the stream information
    heron::proto::api::InputStream* istream = bolt->add_inputs();
    heron::proto::api::StreamId* tstream = istream->mutable_stream();
    sp_string streamid = STREAM_NAME;
    streamid += std::to_string(i);
    tstream->set_id(streamid);
    sp_string input_compname = SPOUT_NAME;
    input_compname += std::to_string(i);
    tstream->set_component_name(input_compname);
    istream->set_gtype(grouping);
    // Set the config
    heron::proto::api::Config* config = component->mutable_config();
    heron::proto::api::Config::KeyValue* kv = config->add_kvs();
    kv->set_key(heron::config::TopologyConfigVars::TOPOLOGY_COMPONENT_PARALLELISM);
    kv->set_value(std::to_string(num_bolt_instances));
  }
  // Set message timeout
  heron::proto::api::Config* topology_config = topology->mutable_topology_config();
  heron::proto::api::Config::KeyValue* kv = topology_config->add_kvs();
  kv->set_key(heron::config::TopologyConfigVars::TOPOLOGY_MESSAGE_TIMEOUT_SECS);
  kv->set_value(MESSAGE_TIMEOUT);

  // Set state
  topology->set_state(heron::proto::api::RUNNING);

  return topology;
}

static heron::proto::system::PackingPlan* GenerateDummyPackingPlan(int num_stmgrs_, int num_spouts,
    int num_spout_instances, int num_bolts, int num_bolt_instances) {
  size_t spouts_size = num_spout_instances;
  size_t bolts_size = num_bolt_instances;

  heron::proto::system::Resource* instanceResource = new heron::proto::system::Resource();
  instanceResource->set_ram(1);
  instanceResource->set_cpu(1);
  instanceResource->set_disk(1);

  heron::proto::system::Resource* containerRequiredResource = new heron::proto::system::Resource();
  containerRequiredResource->set_ram(10);
  containerRequiredResource->set_cpu(10);
  containerRequiredResource->set_disk(10);

  sp_int32 task_id = 0;
  sp_int32 component_index = 0;
  sp_int32 container_index = 0;

  heron::proto::system::PackingPlan* packingPlan = new heron::proto::system::PackingPlan();
  packingPlan->set_id("dummy_packing_plan_id");

  std::map<size_t, heron::proto::system::ContainerPlan*> container_map_;
  for (size_t i = 0; i < num_stmgrs_; ++i) {
    heron::proto::system::ContainerPlan* containerPlan = packingPlan->add_container_plans();
    containerPlan->set_id(i);
    heron::proto::system::Resource* requiredResource = containerPlan->mutable_requiredresource();
    requiredResource->set_cpu(containerRequiredResource->cpu());
    requiredResource->set_ram(containerRequiredResource->ram());
    requiredResource->set_disk(containerRequiredResource->disk());
    container_map_[i] = containerPlan;
  }

  // Set spouts
  for (size_t i = 0; i < spouts_size; ++i) {
    heron::proto::system::ContainerPlan* containerPlan = container_map_[container_index];
    heron::proto::system::InstancePlan* instancePlan = containerPlan->add_instance_plans();
    instancePlan->set_component_name("spout_x");
    instancePlan->set_task_id(task_id++);
    instancePlan->set_component_index(component_index++);
    heron::proto::system::Resource* resource = instancePlan->mutable_resource();
    resource->set_cpu(instanceResource->cpu());
    resource->set_ram(instanceResource->ram());
    resource->set_disk(instanceResource->disk());
    if (++container_index == num_stmgrs_) {
      container_index = 0;
    }
  }

  // Set bolts
  component_index = 0;
  for (size_t i = 0; i < bolts_size; ++i) {
    heron::proto::system::ContainerPlan* containerPlan = container_map_[container_index];
    heron::proto::system::InstancePlan* instancePlan = containerPlan->add_instance_plans();
    instancePlan->set_component_name("bolt_x");
    instancePlan->set_task_id(task_id++);
    instancePlan->set_component_index(component_index++);
    heron::proto::system::Resource* resource = instancePlan->mutable_resource();
    resource->set_cpu(instanceResource->cpu());
    resource->set_ram(instanceResource->ram());
    resource->set_disk(instanceResource->disk());
    if (++container_index == num_stmgrs_) {
      container_index = 0;
    }
  }

  return packingPlan;
}

// Method to create the local zk state on the filesystem
const sp_string CreateLocalStateOnFS(heron::proto::api::Topology* topology,
                                     heron::proto::system::PackingPlan* packingPlan) {
  EventLoopImpl ss;

  // Create a temporary directory to write out the state
  char dpath[255];
  snprintf(dpath, sizeof(dpath), "%s", "/tmp/XXXXXX");
  mkdtemp(dpath);

  // Write the dummy topology/tmaster location out to the local file system
  // via thestate mgr
  heron::common::HeronLocalFileStateMgr state_mgr(dpath, &ss);
  state_mgr.CreateTopology(*topology, NULL);
  state_mgr.CreatePackingPlan(topology->name(), *packingPlan, NULL);

  // Return the root path
  return sp_string(dpath);
}

const sp_string CreateInstanceId(sp_int8 type, sp_int8 instance, bool spout) {
  std::ostringstream instanceid_stream;
  if (spout) {
    instanceid_stream << CONTAINER_INDEX << "_" << SPOUT_NAME << static_cast<int>(type);
  } else {
    instanceid_stream << CONTAINER_INDEX << "_" << BOLT_NAME << static_cast<int>(type);
  }
  instanceid_stream << "_" << static_cast<int>(instance);
  return instanceid_stream.str();
}

heron::proto::system::Instance* CreateInstanceMap(sp_int8 type, sp_int8 instance, sp_int32 stmgr_id,
                                                  sp_int32 global_index, bool spout) {
  heron::proto::system::Instance* imap = new heron::proto::system::Instance();
  imap->set_instance_id(CreateInstanceId(type, instance, spout));

  imap->set_stmgr_id(STMGR_NAME + "-" + std::to_string(stmgr_id));
  heron::proto::system::InstanceInfo* inst = imap->mutable_info();
  inst->set_task_id(global_index);
  inst->set_component_index(instance);
  if (spout)
    inst->set_component_name(SPOUT_NAME + std::to_string(type));
  else
    inst->set_component_name(BOLT_NAME + std::to_string(type));
  return imap;
}

// Dummy timer cb. See StartServer for explanation.
void DummyTimerCb(EventLoop::Status) {
  // Do nothing
}

// Function to start the threads
void StartServer(EventLoopImpl* ss) {
  // In the ss register a dummy timer. This is to make sure that the
  // exit from the loop happens timely. If there are no timers registered
  // with the select server and also no activity on any of the fds registered
  // for read/write then after the  loopExit the loop continues indefinetly.
  ss->registerTimer([](EventLoop::Status status) { DummyTimerCb(status); }, true, 1 * 1000 * 1000);
  ss->loop();
}

void StartTMaster(EventLoopImpl*& ss, heron::tmaster::TMaster*& tmaster,
                  std::thread*& tmaster_thread, const sp_string& zkhostportlist,
                  const sp_string& topology_name, const sp_string& topology_id,
<<<<<<< HEAD
                  const sp_string& dpath, const std::vector<sp_string>& stmgrs_id_list,
                  const sp_string& tmaster_host, sp_int32& tmaster_port,
                  sp_int32& tmaster_controller_port) {
  ss = new EventLoopImpl();
  tmaster =
      new heron::tmaster::TMaster(zkhostportlist, topology_name, topology_id, dpath, stmgrs_id_list,
                                  tmaster_controller_port, tmaster_port, 0,
                                  tmaster_port + 3, metrics_sinks_config_filename, LOCALHOST, ss);
  tmaster_port = tmaster->getMasterOptions().get_port();
  tmaster_controller_port = tmaster->getControllerOptions().get_port();
=======
                  const sp_string& dpath, const sp_string& tmaster_host, sp_int32 tmaster_port,
                  sp_int32 tmaster_controller_port, sp_int32 ckptmgr_port) {
  ss = new EventLoopImpl();
  tmaster = new heron::tmaster::TMaster(zkhostportlist, topology_name, topology_id, dpath,
                                  tmaster_controller_port, tmaster_port, tmaster_port + 2,
                                  tmaster_port + 3, ckptmgr_port,
                                  metrics_sinks_config_filename, LOCALHOST, ss);
>>>>>>> 00f81db1
  tmaster_thread = new std::thread(StartServer, ss);
  // tmaster_thread->start();
}

void StartDummyStMgr(EventLoopImpl*& ss, heron::testing::DummyStMgr*& mgr,
                     std::thread*& stmgr_thread, const sp_string tmaster_host,
                     sp_int32 tmaster_port, const sp_string& stmgr_id, sp_int32 stmgr_port,
                     const std::vector<heron::proto::system::Instance*>& instances) {
  // Create the select server for this stmgr to use
  ss = new EventLoopImpl();

  NetworkOptions options;
  options.set_host(tmaster_host);
  options.set_port(tmaster_port);
  options.set_max_packet_size(1024 * 1024);
  options.set_socket_family(PF_INET);

  mgr = new heron::testing::DummyStMgr(ss, options, stmgr_id, LOCALHOST, stmgr_port, instances);
  mgr->Start();
  stmgr_thread = new std::thread(StartServer, ss);
  // Start the stream manager
  // stmgr_thread->start();
}

struct CommonResources {
  // arguments
  sp_string tmaster_host_;
  sp_int32 tmaster_port_;
  sp_int32 tmaster_controller_port_;
  sp_int32 ckptmgr_port_;
  sp_int32 stmgr_baseport_;
  sp_string zkhostportlist_;
  sp_string topology_name_;
  sp_string topology_id_;
  sp_int32 num_stmgrs_;
  sp_int32 num_spouts_;
  sp_int32 num_spout_instances_;
  sp_int32 num_bolts_;
  sp_int32 num_bolt_instances_;

  heron::proto::api::Grouping grouping_;

  // returns - filled in by init
  sp_string dpath_;
  std::vector<EventLoopImpl*> ss_list_;
  std::vector<sp_string> stmgrs_id_list_;
  heron::proto::api::Topology* topology_;
  heron::proto::system::PackingPlan* packing_plan_;

  heron::tmaster::TMaster* tmaster_;
  std::thread* tmaster_thread_;

  // Stmgr
  std::vector<heron::testing::DummyStMgr*> stmgrs_list_;
  std::vector<std::thread*> stmgrs_threads_list_;

  // Stmgr to instance ids
  std::map<sp_int32, std::vector<sp_string> > stmgr_instance_id_list_;

  // Stmgr to Instance
  std::map<sp_int32, std::vector<heron::proto::system::Instance*> > stmgr_instance_list_;

  // Instanceid to instance
  std::map<sp_string, heron::proto::system::Instance*> instanceid_instance_;

  std::map<sp_string, sp_int32> instanceid_stmgr_;
  CommonResources() : topology_(NULL), tmaster_(NULL), tmaster_thread_(NULL) {
    // Create the sington for heron_internals_config_reader
    // if it does not exist
    if (!heron::config::HeronInternalsConfigReader::Exists()) {
      heron::config::HeronInternalsConfigReader::Create(heron_internals_config_filename);
    }
  }
};

void StartTMaster(CommonResources& common) {
  // Generate a dummy topology
  common.topology_ = GenerateDummyTopology(
      common.topology_name_, common.topology_id_, common.num_spouts_, common.num_spout_instances_,
      common.num_bolts_, common.num_bolt_instances_, common.grouping_);
  common.packing_plan_ = GenerateDummyPackingPlan(common.num_stmgrs_, common.num_spouts_,
      common.num_spout_instances_, common.num_bolts_, common.num_bolt_instances_);

  // Create the zk state on the local file system
  common.dpath_ = CreateLocalStateOnFS(common.topology_, common.packing_plan_);

  // Populate the list of stmgrs
  for (int i = 0; i < common.num_stmgrs_; ++i) {
    sp_string id = STMGR_NAME + "-";
    id += std::to_string(i);
    common.stmgrs_id_list_.push_back(id);
  }

  // Start the tmaster
  EventLoopImpl* tmaster_eventLoop;

  StartTMaster(tmaster_eventLoop, common.tmaster_, common.tmaster_thread_, common.zkhostportlist_,
               common.topology_name_, common.topology_id_, common.dpath_,
               common.tmaster_host_, common.tmaster_port_, common.tmaster_controller_port_,
               common.ckptmgr_port_);
  common.ss_list_.push_back(tmaster_eventLoop);
}

void DistributeWorkersAcrossStmgrs(CommonResources& common) {
  // which stmgr is this component going to get assigned to
  sp_int32 stmgr_assignment_round = 0;
  sp_int32 global_index = 0;
  // Distribute the spouts
  for (int spout = 0; spout < common.num_spouts_; ++spout) {
    for (int spout_instance = 0; spout_instance < common.num_spout_instances_; ++spout_instance) {
      heron::proto::system::Instance* imap =
          CreateInstanceMap(spout, spout_instance, stmgr_assignment_round, global_index++, true);
      common.stmgr_instance_id_list_[stmgr_assignment_round].push_back(imap->instance_id());
      common.stmgr_instance_list_[stmgr_assignment_round].push_back(imap);
      common.instanceid_instance_[imap->instance_id()] = imap;
      common.instanceid_stmgr_[imap->instance_id()] = stmgr_assignment_round;
      // Have we completed a round of distribution of components
      if (++stmgr_assignment_round == common.num_stmgrs_) {
        stmgr_assignment_round = 0;
      }
    }
  }

  stmgr_assignment_round = 0;

  // Distribute the bolts
  for (int bolt = 0; bolt < common.num_bolts_; ++bolt) {
    for (int bolt_instance = 0; bolt_instance < common.num_bolt_instances_; ++bolt_instance) {
      heron::proto::system::Instance* imap =
          CreateInstanceMap(bolt, bolt_instance, stmgr_assignment_round, global_index++, false);
      // Have we completed a round of distribution of components
      common.stmgr_instance_id_list_[stmgr_assignment_round].push_back(imap->instance_id());
      common.stmgr_instance_list_[stmgr_assignment_round].push_back(imap);
      common.instanceid_instance_[imap->instance_id()] = imap;
      common.instanceid_stmgr_[imap->instance_id()] = stmgr_assignment_round;
      if (++stmgr_assignment_round == common.num_stmgrs_) {
        stmgr_assignment_round = 0;
      }
    }
  }
}

void StartStMgrs(CommonResources& common) {
  // Spawn and start the stmgrs
  for (int i = 0; i < common.num_stmgrs_; ++i) {
    EventLoopImpl* stmgr_ss = NULL;
    heron::testing::DummyStMgr* mgr = NULL;
    std::thread* stmgr_thread = NULL;
    StartDummyStMgr(stmgr_ss, mgr, stmgr_thread, LOCALHOST, common.tmaster_port_,
                    common.stmgrs_id_list_[i], common.stmgr_baseport_ + i,
                    common.stmgr_instance_list_[i]);

    common.ss_list_.push_back(stmgr_ss);
    common.stmgrs_list_.push_back(mgr);
    common.stmgrs_threads_list_.push_back(stmgr_thread);
  }
}

void SetUpCommonResources(CommonResources& common) {
  // Initialize dummy params
  common.tmaster_host_ = LOCALHOST;
<<<<<<< HEAD
  common.tmaster_port_ = 0;
  common.tmaster_controller_port_ = 0;
=======
  common.tmaster_port_ = 53001;
  common.tmaster_controller_port_ = 53002;
  common.ckptmgr_port_ = 53003;
>>>>>>> 00f81db1
  common.stmgr_baseport_ = 53001;
  common.topology_name_ = "mytopology";
  common.topology_id_ = "abcd-9999";
  common.num_stmgrs_ = 2;
  common.num_spouts_ = 5;
  common.num_spout_instances_ = 2;
  common.num_bolts_ = 5;
  common.num_bolt_instances_ = 2;
  common.grouping_ = heron::proto::api::SHUFFLE;
  // Empty so that we don't attempt to connect to the zk
  // but instead connect to the local filesytem
  common.zkhostportlist_ = "";
}

void TearCommonResources(CommonResources& common) {
  delete common.topology_;
  delete common.packing_plan_;
  delete common.tmaster_thread_;
  delete common.tmaster_;

  // Cleanup the stream managers
  for (size_t i = 0; i < common.stmgrs_list_.size(); ++i) {
    delete common.stmgrs_list_[i];
    delete common.stmgrs_threads_list_[i];
  }

  for (size_t i = 0; i < common.ss_list_.size(); ++i) delete common.ss_list_[i];

  for (std::map<sp_string, heron::proto::system::Instance*>::iterator itr =
           common.instanceid_instance_.begin();
       itr != common.instanceid_instance_.end(); ++itr)
    delete itr->second;

  // Clean up the local filesystem state
  FileUtils::removeRecursive(common.dpath_, true);
}

void ControlTopologyDone(HTTPClient* client, IncomingHTTPResponse* response) {
  if (response->response_code() != 200) {
    FAIL() << "Error while controlling topology " << response->response_code();
  } else {
    client->getEventLoop()->loopExit();
  }
  delete response;
}

void ControlTopology(sp_string topology_id, sp_int32 port, bool activate) {
  EventLoopImpl ss;
  AsyncDNS dns(&ss);
  HTTPClient* client = new HTTPClient(&ss, &dns);
  HTTPKeyValuePairs kvs;
  kvs.push_back(make_pair("topologyid", topology_id));
  sp_string requesturl = activate ? "/activate" : "/deactivate";
  OutgoingHTTPRequest* request =
      new OutgoingHTTPRequest(LOCALHOST, port, requesturl, BaseHTTPRequest::GET, kvs);
  auto cb = [client](IncomingHTTPResponse* response) { ControlTopologyDone(client, response); };

  if (client->SendRequest(request, std::move(cb)) != SP_OK) {
    FAIL() << "Unable to send the request\n";
  }
  ss.loop();
}

// Test to make sure that the tmaster forms the right pplan
// and sends it to all stmgrs
TEST(StMgr, test_pplan_distribute) {
  CommonResources common;
  SetUpCommonResources(common);
  sp_int8 num_workers_per_stmgr_ = (((common.num_spouts_ * common.num_spout_instances_) +
                                     (common.num_bolts_ * common.num_bolt_instances_)) /
                                    common.num_stmgrs_);
  // Start the tmaster etc.
  StartTMaster(common);
  std::cout << "tmaster master port " << common.tmaster_port_ << std::endl;
  std::cout << "tmaster controller port " << common.tmaster_controller_port_ << std::endl;

  // Distribute workers across stmgrs
  DistributeWorkersAcrossStmgrs(common);

  // Start the stream managers
  StartStMgrs(common);

  // Wait till we get the physical plan populated on atleast one of the stmgrs
  // We just pick the first one
  while (!common.stmgrs_list_[0]->GetPhysicalPlan()) sleep(1);

  // Stop the schedulers
  for (size_t i = 0; i < common.ss_list_.size(); ++i) {
    common.ss_list_[i]->loopExit();
  }

  // Wait for the threads to terminate
  common.tmaster_thread_->join();
  for (size_t i = 0; i < common.stmgrs_threads_list_.size(); ++i) {
    common.stmgrs_threads_list_[i]->join();
  }

  // Verify that the pplan was made properly
  const heron::proto::system::PhysicalPlan* pplan0 = common.stmgrs_list_[0]->GetPhysicalPlan();
  EXPECT_EQ(pplan0->stmgrs_size(), common.num_stmgrs_);
  EXPECT_EQ(pplan0->instances_size(), common.num_stmgrs_ * num_workers_per_stmgr_);
  std::map<sp_string, heron::config::PhysicalPlanHelper::TaskData> tasks;
  heron::config::PhysicalPlanHelper::GetLocalTasks(*pplan0, common.stmgrs_id_list_[0], tasks);
  EXPECT_EQ((int)tasks.size(), (common.num_spouts_ * common.num_spout_instances_ +
                                common.num_bolts_ * common.num_bolt_instances_) /
                                   common.num_stmgrs_);

  // Delete the common resources
  TearCommonResources(common);
}

// Test to see if activate/deactivate works
// and that its distributed to tmasters
TEST(StMgr, test_activate_deactivate) {
  CommonResources common;
  SetUpCommonResources(common);

  sp_int8 num_workers_per_stmgr_ = (((common.num_spouts_ * common.num_spout_instances_) +
                                     (common.num_bolts_ * common.num_bolt_instances_)) /
                                    common.num_stmgrs_);
  // Start the tmaster etc.
  StartTMaster(common);
  std::cout << "tmaster master port " << common.tmaster_port_ << std::endl;
  std::cout << "tmaster controller port " << common.tmaster_controller_port_ << std::endl;

  // Distribute workers across stmgrs
  DistributeWorkersAcrossStmgrs(common);

  // Start the stream managers
  StartStMgrs(common);

  // Wait till we get the physical plan populated on the stmgrs
  // and lets check that the topology is in running state
  for (size_t i = 0; i < common.stmgrs_list_.size(); ++i) {
    while (!common.stmgrs_list_[i]->GetPhysicalPlan()) sleep(1);
    EXPECT_EQ(common.stmgrs_list_[i]->GetPhysicalPlan()->topology().state(),
              heron::proto::api::RUNNING);
  }

  std::thread* deactivate_thread =
      new std::thread(ControlTopology, common.topology_id_, common.tmaster_controller_port_, false);
  // deactivate_thread->start();
  deactivate_thread->join();
  delete deactivate_thread;

  // Wait for some time and check that the topology is in deactivated state
  sleep(1);
  for (size_t i = 0; i < common.stmgrs_list_.size(); ++i) {
    EXPECT_EQ(common.stmgrs_list_[i]->GetPhysicalPlan()->topology().state(),
              heron::proto::api::PAUSED);
  }

  std::thread* activate_thread =
      new std::thread(ControlTopology, common.topology_id_, common.tmaster_controller_port_, true);
  // activate_thread->start();
  activate_thread->join();
  delete activate_thread;

  // Wait for some time and check that the topology is in deactivated state
  sleep(1);
  for (size_t i = 0; i < common.stmgrs_list_.size(); ++i) {
    EXPECT_EQ(common.stmgrs_list_[i]->GetPhysicalPlan()->topology().state(),
              heron::proto::api::RUNNING);
  }

  // Stop the schedulers
  for (size_t i = 0; i < common.ss_list_.size(); ++i) {
    common.ss_list_[i]->loopExit();
  }

  // Wait for the threads to terminate
  common.tmaster_thread_->join();
  for (size_t i = 0; i < common.stmgrs_threads_list_.size(); ++i) {
    common.stmgrs_threads_list_[i]->join();
  }

  // Verify that the pplan was made properly
  const heron::proto::system::PhysicalPlan* pplan0 = common.stmgrs_list_[0]->GetPhysicalPlan();
  EXPECT_EQ(pplan0->stmgrs_size(), common.num_stmgrs_);
  EXPECT_EQ(pplan0->instances_size(), common.num_stmgrs_ * num_workers_per_stmgr_);
  std::map<sp_string, heron::config::PhysicalPlanHelper::TaskData> tasks;
  heron::config::PhysicalPlanHelper::GetLocalTasks(*pplan0, common.stmgrs_id_list_[0], tasks);
  EXPECT_EQ((int)tasks.size(), (common.num_spouts_ * common.num_spout_instances_ +
                                common.num_bolts_ * common.num_bolt_instances_) /
                                   common.num_stmgrs_);

  // Delete the common resources
  TearCommonResources(common);
}

// TODO(vikasr): Add unit tests for metrics manager connection

int main(int argc, char** argv) {
  heron::common::Initialize(argv[0]);
  std::cout << "Current working directory (to find tmaster logs) "
      << ProcessUtils::getCurrentWorkingDirectory() << std::endl;
  testing::InitGoogleTest(&argc, argv);
  if (argc > 1) {
    std::cerr << "Using config file " << argv[1] << std::endl;
    heron_internals_config_filename = argv[1];
  }

  // Create the sington for heron_internals_config_reader, if it does not exist
  if (!heron::config::HeronInternalsConfigReader::Exists()) {
    heron::config::HeronInternalsConfigReader::Create(heron_internals_config_filename);
  }
  return RUN_ALL_TESTS();
}<|MERGE_RESOLUTION|>--- conflicted
+++ resolved
@@ -258,26 +258,17 @@
 void StartTMaster(EventLoopImpl*& ss, heron::tmaster::TMaster*& tmaster,
                   std::thread*& tmaster_thread, const sp_string& zkhostportlist,
                   const sp_string& topology_name, const sp_string& topology_id,
-<<<<<<< HEAD
                   const sp_string& dpath, const std::vector<sp_string>& stmgrs_id_list,
                   const sp_string& tmaster_host, sp_int32& tmaster_port,
-                  sp_int32& tmaster_controller_port) {
+                  sp_int32& tmaster_controller_port, sp_int32 ckptmgr_port) {
   ss = new EventLoopImpl();
   tmaster =
-      new heron::tmaster::TMaster(zkhostportlist, topology_name, topology_id, dpath, stmgrs_id_list,
+      new heron::tmaster::TMaster(zkhostportlist, topology_name, topology_id, dpath,
                                   tmaster_controller_port, tmaster_port, 0,
-                                  tmaster_port + 3, metrics_sinks_config_filename, LOCALHOST, ss);
+                                  tmaster_port + 3, ckptmgr_port,
+                                  metrics_sinks_config_filename, LOCALHOST, ss);
   tmaster_port = tmaster->getMasterOptions().get_port();
   tmaster_controller_port = tmaster->getControllerOptions().get_port();
-=======
-                  const sp_string& dpath, const sp_string& tmaster_host, sp_int32 tmaster_port,
-                  sp_int32 tmaster_controller_port, sp_int32 ckptmgr_port) {
-  ss = new EventLoopImpl();
-  tmaster = new heron::tmaster::TMaster(zkhostportlist, topology_name, topology_id, dpath,
-                                  tmaster_controller_port, tmaster_port, tmaster_port + 2,
-                                  tmaster_port + 3, ckptmgr_port,
-                                  metrics_sinks_config_filename, LOCALHOST, ss);
->>>>>>> 00f81db1
   tmaster_thread = new std::thread(StartServer, ss);
   // tmaster_thread->start();
 }
@@ -439,14 +430,9 @@
 void SetUpCommonResources(CommonResources& common) {
   // Initialize dummy params
   common.tmaster_host_ = LOCALHOST;
-<<<<<<< HEAD
   common.tmaster_port_ = 0;
   common.tmaster_controller_port_ = 0;
-=======
-  common.tmaster_port_ = 53001;
-  common.tmaster_controller_port_ = 53002;
   common.ckptmgr_port_ = 53003;
->>>>>>> 00f81db1
   common.stmgr_baseport_ = 53001;
   common.topology_name_ = "mytopology";
   common.topology_id_ = "abcd-9999";
