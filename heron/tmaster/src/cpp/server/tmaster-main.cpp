/*
 * Copyright 2015 Twitter, Inc.
 *
 * Licensed under the Apache License, Version 2.0 (the "License");
 * you may not use this file except in compliance with the License.
 * You may obtain a copy of the License at
 *
 *   http://www.apache.org/licenses/LICENSE-2.0
 *
 * Unless required by applicable law or agreed to in writing, software
 * distributed under the License is distributed on an "AS IS" BASIS,
 * WITHOUT WARRANTIES OR CONDITIONS OF ANY KIND, either express or implied.
 * See the License for the specific language governing permissions and
 * limitations under the License.
 */

#include <iostream>
#include <string>
#include <vector>
#include "manager/tmaster.h"
#include "proto/messages.h"
#include "basics/basics.h"
#include "errors/errors.h"
#include "threads/threads.h"
#include "network/network.h"
#include "config/heron-internals-config-reader.h"

int main(int argc, char* argv[]) {
<<<<<<< HEAD
  if (argc != 14) {
=======
  if (argc != 13) {
>>>>>>> 1921c190
    std::cout << "Usage: " << argv[0] << " "
              << "<master-host> <master-port> <controller-port> <stats-port> "
              << "<topology_name> <topology_id> <zk_hostportlist> "
              << "<topdir> <sgmr1,...> <heron_internals_config_filename> "
              << "<metrics_sinks_filename> <metrics-manager-port> "
              << "<auto_restart_backpressure_sandbox_time_window> "
              << "<auto_restart_backpressure_sandbox_min_interval>" << std::endl;
    std::cout << "If zk_hostportlist is empty please say LOCALMODE\n";
    ::exit(1);
  }

  sp_string myhost = argv[1];
  sp_int32 master_port = atoi(argv[2]);
  sp_int32 controller_port = atoi(argv[3]);
  sp_int32 stats_port = atoi(argv[4]);
  sp_string topology_name = argv[5];
  sp_string topology_id = argv[6];
  sp_string zkhostportlist = argv[7];
  if (zkhostportlist == "LOCALMODE") {
    zkhostportlist = "";
  }
<<<<<<< HEAD
  sp_string topdir = argv[7];
  std::vector<std::string> stmgrs = StrUtils::split(argv[8], ",");
  sp_string heron_internals_config_filename = argv[9];
  sp_string metrics_sinks_yaml = argv[10];
  sp_int32 metrics_manager_port = atoi(argv[11]);
  // feature: auto restart backpressure sandbox
  // backpressue_window > 0: the time window size in minutes
  // backpressue_window <= 0: disable the feature
  sp_int32 backpressue_window = atoi(argv[12]);
  sp_int32 backpressue_interval = atoi(argv[13]);
=======
  sp_string topdir = argv[8];
  std::vector<std::string> stmgrs = StrUtils::split(argv[9], ",");
  sp_string heron_internals_config_filename = argv[10];
  sp_string metrics_sinks_yaml = argv[11];
  sp_int32 metrics_manager_port = atoi(argv[12]);
>>>>>>> 1921c190

  EventLoopImpl ss;

  // Read heron internals config from local file
  // Create the heron-internals-config-reader to read the heron internals config
  heron::config::HeronInternalsConfigReader::Create(&ss, heron_internals_config_filename);

  heron::common::Initialize(argv[0], topology_id.c_str());

  LOG(INFO) << "Starting tmaster for topology " << topology_name << " with topology id "
            << topology_id << " zkhostport " << zkhostportlist << " zkroot " << topdir
            << " and nstmgrs " << stmgrs.size() << std::endl;

  heron::tmaster::TMaster tmaster(zkhostportlist, topology_name, topology_id, topdir, stmgrs,
                                  controller_port, master_port, stats_port, metrics_manager_port,
                                  metrics_sinks_yaml, myhost, &ss, backpressue_window,
                                  backpressue_interval);
  ss.loop();
  return 0;
}<|MERGE_RESOLUTION|>--- conflicted
+++ resolved
@@ -26,11 +26,7 @@
 #include "config/heron-internals-config-reader.h"
 
 int main(int argc, char* argv[]) {
-<<<<<<< HEAD
-  if (argc != 14) {
-=======
-  if (argc != 13) {
->>>>>>> 1921c190
+  if (argc != 15) {
     std::cout << "Usage: " << argv[0] << " "
               << "<master-host> <master-port> <controller-port> <stats-port> "
               << "<topology_name> <topology_id> <zk_hostportlist> "
@@ -52,24 +48,16 @@
   if (zkhostportlist == "LOCALMODE") {
     zkhostportlist = "";
   }
-<<<<<<< HEAD
-  sp_string topdir = argv[7];
-  std::vector<std::string> stmgrs = StrUtils::split(argv[8], ",");
-  sp_string heron_internals_config_filename = argv[9];
-  sp_string metrics_sinks_yaml = argv[10];
-  sp_int32 metrics_manager_port = atoi(argv[11]);
-  // feature: auto restart backpressure sandbox
-  // backpressue_window > 0: the time window size in minutes
-  // backpressue_window <= 0: disable the feature
-  sp_int32 backpressue_window = atoi(argv[12]);
-  sp_int32 backpressue_interval = atoi(argv[13]);
-=======
   sp_string topdir = argv[8];
   std::vector<std::string> stmgrs = StrUtils::split(argv[9], ",");
   sp_string heron_internals_config_filename = argv[10];
   sp_string metrics_sinks_yaml = argv[11];
   sp_int32 metrics_manager_port = atoi(argv[12]);
->>>>>>> 1921c190
+  // feature: auto restart backpressure sandbox
+  // backpressue_window > 0: the time window size in minutes
+  // backpressue_window <= 0: disable the feature
+  sp_int32 backpressue_window = atoi(argv[13]);
+  sp_int32 backpressue_interval = atoi(argv[14]);
 
   EventLoopImpl ss;
 
