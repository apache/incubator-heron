package(default_visibility = ["//visibility:public"])

cc_library(
    name = "tmaster-cxx",
    srcs = [
        "manager/stats-interface.cpp",
        "manager/stmgrstate.cpp",
        "manager/tcontroller.cpp",
        "manager/tmaster.cpp",
        "manager/tmasterserver.cpp",
        "manager/tmetrics-collector.cpp",
        "manager/ckptmgr-client.cpp",
<<<<<<< HEAD
        "manager/stateful-restorer.cpp",
=======
        "manager/stateful-checkpointer.cpp",
>>>>>>> dd596767

        "processor/stmgr-heartbeat-processor.cpp",
        "processor/stmgr-register-processor.cpp",
        "processor/tmaster-processor.cpp",

        "manager/stats-interface.h",
        "manager/stmgrstate.h",
        "manager/tcontroller.h",
        "manager/tmasterserver.h",
        "manager/tmetrics-collector.h",
        "manager/ckptmgr-client.h",
<<<<<<< HEAD
        "manager/stateful-restorer.h",
=======
        "manager/stateful-checkpointer.h",
>>>>>>> dd596767

        "processor/stmgr-heartbeat-processor.h",
        "processor/stmgr-register-processor.h",
        "processor/tmaster-processor.h",
    ],
    hdrs = [
        "manager/tmaster.h",
        "processor/processor.h",
    ],
    copts = [
        "-Iheron",
        "-Iheron/common/src/cpp",
        "-Iheron/statemgrs/src/cpp",
        "-Iheron/tmaster/src/cpp",
        "-I$(GENDIR)/heron",
        "-I$(GENDIR)/heron/common/src/cpp",
    ],
    deps = [
        "//heron/common/src/cpp/network:network-cxx",
        "//heron/common/src/cpp/zookeeper:zookeeper-cxx",
        "//heron/common/src/cpp/metrics:metrics-cxx",
        "//heron/statemgrs/src/cpp:statemgrs-cxx",
        "//heron/proto:proto-cxx",
        "//third_party/yaml-cpp:yaml-cxx",
    ],
    linkstatic = 1,
)

cc_binary(
    name = "heron-tmaster",
    srcs = [
        "server/tmaster-main.cpp",
    ],
    copts = [
        "-Iheron",
        "-Iheron/common/src/cpp",
        "-Iheron/statemgrs/src/cpp",
        "-Iheron/tmaster/src/cpp",
        "-I$(GENDIR)/heron",
        "-I$(GENDIR)/heron/common/src/cpp",
    ],
    deps = [
        ":tmaster-cxx",
        "//heron/common/src/cpp/metrics:metrics-cxx",
        "//heron/statemgrs/src/cpp:statemgrs-cxx",
        "//heron/common/src/cpp/config:config-cxx",
        "//heron/proto:proto-cxx",
        "//heron/common/src/cpp/zookeeper:zookeeper-cxx",
        "//heron/common/src/cpp/network:network-cxx",
        "//config:config-cxx",
    ],
    linkstatic = 1,
)<|MERGE_RESOLUTION|>--- conflicted
+++ resolved
@@ -10,11 +10,8 @@
         "manager/tmasterserver.cpp",
         "manager/tmetrics-collector.cpp",
         "manager/ckptmgr-client.cpp",
-<<<<<<< HEAD
         "manager/stateful-restorer.cpp",
-=======
         "manager/stateful-checkpointer.cpp",
->>>>>>> dd596767
 
         "processor/stmgr-heartbeat-processor.cpp",
         "processor/stmgr-register-processor.cpp",
@@ -26,11 +23,8 @@
         "manager/tmasterserver.h",
         "manager/tmetrics-collector.h",
         "manager/ckptmgr-client.h",
-<<<<<<< HEAD
         "manager/stateful-restorer.h",
-=======
         "manager/stateful-checkpointer.h",
->>>>>>> dd596767
 
         "processor/stmgr-heartbeat-processor.h",
         "processor/stmgr-register-processor.h",
