--- conflicted
+++ resolved
@@ -311,11 +311,7 @@
 
 void TMaster::GetPhysicalPlanDone(proto::system::PhysicalPlan* _pplan,
                                   proto::system::StatusCode _code) {
-<<<<<<< HEAD
-  // Assignment need not exist. First check if some other error occurred.
-=======
   // Physical plan need not exist. First check if some other error occurred.
->>>>>>> 2a8ae0c5
   if (_code != proto::system::OK && _code != proto::system::PATH_DOES_NOT_EXIST) {
     // Something bad happened. Bail out!
     // TODO(kramasamy): This is not as bad as it seems. Maybe we can delete this assignment
