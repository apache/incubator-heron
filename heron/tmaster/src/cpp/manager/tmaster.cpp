/*
 * Copyright 2015 Twitter, Inc.
 *
 * Licensed under the Apache License, Version 2.0 (the "License");
 * you may not use this file except in compliance with the License.
 * You may obtain a copy of the License at
 *
 *   http://www.apache.org/licenses/LICENSE-2.0
 *
 * Unless required by applicable law or agreed to in writing, software
 * distributed under the License is distributed on an "AS IS" BASIS,
 * WITHOUT WARRANTIES OR CONDITIONS OF ANY KIND, either express or implied.
 * See the License for the specific language governing permissions and
 * limitations under the License.
 */

#include "manager/tmaster.h"
#include <sys/resource.h>
#include <iostream>
#include <map>
#include <sstream>
#include <string>
#include <set>
#include <vector>
#include "manager/tmetrics-collector.h"
#include "manager/tcontroller.h"
#include "manager/stats-interface.h"
#include "manager/tmasterserver.h"
#include "manager/stmgrstate.h"
#include "manager/stateful-controller.h"
#include "manager/ckptmgr-client.h"
#include "processor/processor.h"
#include "proto/messages.h"
#include "basics/basics.h"
#include "errors/errors.h"
#include "threads/threads.h"
#include "network/network.h"
#include "zookeeper/zkclient.h"
#include "config/helper.h"
#include "config/heron-internals-config-reader.h"
#include "statemgr/heron-statemgr.h"
#include "metrics/tmaster-metrics.h"

namespace heron {
namespace tmaster {

// Stats for the process
const sp_string METRIC_CPU_USER = "__cpu_user_usec";
const sp_string METRIC_CPU_SYSTEM = "__cpu_system_usec";
const sp_string METRIC_UPTIME = "__uptime_sec";
const sp_string METRIC_MEM_USED = "__mem_used_bytes";
const sp_int64 STATE_MANAGER_RETRY_FREQUENCY = 10_s;
const sp_int64 PROCESS_METRICS_FREQUENCY = 60_s;
const sp_string METRIC_PREFIX = "__process";

TMaster::TMaster(const std::string& _zk_hostport, const std::string& _topology_name,
                 const std::string& _topology_id, const std::string& _topdir,
                 sp_int32 _tmaster_controller_port,
                 sp_int32 _master_port, sp_int32 _stats_port, sp_int32 metricsMgrPort,
                 sp_int32 _ckptmgr_port,
                 const std::string& _metrics_sinks_yaml, const std::string& _myhost_name,
                 EventLoop* eventLoop) {
  start_time_ = std::chrono::high_resolution_clock::now();
  zk_hostport_ = _zk_hostport;
  topdir_ = _topdir;
  tmaster_controller_ = nullptr;
  tmaster_controller_port_ = _tmaster_controller_port;
  master_ = NULL;
  master_port_ = _master_port;
  stats_ = NULL;
  stats_port_ = _stats_port;
  myhost_name_ = _myhost_name;
  eventLoop_ = eventLoop;
  metrics_collector_ =
      new TMetricsCollector(config::HeronInternalsConfigReader::Instance()
                                    ->GetHeronTmasterMetricsCollectorMaximumIntervalMin() *
                                60,
                            eventLoop_, _metrics_sinks_yaml);

  mMetricsMgrPort = metricsMgrPort;

  sp_int32 metricsExportIntervalSec =
      config::HeronInternalsConfigReader::Instance()->GetHeronMetricsExportIntervalSec();

  mMetricsMgrClient = new heron::common::MetricsMgrSt(
      mMetricsMgrPort, metricsExportIntervalSec, eventLoop_);
  mMetricsMgrClient->Start(myhost_name_, master_port_, "__tmaster__",
                           "0");  // MM expects task_id, so just giving 0 for tmaster.

  tmasterProcessMetrics = new heron::common::MultiAssignableMetric();
  mMetricsMgrClient->register_metric(METRIC_PREFIX, tmasterProcessMetrics);

  ckptmgr_port_ = _ckptmgr_port;
  ckptmgr_client_ = nullptr;

  current_pplan_ = NULL;

  // The topology as first submitted by the user
  // It shall only be used to construct the physical plan when TMaster first time starts
  // Any runtime changes shall be made to current_pplan_->topology
  topology_ = NULL;
  packing_plan_ = NULL;
  state_mgr_ = heron::common::HeronStateMgr::MakeStateMgr(zk_hostport_, topdir_, eventLoop_);

  assignment_in_progress_ = false;
  do_reassign_ = false;

  master_establish_attempts_ = 0;

  StartServers();

  tmaster_location_ = new proto::tmaster::TMasterLocation();
  tmaster_location_->set_topology_name(_topology_name);
  tmaster_location_->set_topology_id(_topology_id);
  tmaster_location_->set_host(myhost_name_);
  tmaster_location_->set_controller_port(tmaster_controller_port_);
  tmaster_location_->set_master_port(master_port_);
  tmaster_location_->set_stats_port(stats_port_);
  DCHECK(tmaster_location_->IsInitialized());
  FetchPackingPlan();

  // Send tmaster location to metrics mgr
  mMetricsMgrClient->RefreshTMasterLocation(*tmaster_location_);

  // Check for log pruning every 5 minutes
  CHECK_GT(eventLoop_->registerTimer(
               [](EventLoop::Status) { ::heron::common::PruneLogs(); }, true,
               config::HeronInternalsConfigReader::Instance()->GetHeronLoggingPruneIntervalSec() *
                   1_s),
           0);

  // Flush logs every 10 seconds
  CHECK_GT(eventLoop_->registerTimer(
               [](EventLoop::Status) { ::heron::common::FlushLogs(); }, true,
               config::HeronInternalsConfigReader::Instance()->GetHeronLoggingFlushIntervalSec() *
                   1_s),
           0);

  // Update Process related metrics every 60 seconds
  CHECK_GT(eventLoop_->registerTimer([this](EventLoop::Status status) {
    this->UpdateProcessMetrics(status);
  }, true, PROCESS_METRICS_FREQUENCY), 0);

  stateful_controller_ = nullptr;
}

void TMaster::FetchPackingPlan() {
  auto packing_plan = new proto::system::PackingPlan();

  state_mgr_->GetPackingPlan(tmaster_location_->topology_name(), packing_plan,
                             [packing_plan, this](proto::system::StatusCode status) {
    this->OnPackingPlanFetch(packing_plan, status);
  });
}

void TMaster::OnPackingPlanFetch(proto::system::PackingPlan* newPackingPlan,
                                 proto::system::StatusCode _status) {
  if (_status != proto::system::OK) {
    LOG(INFO) << "PackingPlan Fetch failed with status " << _status;
    LOG(INFO) << "Retrying after " << STATE_MANAGER_RETRY_FREQUENCY << " micro seconds ";
    CHECK_GT(eventLoop_->registerTimer([this](EventLoop::Status) {
      this->FetchPackingPlan();
    }, false, STATE_MANAGER_RETRY_FREQUENCY), 0);
  } else {
    // We got a new PackingPlan.
    LOG(INFO) << "Fetched PackingPlan of " << newPackingPlan->container_plans().size()
              << " containers.";

    if (!packing_plan_) {
      LOG(INFO) << "Received initial packing plan. Initializing absent_stmgrs_";
      packing_plan_ = newPackingPlan;
      // We will keep the list of stmgrs with us.
      // In case a assignment already exists, we will throw this
      // list out and re-init with whats in assignment.
      absent_stmgrs_.clear();
      for (sp_uint32 i = 0; i < packing_plan_->container_plans_size(); ++i) {
        LOG(INFO) << "Adding container id " << packing_plan_->container_plans(i).id()
                  << " to absent_stmgrs_";
        // the packing plan represents container ids by the numerical id of the container. The
        // physical plan prepends "stmgr-" to the integer and represents it as a string.
        absent_stmgrs_.insert("stmgr-" + std::to_string(packing_plan_->container_plans(i).id()));
      }

      // this is part of the initialization process. Since we've got a packing plan we will
      // register our self as the master
      EstablishTMaster(EventLoop::TIMEOUT_EVENT);

    } else {
      // We must know for sure that we are TMaster before potentially deleting the physical plan
      // in state manager. We know this to be the case here because we initially fetch
      // packing_plan_ before becoming master, but we register the packing plan watcher only after
      // becoming master. That guarantees that if packing_plan_ is already set and this method is
      // invoked, it's due to the watch and we're master here.
      if (packing_plan_ != newPackingPlan) {
        LOG(INFO) << "Packing plan changed. Deleting physical plan and restarting TMaster to "
                  << "reset internal state. Exiting.";
        state_mgr_->DeletePhysicalPlan(tmaster_location_->topology_name(),
          [this](proto::system::StatusCode status) {
            ::exit(1);
          });
      } else {
        LOG(INFO) << "New Packing plan matches existing one.";
      }
    }
  }
}

const NetworkOptions& TMaster::getMasterOptions() const {
  return master_->get_serveroptions();
}
const NetworkOptions& TMaster::getControllerOptions() const {
  return controller_->get_serveroptions();
}
const NetworkOptions& TMaster::getStatsOptions() const {
  return stats_->get_serveroptions();
}

void TMaster::StartServers() {
  // Now that we have our state all setup, its time to start accepting requests
  // Port for the stmgrs to connect to
  NetworkOptions master_options;
  master_options.set_host(myhost_name_);
  master_options.set_port(master_port_);
  master_options.set_max_packet_size(config::HeronInternalsConfigReader::Instance()
                                         ->GetHeronTmasterNetworkMasterOptionsMaximumPacketMb() *
                                     1_MB);
  master_options.set_socket_family(PF_INET);
  master_ = new TMasterServer(eventLoop_, master_options, metrics_collector_, this);

  sp_int32 retval = master_->Start();
  if (retval != SP_OK) {
    LOG(FATAL) << "Failed to start TMaster Master Server with rcode: " << retval;
  } else {
    master_port_ = master_->get_serveroptions().get_port();
  }

  // Port for the scheduler to connect to
  NetworkOptions controller_options;
  controller_options.set_host(myhost_name_);
  controller_options.set_port(controller_port_);
  controller_options.set_max_packet_size(
      config::HeronInternalsConfigReader::Instance()
          ->GetHeronTmasterNetworkControllerOptionsMaximumPacketMb() *
      1_MB);
  controller_options.set_socket_family(PF_INET);
  controller_ = new TController(eventLoop_, controller_options, this);

  retval = controller_->Start();
  if (retval != SP_OK) {
    LOG(FATAL) << "Failed to start TMaster Controller Server with rcode: " << retval;
  } else {
    controller_port_ = controller_->get_serveroptions().get_port();
  }

  // Http port for stat queries
  NetworkOptions stats_options;
  if (config::HeronInternalsConfigReader::Instance()
          ->GetHeronTmasterMetricsNetworkBindAllInterfaces()) {
    stats_options.set_host("0.0.0.0");
  } else {
    stats_options.set_host(myhost_name_);
  }
  stats_options.set_port(stats_port_);
  stats_options.set_max_packet_size(config::HeronInternalsConfigReader::Instance()
                                        ->GetHeronTmasterNetworkStatsOptionsMaximumPacketMb() *
                                    1_MB);
  stats_options.set_socket_family(PF_INET);
  stats_ = new StatsInterface(eventLoop_, stats_options, metrics_collector_, this);
  stats_port_ = stats_->get_serveroptions().get_port();
}

void TMaster::EstablishTMaster(EventLoop::Status) {
  auto cb = [this](proto::system::StatusCode code) { this->SetTMasterLocationDone(code); };

  state_mgr_->SetTMasterLocation(*tmaster_location_, std::move(cb));

  // if zk lost the tmaster location, tmaster quits to bail out and re-establish its location
  auto cb2 = [this]() {
    LOG(ERROR) << " lost tmaster location in zk state manager. Bailing out..." << std::endl;
    ::exit(1);
  };
  state_mgr_->SetTMasterLocationWatch(tmaster_location_->topology_name(), std::move(cb2));

  master_establish_attempts_++;
}

TMaster::~TMaster() {
  delete topology_;
  delete packing_plan_;
  delete current_pplan_;
  delete state_mgr_;
  delete tmaster_controller_;
  if (master_) {
    master_->Stop();
  }
  delete master_;
  delete stats_;
  delete tmaster_location_;
  for (StMgrMapIter iter = stmgrs_.begin(); iter != stmgrs_.end(); ++iter) {
    delete iter->second;
  }
  stmgrs_.clear();
  delete metrics_collector_;

  mMetricsMgrClient->unregister_metric(METRIC_PREFIX);
  delete mMetricsMgrClient;
  delete tmasterProcessMetrics;
  delete stateful_controller_;
  delete ckptmgr_client_;
}

void TMaster::UpdateProcessMetrics(EventLoop::Status) {
  // Uptime
  auto delta = std::chrono::duration_cast<std::chrono::seconds>(
                   std::chrono::high_resolution_clock::now() - start_time_)
                   .count();
  tmasterProcessMetrics->scope(METRIC_UPTIME)->SetValue(delta);

  // CPU
  struct rusage usage;
  ProcessUtils::getResourceUsage(&usage);
  tmasterProcessMetrics->scope(METRIC_CPU_USER)
      ->SetValue((usage.ru_utime.tv_sec * 1_s) + usage.ru_utime.tv_usec);
  tmasterProcessMetrics->scope(METRIC_CPU_SYSTEM)
      ->SetValue((usage.ru_stime.tv_sec * 1_s) + usage.ru_stime.tv_usec);
  // Memory
  size_t totalmemory = ProcessUtils::getTotalMemoryUsed();
  tmasterProcessMetrics->scope(METRIC_MEM_USED)->SetValue(totalmemory);
}

void TMaster::SetTMasterLocationDone(proto::system::StatusCode _code) {
  if (_code != proto::system::OK) {
    if (_code == proto::system::TMASTERLOCATION_ALREADY_EXISTS &&
        master_establish_attempts_ <
            config::HeronInternalsConfigReader::Instance()->GetHeronTmasterEstablishRetryTimes()) {
      LOG(INFO) << "Topology Master node already exists. Maybe its "
                << "because of our restart. Will try again" << std::endl;
      // Attempt again
      auto cb = [this](EventLoop::Status status) { this->EstablishTMaster(status); };
      eventLoop_->registerTimer(std::move(cb), false,
                                config::HeronInternalsConfigReader::Instance()
                                        ->GetHeronTmasterEstablishRetryIntervalSec() *
                                    1_s);
      return;
    }
    // There was an error setting our location
    LOG(ERROR) << "For topology " << tmaster_location_->topology_name()
               << " Error setting ourselves as TMaster. Error code is " << _code << std::endl;
    ::exit(1);
  }

  master_establish_attempts_ = 0;

  // We are now the master
  LOG(INFO) << "Successfully set ourselves as master\n";

  // Lets now read the topology
  topology_ = new proto::api::Topology();
  state_mgr_->GetTopology(tmaster_location_->topology_name(), topology_,
                          [this](proto::system::StatusCode code) {
    this->GetTopologyDone(code);
  });

  // and register packing plan watcher to pick up changes
  state_mgr_->SetPackingPlanWatch(tmaster_location_->topology_name(), [this]() {
    this->FetchPackingPlan();
  });
}

void TMaster::GetTopologyDone(proto::system::StatusCode _code) {
  if (_code != proto::system::OK) {
    // Without Topology we can't do much
    LOG(ERROR) << "For topology " << tmaster_location_->topology_name()
               << " Error getting topology. Error code is " << _code << std::endl;
    ::exit(1);
  }
  // Ok things are fine. topology_ contains the result
  // Just make sure it makes sense.
  CHECK_NOTNULL(topology_);

  if (!ValidateTopology(*topology_)) {
    LOG(ERROR) << "Topology invalid" << std::endl;
    ::exit(1);
  }
  LOG(INFO) << "Topology read and validated\n";

  if (heron::config::TopologyConfigHelper::GetReliabilityMode(*topology_)
      == config::TopologyConfigVars::EXACTLY_ONCE) {
    // Establish connection to ckptmgr
    NetworkOptions ckpt_options;
    ckpt_options.set_host("localhost");
    ckpt_options.set_port(ckptmgr_port_);
    ckpt_options.set_max_packet_size(config::HeronInternalsConfigReader::Instance()
                                           ->GetHeronTmasterNetworkMasterOptionsMaximumPacketMb() *
                                       1024 * 1024);
    ckptmgr_client_ = new CkptMgrClient(eventLoop_, ckpt_options,
                                        topology_->name(), topology_->id(),
                                        std::bind(&TMaster::HandleCleanStatefulCheckpointResponse,
                                        this, std::placeholders::_1));
    // Start the client
    ckptmgr_client_->Start();

    // We also need to load latest checkpoint state
    auto ckpt = new proto::ckptmgr::StatefulConsistentCheckpoints();
    auto cb = [ckpt, this](proto::system::StatusCode code) {
      this->GetStatefulCheckpointsDone(ckpt, code);
    };

    state_mgr_->GetStatefulCheckpoints(tmaster_location_->topology_name(), ckpt, std::move(cb));
  } else {
    // Now see if there is already a pplan
    FetchPhysicalPlan();
  }
}

void TMaster::GetStatefulCheckpointsDone(proto::ckptmgr::StatefulConsistentCheckpoints* _ckpt,
                                         proto::system::StatusCode _code) {
  if (_code != proto::system::OK && _code != proto::system::PATH_DOES_NOT_EXIST) {
    LOG(FATAL) << "For topology " << tmaster_location_->topology_name()
               << " Getting Stateful Checkpoint failed with error " << _code;
  }
  if (_code == proto::system::PATH_DOES_NOT_EXIST) {
    LOG(INFO) << "For topology " << tmaster_location_->topology_name()
              << " No existing globally consistent checkpoint found "
              << " inserting a empty one";
    delete _ckpt;
    // We need to set an empty one
    auto ckpts = new proto::ckptmgr::StatefulConsistentCheckpoints;
    auto ckpt = ckpts->add_consistent_checkpoints();
    ckpt->set_checkpoint_id("");
    ckpt->set_packing_plan_id(packing_plan_->id());
    auto cb = [this, ckpts](proto::system::StatusCode code) {
      this->SetStatefulCheckpointsDone(code, ckpts);
    };

    state_mgr_->CreateStatefulCheckpoints(tmaster_location_->topology_name(),
                                          *ckpts, std::move(cb));
  } else {
    LOG(INFO) << "For topology " << tmaster_location_->topology_name()
              << " An existing globally consistent checkpoint found "
              << _ckpt->DebugString();
    SetupStatefulController(_ckpt);
    FetchPhysicalPlan();
  }
}

void TMaster::SetStatefulCheckpointsDone(proto::system::StatusCode _code,
                             proto::ckptmgr::StatefulConsistentCheckpoints* _ckpt) {
  if (_code != proto::system::OK) {
    LOG(FATAL) << "For topology " << tmaster_location_->topology_name()
               << " Setting empty Stateful Checkpoint failed with error " << _code;
  }
  SetupStatefulController(_ckpt);
  FetchPhysicalPlan();
}

void TMaster::SetupStatefulController(proto::ckptmgr::StatefulConsistentCheckpoints* _ckpt) {
  sp_int64 stateful_checkpoint_interval =
       config::TopologyConfigHelper::GetStatefulCheckpointIntervalSecsWithDefault(*topology_, 300);
  CHECK_GT(stateful_checkpoint_interval, 0);

  auto cb = [this](std::string _oldest_ckptid) {
    this->HandleStatefulCheckpointSave(_oldest_ckptid);
  };
  // Instantiate the stateful restorer/coordinator
  stateful_controller_ = new StatefulController(topology_->name(), _ckpt, state_mgr_, start_time_,
                                        mMetricsMgrClient, cb);
  LOG(INFO) << "Starting timer to checkpoint state every "
            << stateful_checkpoint_interval << " seconds";
  CHECK_GT(eventLoop_->registerTimer(
               [this](EventLoop::Status) { this->SendCheckpointMarker(); }, true,
               stateful_checkpoint_interval * 1000 * 1000),
           0);
}

void TMaster::ResetTopologyState(Connection* _conn, const std::string& _dead_stmgr,
                                 int32_t _dead_instance, const std::string& _reason) {
  LOG(INFO) << "Got a reset topology request with dead_stmgr " << _dead_stmgr
            << " dead_instance " << _dead_instance << " and reason " << _reason;
  if (connection_to_stmgr_id_.find(_conn) == connection_to_stmgr_id_.end()) {
    LOG(ERROR) << "The ResetTopology came from an unknown connection";
    return;
  }
  const std::string& stmgr = connection_to_stmgr_id_[_conn];
  LOG(INFO) << "The ResetTopology message came from stmgr " << stmgr;
  if (stateful_controller_ && absent_stmgrs_.empty()) {
    if (!stateful_controller_->RestoreInProgress()) {
      LOG(INFO) << "We are not in restore, hence we are starting Restore";
      stateful_controller_->StartRestore(stmgrs_, false);
    } else if (stateful_controller_->GotRestoreResponse(stmgr)) {
      // We are in Restore but we have already gotten response from this
      // stmgr. Maybe some other connections dropped. So start afresh
      LOG(INFO) << "We are in restore and have already received response from this stmgr";
      LOG(INFO) << "Restarting the restore";
      stateful_controller_->StartRestore(stmgrs_, false);
    } else {
      // So we can safely ignore this because the stmgr will later
      // send us a RestoreResponse when things get better
      LOG(INFO) << "We are in restore and have not yet received response from this stmgr";
    }
  }
}

void TMaster::FetchPhysicalPlan() {
  proto::system::PhysicalPlan* pplan = new proto::system::PhysicalPlan();
  auto cb = [pplan, this](proto::system::StatusCode code) {
    this->GetPhysicalPlanDone(pplan, code);
  };

  state_mgr_->GetPhysicalPlan(tmaster_location_->topology_name(), pplan, std::move(cb));
}

void TMaster::SendCheckpointMarker() {
  if (!absent_stmgrs_.empty()) {
    LOG(INFO) << "Not sending checkpoint marker because not all stmgrs have connected to us";
    return;
  }
  stateful_controller_->StartCheckpoint(stmgrs_);
}

void TMaster::HandleInstanceStateStored(const std::string& _checkpoint_id,
                                        const proto::system::Instance& _instance) {
  LOG(INFO) << "Got notification from stmgr that we saved checkpoint for task "
            << _instance.info().task_id() << " for checkpoint " << _checkpoint_id;
  if (stateful_controller_) {
    stateful_controller_->HandleInstanceStateStored(_checkpoint_id, packing_plan_->id(), _instance);
  }
}

void TMaster::HandleRestoreTopologyStateResponse(Connection* _conn,
                                                 const std::string& _checkpoint_id,
                                                 int64_t _restore_txid,
                                                 proto::system::StatusCode _status) {
  if (connection_to_stmgr_id_.find(_conn) == connection_to_stmgr_id_.end()) {
    LOG(ERROR) << "Got HandleRestoreState Response from unknown connection "
               << _conn->getIPAddress() << " : " << _conn->getPort();
    return;
  }
  if (stateful_controller_) {
    stateful_controller_->HandleStMgrRestored(connection_to_stmgr_id_[_conn], _checkpoint_id,
                                              _restore_txid, _status, stmgrs_);
  }
}

void TMaster::GetPhysicalPlanDone(proto::system::PhysicalPlan* _pplan,
                                  proto::system::StatusCode _code) {
  // Physical plan need not exist. First check if some other error occurred.
  if (_code != proto::system::OK && _code != proto::system::PATH_DOES_NOT_EXIST) {
    // Something bad happened. Bail out!
    // TODO(kramasamy): This is not as bad as it seems. Maybe we can delete this assignment
    // and have a new assignment instead.
    LOG(ERROR) << "For topology " << tmaster_location_->topology_name()
               << " Error getting assignment. Error code is " << _code << std::endl;
    ::exit(1);
  }

  if (_code == proto::system::PATH_DOES_NOT_EXIST) {
    LOG(ERROR) << "There was no existing physical plan\n";
    // We never did assignment in the first place
    delete _pplan;
  } else {
    LOG(INFO) << "There was an existing physical plan\n";
    CHECK_EQ(_code, proto::system::OK);
    current_pplan_ = _pplan;
    if (stateful_controller_) {
      stateful_controller_->RegisterNewPhysicalPlan(*current_pplan_);
    }
  }
<<<<<<< HEAD
=======

  // Now that we have our state all setup, its time to start accepting requests
  // Port for the stmgrs to connect to
  NetworkOptions master_options;
  master_options.set_host(myhost_name_);
  master_options.set_port(master_port_);
  master_options.set_max_packet_size(config::HeronInternalsConfigReader::Instance()
                                         ->GetHeronTmasterNetworkMasterOptionsMaximumPacketMb() *
                                     1_MB);
  master_options.set_socket_family(PF_INET);
  master_ = new TMasterServer(eventLoop_, master_options, metrics_collector_, this);

  sp_int32 retval = master_->Start();
  if (retval != SP_OK) {
    LOG(FATAL) << "Failed to start TMaster Master Server with rcode: " << retval;
  }

  // Port for the scheduler to connect to
  NetworkOptions controller_options;
  controller_options.set_host(myhost_name_);
  controller_options.set_port(tmaster_controller_port_);
  controller_options.set_max_packet_size(
      config::HeronInternalsConfigReader::Instance()
          ->GetHeronTmasterNetworkControllerOptionsMaximumPacketMb() *
      1_MB);
  controller_options.set_socket_family(PF_INET);
  tmaster_controller_ = new TController(eventLoop_, controller_options, this);

  retval = tmaster_controller_->Start();
  if (retval != SP_OK) {
    LOG(FATAL) << "Failed to start TMaster Controller Server with rcode: " << retval;
  }

  // Http port for stat queries
  NetworkOptions stats_options;
  if (config::HeronInternalsConfigReader::Instance()
          ->GetHeronTmasterMetricsNetworkBindAllInterfaces()) {
    stats_options.set_host("0.0.0.0");
  } else {
    stats_options.set_host(myhost_name_);
  }
  stats_options.set_port(stats_port_);
  stats_options.set_max_packet_size(config::HeronInternalsConfigReader::Instance()
                                        ->GetHeronTmasterNetworkStatsOptionsMaximumPacketMb() *
                                    1_MB);
  stats_options.set_socket_family(PF_INET);
  stats_ = new StatsInterface(eventLoop_, stats_options, metrics_collector_, this);
>>>>>>> 00f81db1
}

void TMaster::ActivateTopology(VCallback<proto::system::StatusCode> cb) {
  CHECK_EQ(current_pplan_->topology().state(), proto::api::PAUSED);
  DCHECK(current_pplan_->topology().IsInitialized());

  // Set the status
  proto::system::PhysicalPlan* new_pplan = new proto::system::PhysicalPlan();
  new_pplan->CopyFrom(*current_pplan_);
  new_pplan->mutable_topology()->set_state(proto::api::RUNNING);

  auto callback = [new_pplan, this, cb](proto::system::StatusCode code) {
    cb(code);
    this->SetPhysicalPlanDone(new_pplan, code);
  };

  state_mgr_->SetPhysicalPlan(*new_pplan, std::move(callback));
}

void TMaster::DeActivateTopology(VCallback<proto::system::StatusCode> cb) {
  CHECK_EQ(current_pplan_->topology().state(), proto::api::RUNNING);
  DCHECK(current_pplan_->topology().IsInitialized());

  // Set the status
  proto::system::PhysicalPlan* new_pplan = new proto::system::PhysicalPlan();
  new_pplan->CopyFrom(*current_pplan_);
  new_pplan->mutable_topology()->set_state(proto::api::PAUSED);

  auto callback = [new_pplan, this, cb](proto::system::StatusCode code) {
    cb(code);
    this->SetPhysicalPlanDone(new_pplan, code);
  };

  state_mgr_->SetPhysicalPlan(*new_pplan, std::move(callback));
}

void TMaster::CleanAllStatefulCheckpoint() {
  ckptmgr_client_->SendCleanStatefulCheckpointRequest("", true);
}

void TMaster::HandleStatefulCheckpointSave(std::string _oldest_ckpt) {
  ckptmgr_client_->SendCleanStatefulCheckpointRequest(_oldest_ckpt, false);
}

// Called when ckptmgr completes the clean stateful checkpoint request
void TMaster::HandleCleanStatefulCheckpointResponse(proto::system::StatusCode _status) {
  tmaster_controller_->HandleCleanStatefulCheckpointResponse(_status);
}

proto::system::Status* TMaster::RegisterStMgr(
    const proto::system::StMgr& _stmgr, const std::vector<proto::system::Instance*>& _instances,
    Connection* _conn, proto::system::PhysicalPlan*& _pplan) {
  const std::string& stmgr_id = _stmgr.id();
  LOG(INFO) << "Got a register stmgr request from " << stmgr_id << std::endl;

  // First check if there are any other stream manager present with the same id
  if (stmgrs_.find(stmgr_id) != stmgrs_.end()) {
    // Some other dude is already present with us.
    // First check to see if that other guy has timed out
    if (!stmgrs_[stmgr_id]->TimedOut()) {
      // we reject the new guy
      LOG(ERROR) << "Another stmgr exists at "
                 << stmgrs_[stmgr_id]->get_connection()->getIPAddress() << ":"
                 << stmgrs_[stmgr_id]->get_connection()->getPort()
                 << " with the same id and it hasn't timed out";
      proto::system::Status* status = new proto::system::Status();
      status->set_status(proto::system::DUPLICATE_STRMGR);
      status->set_message("Duplicate StreamManager");
      return status;
    } else {
      // The other guy has timed out
      // TODO(kramasamy): Currently, whenever a disconnect happens, we remove it
      // for the stmgrs_ list. Which means this case will only happen
      // if the stmgr maintains connection but hasn't sent a heartbeat
      // in a while.
      LOG(ERROR) << "Another stmgr exists at "
                 << stmgrs_[stmgr_id]->get_connection()->getIPAddress() << ":"
                 << stmgrs_[stmgr_id]->get_connection()->getPort()
                 << " with the same id but it has timed out";
      stmgrs_[stmgr_id]->UpdateWithNewStMgr(_stmgr, _instances, _conn);
      connection_to_stmgr_id_[_conn] = stmgr_id;
    }
  } else if (absent_stmgrs_.find(stmgr_id) == absent_stmgrs_.end()) {
    // Check to see if we were expecting this guy
    LOG(ERROR) << "We were not expecting this stmgr" << std::endl;
    proto::system::Status* status = new proto::system::Status();
    status->set_status(proto::system::INVALID_STMGR);
    status->set_message("Invalid StreamManager");
    return status;
  } else {
    // This guy was indeed expected
    stmgrs_[stmgr_id] = new StMgrState(_conn, _stmgr, _instances, master_);
    connection_to_stmgr_id_[_conn] = stmgr_id;
    absent_stmgrs_.erase(stmgr_id);
  }

  if (absent_stmgrs_.empty()) {
    if (assignment_in_progress_) {
      do_reassign_ = true;
    } else {
      assignment_in_progress_ = true;
      LOG(INFO) << "All stmgrs have connected with us" << std::endl;
      auto cb = [this](EventLoop::Status status) { this->DoPhysicalPlan(status); };
      CHECK_GE(eventLoop_->registerTimer(std::move(cb), false, 0), 0);
    }
  }
  _pplan = current_pplan_;
  proto::system::Status* status = new proto::system::Status();
  status->set_status(proto::system::OK);
  status->set_message("Welcome StreamManager");
  return status;
}

void TMaster::DoPhysicalPlan(EventLoop::Status) {
  do_reassign_ = false;

  if (!absent_stmgrs_.empty()) {
    LOG(INFO) << "Called DoPhysicalPlan when absent_stmgrs_size is " << absent_stmgrs_.size()
              << std::endl;
    // Dont do anything.
    assignment_in_progress_ = false;
    return;
  }

  // TODO(kramasamy): If current_assignment exists, we need
  // to use as many portions from it as possible
  proto::system::PhysicalPlan* pplan = MakePhysicalPlan();
  CHECK_NOTNULL(pplan);
  DCHECK(pplan->IsInitialized());

  if (!ValidateStMgrsWithTopology(pplan->topology())) {
    // TODO(kramasamy): Do Something better here
    LOG(ERROR) << "Topology and StMgr mismatch... Dying\n";
    ::exit(1);
  }

  auto cb = [pplan, this](proto::system::StatusCode code) {
    this->SetPhysicalPlanDone(pplan, code);
  };

  if (current_pplan_) {
    state_mgr_->SetPhysicalPlan(*pplan, std::move(cb));
  } else {
    // This is the first time a physical plan was made
    // TODO(kramasamy): This is probably not the right solution
    // because what if do_reassign_ is set to true before
    // SetPhysicalPlan returns. Then we will be doing another
    // Create which will fail. Fix it later.
    state_mgr_->CreatePhysicalPlan(*pplan, std::move(cb));
  }
}

void TMaster::SetPhysicalPlanDone(proto::system::PhysicalPlan* _pplan,
                                  proto::system::StatusCode _code) {
  if (_code != proto::system::OK) {
    LOG(ERROR) << "Error writing assignment to statemgr. Error code is " << _code << std::endl;
    ::exit(1);
  }

  LOG(INFO) << "Successfully wrote new assignment to state" << std::endl;

  if (do_reassign_) {
    // Some other mapping change happened
    delete _pplan;
    assignment_in_progress_ = true;
    LOG(INFO) << "Doing assignment since physical assignment might have changed" << std::endl;
    auto cb = [this](EventLoop::Status status) { this->DoPhysicalPlan(status); };
    CHECK_GE(eventLoop_->registerTimer(std::move(cb), false, 0), 0);
  } else {
    bool first_time_pplan = current_pplan_ == nullptr;
    delete current_pplan_;
    current_pplan_ = _pplan;
    assignment_in_progress_ = false;
    // We need to pass that on to all streammanagers
    DistributePhysicalPlan();
    if (stateful_controller_) {
      stateful_controller_->RegisterNewPhysicalPlan(*current_pplan_);
      LOG(INFO) << "Starting Stateful Restore now that all stmgrs have connected";
      stateful_controller_->StartRestore(stmgrs_,
        first_time_pplan &&
        config::TopologyConfigHelper::StatefulTopologyStartClean(current_pplan_->topology()));
    }
  }
}

bool TMaster::DistributePhysicalPlan() {
  if (current_pplan_) {
    // First valid the physical plan to distribute
    LOG(INFO) << "To distribute new physical plan:" << std::endl;
    config::PhysicalPlanHelper::LogPhysicalPlan(*current_pplan_);

    // Distribute physical plan to all active stmgrs
    StMgrMapIter iter;
    for (iter = stmgrs_.begin(); iter != stmgrs_.end(); ++iter) {
      iter->second->NewPhysicalPlan(*current_pplan_);
    }
    return true;
  }

  LOG(ERROR) << "No valid physical plan yet" << std::endl;
  return false;
}

proto::tmaster::StmgrsRegistrationSummaryResponse* TMaster::GetStmgrsRegSummary() {
  auto response = new proto::tmaster::StmgrsRegistrationSummaryResponse();
  for (auto it = stmgrs_.begin(); it != stmgrs_.end(); ++it) {
    response->add_registered_stmgrs(it->first);
  }
  for (auto it = absent_stmgrs_.begin(); it != absent_stmgrs_.end(); ++it) {
    response->add_absent_stmgrs(*it);
  }
  return response;
}

proto::system::PhysicalPlan* TMaster::MakePhysicalPlan() {
  // TODO(kramasamy): At some point, we need to talk to our scheduler
  // and do this scheduling
  if (current_pplan_) {
    // There is already an existing assignment. However stmgrs might have
    // died and come up on different machines. This means that
    // we need to just adjust the stmgrs mapping
    // First lets verify that our original pplan and instances
    // all match up
    CHECK(ValidateStMgrsWithPhysicalPlan(*current_pplan_));
    proto::system::PhysicalPlan* new_pplan = new proto::system::PhysicalPlan();
    new_pplan->mutable_topology()->CopyFrom(current_pplan_->topology());

    for (StMgrMapIter iter = stmgrs_.begin(); iter != stmgrs_.end(); ++iter) {
      new_pplan->add_stmgrs()->CopyFrom(*(iter->second->get_stmgr()));
    }
    for (sp_int32 i = 0; i < current_pplan_->instances_size(); ++i) {
      new_pplan->add_instances()->CopyFrom(current_pplan_->instances(i));
    }
    return new_pplan;
  }

  // TMaster does not really have any control over who does what.
  // That has already been decided while launching the jobs.
  // TMaster just stitches the info together to pass to everyone

  // Build the PhysicalPlan structure
  proto::system::PhysicalPlan* new_pplan = new proto::system::PhysicalPlan();
  new_pplan->mutable_topology()->CopyFrom(*topology_);

  // Build the physical assignments
  for (StMgrMapIter stmgr_iter = stmgrs_.begin(); stmgr_iter != stmgrs_.end(); ++stmgr_iter) {
    new_pplan->add_stmgrs()->CopyFrom(*(stmgr_iter->second->get_stmgr()));
    const std::vector<proto::system::Instance*>& instances = stmgr_iter->second->get_instances();
    for (size_t i = 0; i < instances.size(); ++i) {
      new_pplan->add_instances()->CopyFrom(*(instances[i]));
    }
  }

  return new_pplan;
}

proto::system::Status* TMaster::UpdateStMgrHeartbeat(Connection* _conn, sp_int64 _time,
                                                     proto::system::StMgrStats* _stats) {
  proto::system::Status* retval = new proto::system::Status();
  if (connection_to_stmgr_id_.find(_conn) == connection_to_stmgr_id_.end()) {
    retval->set_status(proto::system::INVALID_STMGR);
    retval->set_message("Unknown connection doing stmgr heartbeat");
    return retval;
  }
  const sp_string& stmgr = connection_to_stmgr_id_[_conn];
  // TODO(kramasamy): Maybe do more checks?
  if (stmgrs_.find(stmgr) == stmgrs_.end()) {
    retval->set_status(proto::system::INVALID_STMGR);
    retval->set_message("Unknown stream manager id");
    return retval;
  }
  if (stmgrs_[stmgr]->get_connection() != _conn) {
    retval->set_status(proto::system::INVALID_STMGR);
    retval->set_message("Unknown stream manager connection");
    return retval;
  }
  stmgrs_[stmgr]->heartbeat(_time, _stats);
  retval->set_status(proto::system::OK);
  return retval;
}

proto::system::StatusCode TMaster::RemoveStMgrConnection(Connection* _conn) {
  if (connection_to_stmgr_id_.find(_conn) == connection_to_stmgr_id_.end()) {
    return proto::system::INVALID_STMGR;
  }
  const sp_string& stmgr_id = connection_to_stmgr_id_[_conn];
  if (stmgrs_.find(stmgr_id) == stmgrs_.end()) {
    return proto::system::INVALID_STMGR;
  }
  StMgrState* stmgr = stmgrs_[stmgr_id];
  // This guy disconnected from us
  LOG(INFO) << "StMgr " << stmgr->get_stmgr()->id() << " disconnected from us" << std::endl;
  stmgrs_.erase(stmgr->get_id());
  connection_to_stmgr_id_.erase(_conn);
  absent_stmgrs_.insert(stmgr->get_id());
  delete stmgr;
  return proto::system::OK;
}

////////////////////////////////////////////////////////////////////////////////
// Below are valid checking functions
////////////////////////////////////////////////////////////////////////////////
bool TMaster::ValidateTopology(proto::api::Topology _topology) {
  if (tmaster_location_->topology_name() != _topology.name()) {
    LOG(ERROR) << "topology name mismatch! Expected topology name is "
               << tmaster_location_->topology_name() << " but found in zk " << _topology.name()
               << std::endl;
    return false;
  }
  if (tmaster_location_->topology_id() != _topology.id()) {
    LOG(ERROR) << "topology id mismatch! Expected topology id is "
               << tmaster_location_->topology_id() << " but found in zk " << _topology.id()
               << std::endl;
    return false;
  }
  std::set<std::string> component_names;
  for (sp_int32 i = 0; i < _topology.spouts_size(); ++i) {
    if (component_names.find(_topology.spouts(i).comp().name()) != component_names.end()) {
      LOG(ERROR) << "Component names are not unique " << _topology.spouts(i).comp().name() << "\n";
      return false;
    }
    component_names.insert(_topology.spouts(i).comp().name());
  }

  for (sp_int32 i = 0; i < _topology.bolts_size(); ++i) {
    if (component_names.find(_topology.bolts(i).comp().name()) != component_names.end()) {
      LOG(ERROR) << "Component names are not unique " << _topology.bolts(i).comp().name() << "\n";
      return false;
    }
    component_names.insert(_topology.bolts(i).comp().name());
  }

  return true;
}

bool TMaster::ValidateStMgrsWithTopology(proto::api::Topology _topology) {
  // here we check to see if the total number of instances
  // across all stmgrs match up to all the spout/bolt
  // parallelism the topology has specified
  sp_int32 ntasks = 0;
  for (sp_int32 i = 0; i < _topology.spouts_size(); ++i) {
    ntasks +=
        config::TopologyConfigHelper::GetComponentParallelism(_topology.spouts(i).comp().config());
  }
  for (sp_int32 i = 0; i < _topology.bolts_size(); ++i) {
    ntasks +=
        config::TopologyConfigHelper::GetComponentParallelism(_topology.bolts(i).comp().config());
  }

  sp_int32 ninstances = 0;
  for (StMgrMapIter iter = stmgrs_.begin(); iter != stmgrs_.end(); ++iter) {
    ninstances += iter->second->get_num_instances();
  }

  return ninstances == ntasks;
}

bool TMaster::ValidateStMgrsWithPhysicalPlan(proto::system::PhysicalPlan _pplan) {
  std::map<std::string, std::vector<proto::system::Instance*> > stmgr_to_instance_map;
  for (sp_int32 i = 0; i < _pplan.instances_size(); ++i) {
    proto::system::Instance* instance = _pplan.mutable_instances(i);
    if (stmgr_to_instance_map.find(instance->stmgr_id()) == stmgr_to_instance_map.end()) {
      std::vector<proto::system::Instance*> instances;
      instances.push_back(instance);
      stmgr_to_instance_map[instance->stmgr_id()] = instances;
    } else {
      stmgr_to_instance_map[instance->stmgr_id()].push_back(instance);
    }
  }
  for (StMgrMapIter iter = stmgrs_.begin(); iter != stmgrs_.end(); ++iter) {
    if (stmgr_to_instance_map.find(iter->first) == stmgr_to_instance_map.end()) {
      return false;
    }
    if (!iter->second->VerifyInstances(stmgr_to_instance_map[iter->first])) {
      return false;
    }
  }
  return true;
}
}  // namespace tmaster
}  // namespace heron<|MERGE_RESOLUTION|>--- conflicted
+++ resolved
@@ -566,8 +566,6 @@
       stateful_controller_->RegisterNewPhysicalPlan(*current_pplan_);
     }
   }
-<<<<<<< HEAD
-=======
 
   // Now that we have our state all setup, its time to start accepting requests
   // Port for the stmgrs to connect to
@@ -615,7 +613,6 @@
                                     1_MB);
   stats_options.set_socket_family(PF_INET);
   stats_ = new StatsInterface(eventLoop_, stats_options, metrics_collector_, this);
->>>>>>> 00f81db1
 }
 
 void TMaster::ActivateTopology(VCallback<proto::system::StatusCode> cb) {
