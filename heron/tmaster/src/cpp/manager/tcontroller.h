/*
 * Copyright 2015 Twitter, Inc.
 *
 * Licensed under the Apache License, Version 2.0 (the "License");
 * you may not use this file except in compliance with the License.
 * You may obtain a copy of the License at
 *
 *   http://www.apache.org/licenses/LICENSE-2.0
 *
 * Unless required by applicable law or agreed to in writing, software
 * distributed under the License is distributed on an "AS IS" BASIS,
 * WITHOUT WARRANTIES OR CONDITIONS OF ANY KIND, either express or implied.
 * See the License for the specific language governing permissions and
 * limitations under the License.
 */

#ifndef __TCONTROLLER_H_
#define __TCONTROLLER_H_

#include "network/network.h"
#include "proto/tmaster.pb.h"
#include "basics/basics.h"

namespace heron {
namespace tmaster {

class TMaster;

class TController {
 public:
  TController(EventLoop* eventLoop, const NetworkOptions& options, TMaster* tmaster);
  virtual ~TController();

  // Starts the controller
  sp_int32 Start();

<<<<<<< HEAD
  const NetworkOptions& get_serveroptions() const { return http_server_->get_serveroptions(); }
=======
  // Called by the tmaster when it gets response form ckptmgr
  void HandleCleanStatefulCheckpointResponse(proto::system::StatusCode _status);
>>>>>>> 00f81db1

 private:
  // Handlers for the requests
  // In all the below handlers, the incoming _request
  // parameter is now owned by the
  // TController class as is the norm with HeronServer.

  void HandleActivateRequest(IncomingHTTPRequest* request);
  void HandleActivateRequestDone(IncomingHTTPRequest* request, proto::system::StatusCode);
  void HandleDeActivateRequest(IncomingHTTPRequest* request);
  void HandleDeActivateRequestDone(IncomingHTTPRequest* request, proto::system::StatusCode);
  void HandleCleanStatefulCheckpointRequest(IncomingHTTPRequest* request);
  void HandleCleanStatefulCheckpointRequestDone(IncomingHTTPRequest* request,
                                                proto::system::StatusCode);

  // We are a http server
  HTTPServer* http_server_;

  // our tmaster
  TMaster* tmaster_;

  // The callback to be called upon receiving clean stateful checkpoint response
  std::function<void(proto::system::StatusCode)> clean_stateful_checkpoint_cb_;
};
}  // namespace tmaster
}  // namespace heron

#endif<|MERGE_RESOLUTION|>--- conflicted
+++ resolved
@@ -34,12 +34,10 @@
   // Starts the controller
   sp_int32 Start();
 
-<<<<<<< HEAD
   const NetworkOptions& get_serveroptions() const { return http_server_->get_serveroptions(); }
-=======
+
   // Called by the tmaster when it gets response form ckptmgr
   void HandleCleanStatefulCheckpointResponse(proto::system::StatusCode _status);
->>>>>>> 00f81db1
 
  private:
   // Handlers for the requests
