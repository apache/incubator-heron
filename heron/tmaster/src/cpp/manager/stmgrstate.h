--- conflicted
+++ resolved
@@ -55,16 +55,16 @@
   // Send messages to the stmgr
   void NewPhysicalPlan(const proto::system::PhysicalPlan& _pplan);
 
-<<<<<<< HEAD
+
   // Send RestoreTopologyStateMessage to stmgr
   void SendRestoreTopologyStateMessage(const proto::ckptmgr::RestoreTopologyStateRequest& _message);
 
   // Send StartStatefulProcessingMessage to stmgr
   void SendStartStatefulProcessingMessage(const std::string& _checkpoint_id);
-=======
+
   // Send stateful checkpoint message to the stmgr
   void NewStatefulCheckpoint(const proto::ckptmgr::StartStatefulCheckpoint& _request);
->>>>>>> dd596767
+
 
   bool TimedOut() const;
 
