--- conflicted
+++ resolved
@@ -278,15 +278,10 @@
   // Create the select server for this stmgr to use
   ss = new EventLoopImpl();
   mgr = new heron::stmgr::StMgr(ss, stmgr_host, stmgr_port, topology_name, topology_id,
-<<<<<<< HEAD
-                              stmgr_topology, stmgr_id, workers, zkhostportlist, dpath,
-                              metricsmgr_port, shell_port, _high_watermark, _low_watermark);
   EXPECT_EQ(0, stmgr_port);
-=======
                                 stmgr_topology, stmgr_id, workers, zkhostportlist, dpath,
                                 metricsmgr_port, shell_port, ckptmgr_port, ckptmgr_id,
                                 _high_watermark, _low_watermark);
->>>>>>> 80b55e60
   mgr->Init();
   stmgr_port = mgr->GetServerNetworkOptions().get_port();
   EXPECT_GT(stmgr_port, 0);
