--- conflicted
+++ resolved
@@ -279,14 +279,9 @@
   // Create the select server for this stmgr to use
   ss = new EventLoopImpl();
   mgr = new heron::stmgr::StMgr(ss, stmgr_host, stmgr_port, topology_name, topology_id,
-<<<<<<< HEAD
-                              stmgr_topology, stmgr_id, workers, zkhostportlist, dpath,
-                              metricsmgr_port, shell_port, _high_watermark, _low_watermark);
-=======
                                 stmgr_topology, stmgr_id, workers, zkhostportlist, dpath,
                                 metricsmgr_port, shell_port, ckptmgr_port, ckptmgr_id,
                                 _high_watermark, _low_watermark);
->>>>>>> 00f81db1
   EXPECT_EQ(0, stmgr_port);
   mgr->Init();
   stmgr_port = mgr->GetServerNetworkOptions().get_port();
@@ -1451,11 +1446,6 @@
   // Start the metrics mgr, common.ss_list_[0]
   StartMetricsMgr(common, metricsMgrTmasterLatch, NULL);
 
-<<<<<<< HEAD
-  // Start the tmaster etc.
-  StartTMaster(common);
-
-=======
   // Start the tmaster etc. common.ss_list_[1]
   StartTMaster(common);
 
@@ -1464,7 +1454,6 @@
   EXPECT_TRUE(metricsMgrTmasterLatch->wait(4, std::chrono::seconds(5)));
   EXPECT_EQ(static_cast<sp_uint32>(4), metricsMgrTmasterLatch->getCount());
 
->>>>>>> 00f81db1
   // Distribute workers across stmgrs
   DistributeWorkersAcrossStmgrs(common);
 
@@ -1520,10 +1509,6 @@
 
   // Start new dummy stmgr at different port, to generate a differnt pplan that we
   // can verify
-<<<<<<< HEAD
-  std::cout << "old stmgr_ports_[1] " << common.stmgr_ports_[1] << std::endl;
-=======
->>>>>>> 00f81db1
   common.stmgr_ports_[1] = 0;
   StartDummyStMgr(dummy_stmgr_ss, dummy_stmgr, dummy_stmgr_thread, common.stmgr_ports_[1],
                   common.tmaster_port_, common.shell_port_, common.stmgrs_id_list_[1],
@@ -1611,14 +1596,11 @@
   // Start the tmaster etc.
   StartTMaster(common);
 
-<<<<<<< HEAD
-=======
   // Check the count: should be 5-1=4
   // Tmaster send its location to MetricsMgr when MetricsMgrClient initializes
   EXPECT_TRUE(metricsMgrTmasterLatch->wait(4, std::chrono::seconds(5)));
   EXPECT_EQ(static_cast<sp_uint32>(4), metricsMgrTmasterLatch->getCount());
 
->>>>>>> 00f81db1
   // Distribute workers across stmgrs
   DistributeWorkersAcrossStmgrs(common);
 
