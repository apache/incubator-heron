/*
 * Copyright 2015 Twitter, Inc.
 *
 * Licensed under the Apache License, Version 2.0 (the "License");
 * you may not use this file except in compliance with the License.
 * You may obtain a copy of the License at
 *
 *   http://www.apache.org/licenses/LICENSE-2.0
 *
 * Unless required by applicable law or agreed to in writing, software
 * distributed under the License is distributed on an "AS IS" BASIS,
 * WITHOUT WARRANTIES OR CONDITIONS OF ANY KIND, either express or implied.
 * See the License for the specific language governing permissions and
 * limitations under the License.
 */

#ifndef SRC_CPP_SVCS_STMGR_SRC_MANAGER_STMGR_SERVER_H_
#define SRC_CPP_SVCS_STMGR_SRC_MANAGER_STMGR_SERVER_H_

#include <map>
#include <set>
#include <vector>
#include "network/network_error.h"
#include "proto/messages.h"
#include "network/network.h"
#include "basics/basics.h"
#include "client/ckptmgr-client.h"

namespace heron {
namespace common {
class MetricsMgrSt;
class MultiCountMetric;
class TimeSpentMetric;
class AssignableMetric;
}
}

namespace heron {
namespace ckptmgr {
class CkptMgrClient;
}
}

namespace heron {
namespace stmgr {

class StMgr;
class StatefulHelper;

class StMgrServer : public Server {
 public:
  StMgrServer(EventLoop* eventLoop, const NetworkOptions& options, const sp_string& _topology_name,
              const sp_string& _topology_id, const sp_string& _stmgr_id,
              const std::vector<sp_string>& _expected_instances, StMgr* _stmgr,
              heron::common::MetricsMgrSt* _metrics_manager_client,
              StatefulHelper* _stateful_helper);
  virtual ~StMgrServer();

<<<<<<< HEAD
  void SendToInstance2(sp_int32 _task_id, const proto::system::HeronTupleSet2& _message);
  void SendToInstance2(sp_int32 _task_id,
                       sp_int32 _byte_size,
                       const sp_string _type_name,
                       const char* _message);
  void HandleCheckpointMarker(sp_int32 _src_task_id, sp_int32 _destination_task_id,
                              const sp_string& _checkpoint_id);
=======
  // We own the _message
  void SendToInstance2(sp_int32 _task_id, proto::system::HeronTupleSet2* _message);
  // We own the _message
  void SendToInstance2(sp_int32 _task_id, proto::stmgr::TupleStreamMessage2* _message);
>>>>>>> d2051fc1

  void BroadcastNewPhysicalPlan(const proto::system::PhysicalPlan& _pplan);

  // Do back pressure
  void StartBackPressureClientCb(const sp_string& _other_stmgr_id);
  // Relieve back pressure
  void StopBackPressureClientCb(const sp_string& _other_stmgr_id);

  bool HaveAllInstancesConnectedToUs() const {
    return active_instances_.size() == expected_instances_.size();
  }

  // Gets all the Instance information
  void GetInstanceInfo(std::vector<proto::system::Instance*>& _return);

  bool DidAnnounceBackPressure() { return !remote_ends_who_caused_back_pressure_.empty(); }

  void InitiateStatefulCheckpoint(const sp_string& _checkpoint_tag);

 protected:
  virtual void HandleNewConnection(Connection* newConnection);
  virtual void HandleConnectionClose(Connection* connection, NetworkErrorCode status);

 private:
  sp_string MakeBackPressureCompIdMetricName(const sp_string& instanceid);
  sp_string MakeQueueSizeCompIdMetricName(const sp_string& instanceid);
  sp_string GetInstanceName(Connection* _connection);

  // Various handlers for different requests

  // First from other stream managers
  void HandleStMgrHelloRequest(REQID _id, Connection* _conn,
                               proto::stmgr::StrMgrHelloRequest* _request);
  void HandleTupleStreamMessage(Connection* _conn, proto::stmgr::TupleStreamMessage2* _message);
  void HandleDownstreamStatefulCheckpointMessage(Connection* _conn,
                                        proto::ckptmgr::DownstreamStatefulCheckpoint* _message);

  // Next from local instances
  void HandleRegisterInstanceRequest(REQID _id, Connection* _conn,
                                     proto::stmgr::RegisterInstanceRequest* _request);
  void HandleTupleSetMessage(Connection* _conn, proto::system::HeronTupleSet* _message);
  void HandleInstanceStateCheckpointMessage(Connection* _conn,
                                            proto::ckptmgr::InstanceStateCheckpoint* _message);
  // Backpressure message from and to other stream managers
  void HandleStartBackPressureMessage(Connection* _conn,
                                      proto::stmgr::StartBackPressureMessage* _message);
  void HandleStopBackPressureMessage(Connection* _conn,
                                     proto::stmgr::StopBackPressureMessage* _message);
  void SendStartBackPressureToOtherStMgrs();
  void SendStopBackPressureToOtherStMgrs();

  // Back pressure related connection callbacks
  // Do back pressure
  void StartBackPressureConnectionCb(Connection* _connection);
  // Relieve back pressure
  void StopBackPressureConnectionCb(Connection* _connection);

  // Connection buffer size metric
  void ConnectionBufferChangeCb(Connection* _connection);

  // Can we free the back pressure on the spouts?
  void AttemptStopBackPressureFromSpouts();
  // Start back pressure on the spouts
  void StartBackPressureOnSpouts();

  // Compute the LocalSpouts from Physical Plan
  void ComputeLocalSpouts(const proto::system::PhysicalPlan& _pplan);

  class InstanceData {
   public:
    explicit InstanceData(proto::system::Instance* _instance)
        : instance_(_instance), local_spout_(false), conn_(NULL) {}
    ~InstanceData() { delete instance_; }

    void set_local_spout() { local_spout_ = true; }
    bool is_local_spout() { return local_spout_; }
    void set_connection(Connection* _conn) { conn_ = _conn; }

    proto::system::Instance* instance_;
    bool local_spout_;
    Connection* conn_;
  };

  // map from stmgr_id to their connection
  typedef std::map<sp_string, Connection*> StreamManagerConnectionMap;
  StreamManagerConnectionMap stmgrs_;
  // Same as above but reverse
  typedef std::map<Connection*, sp_string> ConnectionStreamManagerMap;
  ConnectionStreamManagerMap rstmgrs_;

  // map from Connection to their task_id
  typedef std::map<Connection*, sp_int32> ConnectionTaskIdMap;
  ConnectionTaskIdMap active_instances_;
  // map of task id to InstanceData
  // Once populated, will not change
  typedef std::map<sp_int32, InstanceData*> TaskIdInstanceDataMap;
  TaskIdInstanceDataMap instance_info_;

  // map of Instance_id/stmgrid to metric
  // Used for back pressure metrics
  typedef std::map<sp_string, heron::common::TimeSpentMetric*> InstanceMetricMap;
  InstanceMetricMap instance_metric_map_;

  // map of Instance_id/stmgrid to queue metric
  typedef std::map<sp_string, heron::common::AssignableMetric*> QueueMetricMap;
  QueueMetricMap queue_metric_map_;

  // instances/stream mgrs causing back pressure
  std::set<sp_string> remote_ends_who_caused_back_pressure_;
  // stream managers that have announced back pressure
  std::set<sp_string> stmgrs_who_announced_back_pressure_;

  sp_string topology_name_;
  sp_string topology_id_;
  sp_string stmgr_id_;
  std::vector<sp_string> expected_instances_;
  StMgr* stmgr_;

  // Metrics
  heron::common::MetricsMgrSt* metrics_manager_client_;
  heron::common::MultiCountMetric* stmgr_server_metrics_;
  heron::common::TimeSpentMetric* back_pressure_metric_aggr_;
  heron::common::TimeSpentMetric* back_pressure_metric_initiated_;

  // checkpoint manager client
  heron::ckptmgr::CkptMgrClient* checkpoint_manager_client_;

  // Stateful helper
  StatefulHeler* stateful_helper_;

  bool spouts_under_back_pressure_;

  sp_string heron_tuple_set_2_ = "heron.proto.system.HeronTupleSet2";
};

}  // namespace stmgr
}  // namespace heron

#endif  // SRC_CPP_SVCS_STMGR_SRC_MANAGER_STMGR_SERVER_H_<|MERGE_RESOLUTION|>--- conflicted
+++ resolved
@@ -56,20 +56,12 @@
               StatefulHelper* _stateful_helper);
   virtual ~StMgrServer();
 
-<<<<<<< HEAD
-  void SendToInstance2(sp_int32 _task_id, const proto::system::HeronTupleSet2& _message);
-  void SendToInstance2(sp_int32 _task_id,
-                       sp_int32 _byte_size,
-                       const sp_string _type_name,
-                       const char* _message);
-  void HandleCheckpointMarker(sp_int32 _src_task_id, sp_int32 _destination_task_id,
-                              const sp_string& _checkpoint_id);
-=======
   // We own the _message
   void SendToInstance2(sp_int32 _task_id, proto::system::HeronTupleSet2* _message);
   // We own the _message
   void SendToInstance2(sp_int32 _task_id, proto::stmgr::TupleStreamMessage2* _message);
->>>>>>> d2051fc1
+  void HandleCheckpointMarker(sp_int32 _src_task_id, sp_int32 _destination_task_id,
+                              const sp_string& _checkpoint_id);
 
   void BroadcastNewPhysicalPlan(const proto::system::PhysicalPlan& _pplan);
 
