/*
 * Copyright 2015 Twitter, Inc.
 *
 * Licensed under the Apache License, Version 2.0 (the "License");
 * you may not use this file except in compliance with the License.
 * You may obtain a copy of the License at
 *
 *   http://www.apache.org/licenses/LICENSE-2.0
 *
 * Unless required by applicable law or agreed to in writing, software
 * distributed under the License is distributed on an "AS IS" BASIS,
 * WITHOUT WARRANTIES OR CONDITIONS OF ANY KIND, either express or implied.
 * See the License for the specific language governing permissions and
 * limitations under the License.
 */

#include "manager/stmgr-server.h"
#include <iostream>
#include <unordered_set>
#include <string>
#include <vector>
#include "manager/checkpoint-gateway.h"
#include "util/neighbour-calculator.h"
#include "manager/stmgr.h"
#include "proto/messages.h"
#include "basics/basics.h"
#include "errors/errors.h"
#include "threads/threads.h"
#include "network/network.h"
#include "config/helper.h"
#include "config/heron-internals-config-reader.h"
#include "metrics/metrics.h"

namespace heron {
namespace stmgr {

// Num data tuples received from other stream managers
const sp_string METRIC_DATA_TUPLES_FROM_STMGRS = "__tuples_from_stmgrs";
// Num ack tuples received from other stream managers
const sp_string METRIC_ACK_TUPLES_FROM_STMGRS = "__ack_tuples_from_stmgrs";
// Num fail tuples received from other stream managers
const sp_string METRIC_FAIL_TUPLES_FROM_STMGRS = "__fail_tuples_from_stmgrs";
// Bytes received from other stream managers
const sp_string METRIC_BYTES_FROM_STMGRS = "__bytes_from_stmgrs";
// Num data tuples sent to instances associated with this stream manager
const sp_string METRIC_DATA_TUPLES_TO_INSTANCES = "__tuples_to_workers";
// Num ack tuples sent to instances associated with this stream manager
const sp_string METRIC_ACK_TUPLES_TO_INSTANCES = "__ack_tuples_to_workers";
// Num fail tuples sent to instances associated with this stream manager
const sp_string METRIC_FAIL_TUPLES_TO_INSTANCES = "__fail_tuples_to_workers";
// Bytes sent to instances
const sp_string METRIC_BYTES_TO_INSTANCES = "__bytes_to_workers";
// Num data tuples from instances associated with this stream manager
const sp_string METRIC_DATA_TUPLES_FROM_INSTANCES = "__tuples_from_workers";
// Num ack tuples from instances associated with this stream manager
const sp_string METRIC_ACK_TUPLES_FROM_INSTANCES = "__ack_tuples_from_workers";
// Num fail tuples from instances associated with this stream manager
const sp_string METRIC_FAIL_TUPLES_FROM_INSTANCES = "__fail_tuples_from_workers";
// Bytes received from instances
const sp_string METRIC_BYTES_FROM_INSTANCES = "__bytes_from_workers";
// Num data tuples lost since instances is not connected
const sp_string METRIC_DATA_TUPLES_TO_INSTANCES_LOST = "__tuples_to_workers_lost";
// Num ack tuples lost since instances is not connected
const sp_string METRIC_ACK_TUPLES_TO_INSTANCES_LOST = "__ack_tuples_to_workers_lost";
// Num fail tuples lost since instances is not connected
const sp_string METRIC_FAIL_TUPLES_TO_INSTANCES_LOST = "__fail_tuples_to_workers_lost";
// Num bytes lost since instances is not connected
const sp_string METRIC_BYTES_TO_INSTANCES_LOST = "__bytes_to_workers_lost";
// Time spent in back pressure aggregated - back pressure initiated by us +
// others
const sp_string METRIC_TIME_SPENT_BACK_PRESSURE_AGGR = "__server/__time_spent_back_pressure_aggr";
// Time spent in back pressure because of local instances connection;
// we initiated this backpressure
const sp_string METRIC_TIME_SPENT_BACK_PRESSURE_INIT =
    "__server/__time_spent_back_pressure_initiated";
// Time spent in back pressure because of a component id. The comp id will be
// appended
// to the string below
const sp_string METRIC_TIME_SPENT_BACK_PRESSURE_COMPID = "__time_spent_back_pressure_by_compid/";
// Prefix for connection buffer's metrics
const sp_string CONNECTION_BUFFER_BY_INSTANCEID = "__connection_buffer_by_instanceid/";

// TODO(mfu): Read this value from config
const sp_int64 SYSTEM_METRICS_SAMPLE_INTERVAL_MICROSECOND = 10_s;


StMgrServer::StMgrServer(EventLoop* eventLoop, const NetworkOptions& _options,
                         const sp_string& _topology_name, const sp_string& _topology_id,
                         const sp_string& _stmgr_id,
                         const std::vector<sp_string>& _expected_instances, StMgr* _stmgr,
                         heron::common::MetricsMgrSt* _metrics_manager_client,
                         NeighbourCalculator* _neighbour_calculator)
    : Server(eventLoop, _options),
      topology_name_(_topology_name),
      topology_id_(_topology_id),
      stmgr_id_(_stmgr_id),
      expected_instances_(_expected_instances),
      stmgr_(_stmgr),
      metrics_manager_client_(_metrics_manager_client),
      neighbour_calculator_(_neighbour_calculator) {
  // stmgr related handlers
  InstallRequestHandler(&StMgrServer::HandleStMgrHelloRequest);
  InstallMessageHandler(&StMgrServer::HandleTupleStreamMessage);
  InstallMessageHandler(&StMgrServer::HandleStartBackPressureMessage);
  InstallMessageHandler(&StMgrServer::HandleStopBackPressureMessage);
  InstallMessageHandler(&StMgrServer::HandleDownstreamStatefulCheckpointMessage);

  // instance related handlers
  InstallRequestHandler(&StMgrServer::HandleRegisterInstanceRequest);
  InstallMessageHandler(&StMgrServer::HandleTupleSetMessage);
  InstallMessageHandler(&StMgrServer::HandleStoreInstanceStateCheckpointMessage);
  InstallMessageHandler(&StMgrServer::HandleRestoreInstanceStateResponse);

  stmgr_server_metrics_ = new heron::common::MultiCountMetric();
  back_pressure_metric_aggr_ = new heron::common::TimeSpentMetric();
  back_pressure_metric_initiated_ = new heron::common::TimeSpentMetric();
  metrics_manager_client_->register_metric("__server", stmgr_server_metrics_);
  metrics_manager_client_->register_metric(METRIC_TIME_SPENT_BACK_PRESSURE_AGGR,
                                           back_pressure_metric_aggr_);
  metrics_manager_client_->register_metric(METRIC_TIME_SPENT_BACK_PRESSURE_INIT,
                                           back_pressure_metric_initiated_);
  spouts_under_back_pressure_ = false;

  // Update queue related metrics every 10 seconds
  CHECK_GT(eventLoop_->registerTimer([this](EventLoop::Status status) {
    this->UpdateQueueMetrics(status);
  }, true, SYSTEM_METRICS_SAMPLE_INTERVAL_MICROSECOND), 0);

  sp_uint64 drain_threshold_bytes =
    config::HeronInternalsConfigReader::Instance()->GetHeronStreammgrStatefulBufferSizeMb() * 1_MB;
  stateful_gateway_ = new CheckpointGateway(drain_threshold_bytes, neighbour_calculator_,
                                            metrics_manager_client_,
    std::bind(&StMgrServer::DrainTupleSet, this, std::placeholders::_1, std::placeholders::_2),
    std::bind(&StMgrServer::DrainTupleStream, this, std::placeholders::_1),
    std::bind(&StMgrServer::DrainCheckpoint, this, std::placeholders::_1, std::placeholders::_2));
}

StMgrServer::~StMgrServer() {
  Stop();
  // Unregister and delete the metrics.
  for (auto immIter = instance_metric_map_.begin();
      immIter != instance_metric_map_.end(); ++immIter) {
    sp_string instance_id = immIter->first;
    for (auto iter = instance_info_.begin(); iter != instance_info_.end(); ++iter) {
      if (iter->second->instance_->instance_id() != instance_id) continue;
      InstanceData* data = iter->second;
      Connection* iConn = data->conn_;
      if (!iConn) break;
      sp_string metric_name = MakeBackPressureCompIdMetricName(instance_id);
      metrics_manager_client_->unregister_metric(metric_name);
      delete immIter->second;
    }
  }

  for (auto qmmIter = connection_buffer_metric_map_.begin();
      qmmIter != connection_buffer_metric_map_.end(); ++qmmIter) {
    const sp_string& instance_id = qmmIter->first;
    for (auto iter = instance_info_.begin(); iter != instance_info_.end(); ++iter) {
      if (iter->second->instance_->instance_id() != instance_id) continue;
      InstanceData* data = iter->second;
      Connection* iConn = data->conn_;
      if (!iConn) break;
      sp_string metric_name = MakeQueueSizeCompIdMetricName(instance_id);
      metrics_manager_client_->unregister_metric(metric_name);
      delete qmmIter->second;
    }
  }

  metrics_manager_client_->unregister_metric("__server");
  metrics_manager_client_->unregister_metric(METRIC_TIME_SPENT_BACK_PRESSURE_AGGR);
  metrics_manager_client_->unregister_metric(METRIC_TIME_SPENT_BACK_PRESSURE_INIT);
  delete stmgr_server_metrics_;
  delete back_pressure_metric_aggr_;
  delete back_pressure_metric_initiated_;

  // cleanup the instance info
  for (auto iter = instance_info_.begin(); iter != instance_info_.end(); ++iter) {
    delete iter->second;
  }

  delete stateful_gateway_;
}

void StMgrServer::GetInstanceInfo(std::vector<proto::system::Instance*>& _return) {
  for (auto iter = instance_info_.begin(); iter != instance_info_.end(); ++iter) {
    _return.push_back(iter->second->instance_);
  }
}

proto::system::Instance* StMgrServer::GetInstanceInfo(sp_int32 _task_id) {
  auto iter = instance_info_.find(_task_id);
  if (iter == instance_info_.end()) {
    return NULL;
  } else {
    return iter->second->instance_;
  }
}

sp_string StMgrServer::MakeBackPressureCompIdMetricName(const sp_string& instanceid) {
  return METRIC_TIME_SPENT_BACK_PRESSURE_COMPID + instanceid;
}

sp_string StMgrServer::MakeQueueSizeCompIdMetricName(const sp_string& instanceid) {
  return CONNECTION_BUFFER_BY_INSTANCEID + instanceid;
}

void StMgrServer::UpdateQueueMetrics(EventLoop::Status) {
  for (auto itr = active_instances_.begin(); itr != active_instances_.end(); ++itr) {
    sp_int32 task_id = itr->second;
    const sp_string& instance_id = instance_info_[task_id]->instance_->instance_id();
    sp_int32 bytes = itr->first->getOutstandingBytes();
    connection_buffer_metric_map_[instance_id]->scope("bytes")->record(bytes);
    sp_int32 pkts = itr->first->getOutstandingPackets();
    connection_buffer_metric_map_[instance_id]->scope("packets")->record(pkts);
  }
}

void StMgrServer::HandleNewConnection(Connection* _conn) {
  // There is nothing to be done here. Instead we wait
  // for the register/hello
  LOG(INFO) << "Got new connection " << _conn << " from " << _conn->getIPAddress() << ":"
            << _conn->getPort();
}

void StMgrServer::HandleConnectionClose(Connection* _conn, NetworkErrorCode) {
  LOG(INFO) << "Got connection close of " << _conn << " from " << _conn->getIPAddress() << ":"
            << _conn->getPort();
  // Did the stream manager ever announce back pressure to us
  if (rstmgrs_.find(_conn) != rstmgrs_.end()) {
    // This is a stmgr connection
    sp_string stmgr_id = rstmgrs_[_conn];
    // Did we receive a start back pressure message from this stmgr to
    // begin with?
    if (stmgrs_who_announced_back_pressure_.find(stmgr_id) !=
        stmgrs_who_announced_back_pressure_.end()) {
      stmgrs_who_announced_back_pressure_.erase(stmgr_id);
    }
  } else if (remote_ends_who_caused_back_pressure_.find(GetInstanceName(_conn)) !=
             remote_ends_who_caused_back_pressure_.end()) {
    _conn->unsetCausedBackPressure();
    // Did the instance ever cause back pressure
    remote_ends_who_caused_back_pressure_.erase(GetInstanceName(_conn));
    // This is a instance connection
    heron::common::TimeSpentMetric* instance_metric = instance_metric_map_[GetInstanceName(_conn)];
    instance_metric->Stop();
    if (remote_ends_who_caused_back_pressure_.empty()) {
      SendStopBackPressureToOtherStMgrs();
    }
  }
  // Note: Connections to other stream managers get handled in StmgrClient
  // Now attempt to stop the back pressure
  AttemptStopBackPressureFromSpouts();

  // Now cleanup the data structures
  auto siter = rstmgrs_.find(_conn);
  if (siter != rstmgrs_.end()) {
    LOG(INFO) << "Stmgr " << siter->second << " closed connection";
    stmgrs_.erase(siter->second);
    rstmgrs_.erase(_conn);
  }

  auto iiter = active_instances_.find(_conn);
  if (iiter != active_instances_.end()) {
    sp_int32 task_id = iiter->second;
    CHECK(instance_info_.find(task_id) != instance_info_.end());
    sp_string instance_id = instance_info_[task_id]->instance_->instance_id();
    LOG(INFO) << "Instance " << instance_id << " closed connection";

    // Remove the connection from active instances
    active_instances_.erase(_conn);

    // Remove from instance info
    instance_info_[task_id]->set_connection(NULL);
    delete instance_info_[task_id];
    instance_info_.erase(task_id);

    // Clean the instance_metric_map
    auto immiter = instance_metric_map_.find(instance_id);
    if (immiter != instance_metric_map_.end()) {
      metrics_manager_client_->unregister_metric(MakeBackPressureCompIdMetricName(instance_id));
      delete instance_metric_map_[instance_id];
      instance_metric_map_.erase(instance_id);
    }

    // Clean the connection_buffer_metric_map_
    auto qmmiter = connection_buffer_metric_map_.find(instance_id);
    if (qmmiter != connection_buffer_metric_map_.end()) {
      metrics_manager_client_->unregister_metric(MakeQueueSizeCompIdMetricName(instance_id));
      delete connection_buffer_metric_map_[instance_id];
      connection_buffer_metric_map_.erase(instance_id);
    }

    stmgr_->HandleDeadInstance(task_id);
  }
}

void StMgrServer::HandleStMgrHelloRequest(REQID _id, Connection* _conn,
                                          proto::stmgr::StrMgrHelloRequest* _request) {
  LOG(INFO) << "Got a hello message from stmgr " << _request->stmgr() << " on connection " << _conn;
  proto::stmgr::StrMgrHelloResponse response;
  // Some basic checks
  if (_request->topology_name() != topology_name_) {
    LOG(ERROR) << "The hello message was from a different topology " << _request->topology_name()
               << std::endl;
    response.mutable_status()->set_status(proto::system::NOTOK);
  } else if (_request->topology_id() != topology_id_) {
    LOG(ERROR) << "The hello message was from a different topology id " << _request->topology_id()
               << std::endl;
    response.mutable_status()->set_status(proto::system::NOTOK);
  } else if (stmgrs_.find(_request->stmgr()) != stmgrs_.end()) {
    LOG(WARNING) << "We already had an active connection from the stmgr " << _request->stmgr()
                 << ". Closing existing connection...";
    // This will free up the slot in the various maps in this class
    // and the next time around we'll be able to add this stmgr.
    // We shouldn't add the new stmgr connection right now because
    // the close could be asynchronous (fired through a 0 timer)
    stmgrs_[_request->stmgr()]->closeConnection();
    response.mutable_status()->set_status(proto::system::NOTOK);
  } else {
    stmgrs_[_request->stmgr()] = _conn;
    rstmgrs_[_conn] = _request->stmgr();
    response.mutable_status()->set_status(proto::system::OK);
  }
  SendResponse(_id, _conn, response);
  delete _request;
}

void StMgrServer::HandleTupleStreamMessage(Connection* _conn,
                                           proto::stmgr::TupleStreamMessage* _message) {
  auto iter = rstmgrs_.find(_conn);
  if (iter == rstmgrs_.end()) {
    LOG(INFO) << "Recieved Tuple messages from unknown streammanager connection";
    __global_protobuf_pool_release__(_message);
  } else {
<<<<<<< HEAD
    stmgr_server_metrics_->scope(METRIC_BYTES_FROM_STMGRS)->incr_by(_message->GetCachedSize());
    stmgr_->HandleStreamManagerData(iter->second, *_message);
=======
    stmgr_->HandleStreamManagerData(iter->second, _message);
>>>>>>> e931d49d
  }
}

void StMgrServer::HandleRegisterInstanceRequest(REQID _reqid, Connection* _conn,
                                                proto::stmgr::RegisterInstanceRequest* _request) {
  LOG(INFO) << "Got HandleRegisterInstanceRequest from connection " << _conn << " and instance "
            << _request->instance().instance_id();
  // Do some basic checks
  bool error = false;
  if (_request->topology_name() != topology_name_ || _request->topology_id() != topology_id_) {
    LOG(ERROR) << "Invalid topology name/id in register instance request"
               << " Found " << _request->topology_name() << " and " << _request->topology_id();
    error = true;
  }
  const sp_string& instance_id = _request->instance().instance_id();
  sp_int32 task_id = _request->instance().info().task_id();
  if (!error) {
    bool expected = false;
    for (size_t i = 0; i < expected_instances_.size(); ++i) {
      if (expected_instances_[i] == instance_id) {
        expected = true;
        break;
      }
    }
    if (!expected) {
      LOG(ERROR) << "Unexpected instance in register instance request " << instance_id;
      error = true;
    }
  }

  if (instance_info_.find(task_id) != instance_info_.end() &&
      instance_info_[task_id]->conn_ != NULL) {
    LOG(ERROR) << "Instance with the same task id already exists in our map " << instance_id;

    LOG(ERROR) << "Closing the old connection";
    instance_info_[task_id]->conn_->closeConnection();
    error = true;
  }
  if (error) {
    proto::stmgr::RegisterInstanceResponse response;
    response.mutable_status()->set_status(proto::system::NOTOK);
    SendResponse(_reqid, _conn, response);
  } else {
    LOG(INFO) << "New instance registered with us " << instance_id;
    active_instances_[_conn] = task_id;
    if (instance_info_.find(task_id) == instance_info_.end()) {
      instance_info_[task_id] = new InstanceData(_request->release_instance());
      // Create a metric for this instance
      if (instance_metric_map_.find(instance_id) == instance_metric_map_.end()) {
        auto instance_metric = new heron::common::TimeSpentMetric();
        metrics_manager_client_->register_metric(MakeBackPressureCompIdMetricName(instance_id),
                                                 instance_metric);
        instance_metric_map_[instance_id] = instance_metric;
      }
      if (connection_buffer_metric_map_.find(instance_id) == connection_buffer_metric_map_.end()) {
        auto queue_metric = new heron::common::MultiMeanMetric();
        metrics_manager_client_->register_metric(MakeQueueSizeCompIdMetricName(instance_id),
                                                 queue_metric);
        connection_buffer_metric_map_[instance_id] = queue_metric;
      }
    }
    instance_info_[task_id]->set_connection(_conn);

    proto::stmgr::RegisterInstanceResponse response;
    response.mutable_status()->set_status(proto::system::OK);
    const proto::system::PhysicalPlan* pplan = stmgr_->GetPhysicalPlan();
    if (pplan) {
      response.mutable_pplan()->CopyFrom(*pplan);
    }
    SendResponse(_reqid, _conn, response);

    // Have all the instances connected to us?
    if (HaveAllInstancesConnectedToUs()) {
      // Notify to stmgr so that it might want to connect to tmaster
      stmgr_->HandleAllInstancesConnected();
    }
  }
  delete _request;
}

void StMgrServer::HandleTupleSetMessage(Connection* _conn,
                                        proto::system::HeronTupleSet* _message) {
  auto iter = active_instances_.find(_conn);
  if (iter == active_instances_.end()) {
    LOG(ERROR) << "Received TupleSet from unknown instance connection. Dropping..";
    __global_protobuf_pool_release__(_message);
    return;
  }
  stmgr_server_metrics_->scope(METRIC_BYTES_FROM_INSTANCES)->incr_by(_message->GetCachedSize());
  if (_message->has_data()) {
    stmgr_server_metrics_->scope(METRIC_DATA_TUPLES_FROM_INSTANCES)
        ->incr_by(_message->data().tuples_size());
  } else if (_message->has_control()) {
    stmgr_server_metrics_->scope(METRIC_ACK_TUPLES_FROM_INSTANCES)
        ->incr_by(_message->control().acks_size());
    stmgr_server_metrics_->scope(METRIC_FAIL_TUPLES_FROM_INSTANCES)
        ->incr_by(_message->control().fails_size());
  }
  stmgr_->HandleInstanceData(iter->second, instance_info_[iter->second]->local_spout_, _message);
  __global_protobuf_pool_release__(_message);
}

void StMgrServer::SendToInstance2(proto::stmgr::TupleStreamMessage* _message) {
  stateful_gateway_->SendToInstance(_message);
}

void StMgrServer::DrainTupleStream(proto::stmgr::TupleStreamMessage* _message) {
  sp_int32 task_id = _message->task_id();
  TaskIdInstanceDataMap::iterator iter = instance_info_.find(task_id);
  if (iter == instance_info_.end() || iter->second->conn_ == NULL) {
<<<<<<< HEAD
    LOG(ERROR) << "task_id " << _task_id << " has not yet connected to us. Dropping...";
    stmgr_server_metrics_->scope(METRIC_BYTES_TO_INSTANCES_LOST)->incr_by(_byte_size);
  } else {
    stmgr_server_metrics_->scope(METRIC_BYTES_TO_INSTANCES)->incr_by(_byte_size);
    SendMessage(iter->second->conn_, _byte_size, _type_name, _message);
=======
    LOG(ERROR) << "task_id " << task_id << " has not yet connected to us. Dropping...";
  } else {
    SendMessage(iter->second->conn_, _message->set().size(),
                heron_tuple_set_2_, _message->set().c_str());
>>>>>>> e931d49d
  }
  __global_protobuf_pool_release__(_message);
}

void StMgrServer::SendToInstance2(sp_int32 _task_id,
                                  proto::system::HeronTupleSet2* _message) {
  stateful_gateway_->SendToInstance(_task_id, _message);
}

void StMgrServer::DrainTupleSet(sp_int32 _task_id,
                                proto::system::HeronTupleSet2* _message) {
  TaskIdInstanceDataMap::iterator iter = instance_info_.find(_task_id);
  if (iter == instance_info_.end() || iter->second->conn_ == NULL) {
    LOG(ERROR) << "task_id " << _task_id << " has not yet connected to us. Dropping...";
<<<<<<< HEAD
    stmgr_server_metrics_->scope(METRIC_BYTES_TO_INSTANCES_LOST)->incr_by(_message.GetCachedSize());
    if (_message.has_control()) {
=======
    if (_message->has_control()) {
>>>>>>> e931d49d
      stmgr_server_metrics_->scope(METRIC_ACK_TUPLES_TO_INSTANCES_LOST)
          ->incr_by(_message->control().acks_size());
      stmgr_server_metrics_->scope(METRIC_FAIL_TUPLES_TO_INSTANCES_LOST)
          ->incr_by(_message->control().fails_size());
    }
  } else {
<<<<<<< HEAD
    stmgr_server_metrics_->scope(METRIC_BYTES_TO_INSTANCES)->incr_by(_message.GetCachedSize());
    if (_message.has_control()) {
=======
    if (_message->has_control()) {
>>>>>>> e931d49d
      stmgr_server_metrics_->scope(METRIC_ACK_TUPLES_TO_INSTANCES)
          ->incr_by(_message->control().acks_size());
      stmgr_server_metrics_->scope(METRIC_FAIL_TUPLES_TO_INSTANCES)
          ->incr_by(_message->control().fails_size());
    }
    SendMessage(iter->second->conn_, *_message);
  }
  __global_protobuf_pool_release__(_message);
}

void StMgrServer::DrainCheckpoint(sp_int32 _task_id,
                                  proto::ckptmgr::InitiateStatefulCheckpoint* _message) {
  TaskIdInstanceDataMap::iterator iter = instance_info_.find(_task_id);
  if (iter == instance_info_.end() || iter->second->conn_ == NULL) {
    LOG(ERROR) << "task_id " << _task_id << " has not yet connected to us. Dropping...";
  } else {
    LOG(INFO) << "Sending Initiate Checkpoint Message to local task " << _task_id;
    SendMessage(iter->second->conn_, *_message);
  }
  __global_protobuf_pool_release__(_message);
}

void StMgrServer::BroadcastNewPhysicalPlan(const proto::system::PhysicalPlan& _pplan) {
  // TODO(vikasr) We do not handle any changes to our local assignment
  ComputeLocalSpouts(_pplan);
  proto::stmgr::NewInstanceAssignmentMessage new_assignment;
  new_assignment.mutable_pplan()->CopyFrom(_pplan);
  for (auto iter = active_instances_.begin(); iter != active_instances_.end(); ++iter) {
    SendMessage(iter->first, new_assignment);
  }
}

void StMgrServer::ComputeLocalSpouts(const proto::system::PhysicalPlan& _pplan) {
  std::unordered_set<sp_int32> local_spouts;
  config::PhysicalPlanHelper::GetLocalSpouts(_pplan, stmgr_id_, local_spouts);
  for (auto iter = instance_info_.begin(); iter != instance_info_.end(); ++iter) {
    if (local_spouts.find(iter->first) != local_spouts.end()) {
      iter->second->set_local_spout();
    }
  }
}

sp_string StMgrServer::GetInstanceName(Connection* _connection) {
  // Indicate which instance component had back pressure
  auto itr = active_instances_.find(_connection);
  if (itr != active_instances_.end()) {
    sp_int32 task_id = itr->second;
    const sp_string& instance_id = instance_info_[task_id]->instance_->instance_id();
    return instance_id;
  }
  return "";
}

void StMgrServer::StartBackPressureConnectionCb(Connection* _connection) {
  // The connection will notify us when we can stop the back pressure
  _connection->setCausedBackPressure();

  // Find the instance this connection belongs to
  sp_string instance_name = GetInstanceName(_connection);
  CHECK_NE(instance_name, "");

  if (remote_ends_who_caused_back_pressure_.empty()) {
    SendStartBackPressureToOtherStMgrs();
    back_pressure_metric_initiated_->Start();
  }

  // Indicate which instance component had back pressure
  heron::common::TimeSpentMetric* instance_metric = instance_metric_map_[instance_name];
  instance_metric->Start();

  remote_ends_who_caused_back_pressure_.insert(instance_name);
  LOG(INFO) << "We observe back pressure on sending data to instance " << instance_name;
  StartBackPressureOnSpouts();
}

void StMgrServer::StopBackPressureConnectionCb(Connection* _connection) {
  _connection->unsetCausedBackPressure();

  // Find the instance this connection belongs to
  sp_string instance_name = GetInstanceName(_connection);
  CHECK_NE(instance_name, "");

  CHECK(remote_ends_who_caused_back_pressure_.find(instance_name) !=
        remote_ends_who_caused_back_pressure_.end());
  remote_ends_who_caused_back_pressure_.erase(instance_name);

  // Indicate which instance component stopped back pressure
  heron::common::TimeSpentMetric* instance_metric = instance_metric_map_[instance_name];
  instance_metric->Stop();

  if (remote_ends_who_caused_back_pressure_.empty()) {
    SendStopBackPressureToOtherStMgrs();
    back_pressure_metric_initiated_->Stop();
  }
  LOG(INFO) << "We don't observe back pressure now on sending data to instance " << instance_name;
  AttemptStopBackPressureFromSpouts();
}

void StMgrServer::StartBackPressureClientCb(const sp_string& _other_stmgr_id) {
  if (remote_ends_who_caused_back_pressure_.empty()) {
    SendStartBackPressureToOtherStMgrs();
    back_pressure_metric_initiated_->Start();
  }
  remote_ends_who_caused_back_pressure_.insert(_other_stmgr_id);
  LOG(INFO) << "We observe back pressure on sending data to remote stream manager "
            << _other_stmgr_id;
  StartBackPressureOnSpouts();
}

void StMgrServer::StopBackPressureClientCb(const sp_string& _other_stmgr_id) {
  CHECK(remote_ends_who_caused_back_pressure_.find(_other_stmgr_id) !=
        remote_ends_who_caused_back_pressure_.end());
  remote_ends_who_caused_back_pressure_.erase(_other_stmgr_id);

  if (remote_ends_who_caused_back_pressure_.empty()) {
    SendStopBackPressureToOtherStMgrs();
    back_pressure_metric_initiated_->Stop();
  }
  LOG(INFO) << "We don't observe back pressure now on sending data to remote "
               "stream manager "
            << _other_stmgr_id;
  AttemptStopBackPressureFromSpouts();
}

void StMgrServer::HandleStartBackPressureMessage(Connection* _conn,
                                                 proto::stmgr::StartBackPressureMessage* _message) {
  // Close spouts
  LOG(INFO) << "Received start back pressure from str mgr " << _message->stmgr();
  if (_message->topology_name() != topology_name_ || _message->topology_id() != topology_id_) {
    LOG(ERROR) << "Received start back pressure message from unknown stream manager "
               << _message->topology_name() << " " << _message->topology_id() << " "
               << _message->stmgr() << " " << _message->message_id();

    __global_protobuf_pool_release__(_message);
    return;
  }
  auto iter = rstmgrs_.find(_conn);
  CHECK(iter != rstmgrs_.end());
  sp_string stmgr_id = iter->second;
  stmgrs_who_announced_back_pressure_.insert(stmgr_id);

  StartBackPressureOnSpouts();

  __global_protobuf_pool_release__(_message);
}

void StMgrServer::HandleStopBackPressureMessage(Connection* _conn,
                                                proto::stmgr::StopBackPressureMessage* _message) {
  LOG(INFO) << "Received stop back pressure from str mgr " << _message->stmgr();
  if (_message->topology_name() != topology_name_ || _message->topology_id() != topology_id_) {
    LOG(ERROR) << "Received stop back pressure message from unknown stream manager "
               << _message->topology_name() << " " << _message->topology_id() << " "
               << _message->stmgr();

    __global_protobuf_pool_release__(_message);
    return;
  }
  auto iter = rstmgrs_.find(_conn);
  CHECK(iter != rstmgrs_.end());
  sp_string stmgr_id = iter->second;
  // Did we receive a start back pressure message from this stmgr to
  // begin with? We could have been dead at the time of the announcement
  if (stmgrs_who_announced_back_pressure_.find(stmgr_id) !=
      stmgrs_who_announced_back_pressure_.end()) {
    stmgrs_who_announced_back_pressure_.erase(stmgr_id);
    AttemptStopBackPressureFromSpouts();
  }

  __global_protobuf_pool_release__(_message);
}

void StMgrServer::SendStartBackPressureToOtherStMgrs() {
  LOG(INFO) << "Sending start back pressure notification to all other "
            << "stream managers";
  stmgr_->SendStartBackPressureToOtherStMgrs();
}

void StMgrServer::SendStopBackPressureToOtherStMgrs() {
  LOG(INFO) << "Sending stop back pressure notification to all other "
            << "stream managers";
  stmgr_->SendStopBackPressureToOtherStMgrs();
}

void StMgrServer::StartBackPressureOnSpouts() {
  if (!spouts_under_back_pressure_) {
    LOG(WARNING) << "Stopping reading from spouts to do back pressure";

    spouts_under_back_pressure_ = true;
    // Put back pressure on all spouts
    for (auto iiter = instance_info_.begin(); iiter != instance_info_.end(); ++iiter) {
      if (!iiter->second->local_spout_) continue;
      if (!iiter->second->conn_) continue;
      if (!iiter->second->conn_->isUnderBackPressure()) iiter->second->conn_->putBackPressure();
    }
    back_pressure_metric_aggr_->Start();
  }
}

void StMgrServer::AttemptStopBackPressureFromSpouts() {
  if (spouts_under_back_pressure_ && remote_ends_who_caused_back_pressure_.empty() &&
      stmgrs_who_announced_back_pressure_.empty()) {
    LOG(INFO) << "Starting reading from spouts to relieve back pressure";
    spouts_under_back_pressure_ = false;

    // Remove backpressure from all pipes
    for (auto iiter = instance_info_.begin(); iiter != instance_info_.end(); ++iiter) {
      if (!iiter->second->local_spout_) continue;
      if (!iiter->second->conn_) continue;
      if (iiter->second->conn_->isUnderBackPressure()) iiter->second->conn_->removeBackPressure();
    }
    back_pressure_metric_aggr_->Stop();
  }
}

void StMgrServer::InitiateStatefulCheckpoint(const sp_string& _checkpoint_tag) {
  for (auto iter = instance_info_.begin(); iter != instance_info_.end(); ++iter) {
    // Checkpoint markers originate from spouts.
    if (iter->second->is_local_spout() && iter->second->conn_) {
      LOG(INFO) << "Propagating Initiate Stateful Checkpoint for "
                << _checkpoint_tag << " to local spout "
                << iter->second->instance_->info().component_name()
                << " with task_id " << iter->second->instance_->info().task_id();
      proto::ckptmgr::InitiateStatefulCheckpoint* message = nullptr;
      message = __global_protobuf_pool_acquire__(message);
      message->set_checkpoint_id(_checkpoint_tag);
      SendMessage(iter->second->conn_, *message);
      __global_protobuf_pool_release__(message);
    }
  }
}

void StMgrServer::HandleStoreInstanceStateCheckpointMessage(Connection* _conn,
                               proto::ckptmgr::StoreInstanceStateCheckpoint* _message) {
  ConnectionTaskIdMap::iterator iter = active_instances_.find(_conn);
  if (iter == active_instances_.end()) {
    LOG(ERROR) << "Hmm.. Got InstaceStateCheckpoint Message from an unknown connection";
    __global_protobuf_pool_release__(_message);
    return;
  }
  sp_int32 task_id = iter->second;
  TaskIdInstanceDataMap::iterator it = instance_info_.find(task_id);
  if (it == instance_info_.end()) {
    LOG(ERROR) << "Hmm.. Got InstaceStateCheckpoint Message from unknown task_id "
               << task_id;
    __global_protobuf_pool_release__(_message);
    return;
  }

  // send the checkpoint message to all downstream task ids
  stmgr_->HandleStoreInstanceStateCheckpoint(_message->state(), *(it->second->instance_));
  __global_protobuf_pool_release__(_message);
}

void StMgrServer::HandleRestoreInstanceStateResponse(Connection* _conn,
                               proto::ckptmgr::RestoreInstanceStateResponse* _message) {
  ConnectionTaskIdMap::iterator iter = active_instances_.find(_conn);
  if (iter == active_instances_.end()) {
    LOG(ERROR) << "Hmm.. Got RestoreInstanceStateResponse Message from an unknown connection";
    __global_protobuf_pool_release__(_message);
    return;
  }
  sp_int32 task_id = iter->second;
  TaskIdInstanceDataMap::iterator it = instance_info_.find(task_id);
  if (it == instance_info_.end()) {
    LOG(ERROR) << "Hmm.. Got RestoreInstanceStateResponse Message from unknown task_id "
               << task_id;
    __global_protobuf_pool_release__(_message);
    return;
  }

  // send the checkpoint message to all downstream task ids
  stmgr_->HandleRestoreInstanceStateResponse(task_id, _message->status(),
                                             _message->checkpoint_id());
  __global_protobuf_pool_release__(_message);
}

void StMgrServer::HandleDownstreamStatefulCheckpointMessage(Connection* _conn,
                               proto::ckptmgr::DownstreamStatefulCheckpoint* _message) {
  stmgr_->HandleDownStreamStatefulCheckpoint(*_message);
  __global_protobuf_pool_release__(_message);
}

void StMgrServer::HandleCheckpointMarker(sp_int32 _src_task_id, sp_int32 _destination_task_id,
                                         const sp_string& _checkpoint_id) {
  // So received a checkpoint marker from an upstream task
  stateful_gateway_->HandleUpstreamMarker(_src_task_id, _destination_task_id, _checkpoint_id);
}

bool StMgrServer::SendRestoreInstanceStateRequest(sp_int32 _task_id,
            const proto::ckptmgr::InstanceStateCheckpoint& _state) {
  LOG(INFO) << "Sending RestoreInstanceState request to task " << _task_id;
  if (instance_info_.find(_task_id) == instance_info_.end()) {
    LOG(WARNING) << "Cannot send RestoreInstanceState Request to task "
                 << _task_id << " because it is not connected to us";
    return false;
  }
  Connection* conn = instance_info_[_task_id]->conn_;
  if (conn) {
    proto::ckptmgr::RestoreInstanceStateRequest* message = nullptr;
    message = __global_protobuf_pool_acquire__(message);
    message->mutable_state()->CopyFrom(_state);
    SendMessage(conn, *message);
    __global_protobuf_pool_release__(message);
    return true;
  } else {
    LOG(WARNING) << "Cannot send RestoreInstanceState Request to task "
                 << _task_id << " because it is not connected to us";
    return false;
  }
}

void StMgrServer::SendStartInstanceStatefulProcessing(const std::string& _ckpt_id) {
  for (auto kv : instance_info_) {
    Connection* conn = kv.second->conn_;
    if (conn) {
      proto::ckptmgr::StartInstanceStatefulProcessing* message = nullptr;
      message = __global_protobuf_pool_acquire__(message);
      message->set_checkpoint_id(_ckpt_id);
      SendMessage(conn, *message);
      __global_protobuf_pool_release__(message);
    } else {
      LOG(WARNING) << "Cannot send StartInstanceStatefulProcessing to task "
                   << kv.first << " because it is not connected to us";
    }
  }
}

void StMgrServer::ClearCache() {
  stateful_gateway_->Clear();
}
}  // namespace stmgr
}  // namespace heron<|MERGE_RESOLUTION|>--- conflicted
+++ resolved
@@ -332,12 +332,8 @@
     LOG(INFO) << "Recieved Tuple messages from unknown streammanager connection";
     __global_protobuf_pool_release__(_message);
   } else {
-<<<<<<< HEAD
     stmgr_server_metrics_->scope(METRIC_BYTES_FROM_STMGRS)->incr_by(_message->GetCachedSize());
-    stmgr_->HandleStreamManagerData(iter->second, *_message);
-=======
     stmgr_->HandleStreamManagerData(iter->second, _message);
->>>>>>> e931d49d
   }
 }
 
@@ -448,18 +444,12 @@
   sp_int32 task_id = _message->task_id();
   TaskIdInstanceDataMap::iterator iter = instance_info_.find(task_id);
   if (iter == instance_info_.end() || iter->second->conn_ == NULL) {
-<<<<<<< HEAD
     LOG(ERROR) << "task_id " << _task_id << " has not yet connected to us. Dropping...";
     stmgr_server_metrics_->scope(METRIC_BYTES_TO_INSTANCES_LOST)->incr_by(_byte_size);
   } else {
     stmgr_server_metrics_->scope(METRIC_BYTES_TO_INSTANCES)->incr_by(_byte_size);
-    SendMessage(iter->second->conn_, _byte_size, _type_name, _message);
-=======
-    LOG(ERROR) << "task_id " << task_id << " has not yet connected to us. Dropping...";
-  } else {
     SendMessage(iter->second->conn_, _message->set().size(),
                 heron_tuple_set_2_, _message->set().c_str());
->>>>>>> e931d49d
   }
   __global_protobuf_pool_release__(_message);
 }
@@ -474,24 +464,16 @@
   TaskIdInstanceDataMap::iterator iter = instance_info_.find(_task_id);
   if (iter == instance_info_.end() || iter->second->conn_ == NULL) {
     LOG(ERROR) << "task_id " << _task_id << " has not yet connected to us. Dropping...";
-<<<<<<< HEAD
     stmgr_server_metrics_->scope(METRIC_BYTES_TO_INSTANCES_LOST)->incr_by(_message.GetCachedSize());
-    if (_message.has_control()) {
-=======
     if (_message->has_control()) {
->>>>>>> e931d49d
       stmgr_server_metrics_->scope(METRIC_ACK_TUPLES_TO_INSTANCES_LOST)
           ->incr_by(_message->control().acks_size());
       stmgr_server_metrics_->scope(METRIC_FAIL_TUPLES_TO_INSTANCES_LOST)
           ->incr_by(_message->control().fails_size());
     }
   } else {
-<<<<<<< HEAD
     stmgr_server_metrics_->scope(METRIC_BYTES_TO_INSTANCES)->incr_by(_message.GetCachedSize());
-    if (_message.has_control()) {
-=======
     if (_message->has_control()) {
->>>>>>> e931d49d
       stmgr_server_metrics_->scope(METRIC_ACK_TUPLES_TO_INSTANCES)
           ->incr_by(_message->control().acks_size());
       stmgr_server_metrics_->scope(METRIC_FAIL_TUPLES_TO_INSTANCES)
