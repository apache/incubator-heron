--- conflicted
+++ resolved
@@ -326,7 +326,7 @@
 
       ByteString rawState = loadState(stateUri);
       State<Serializable, Serializable> stateToRestore =
-          (State<Serializable, Serializable>) serializer.deserialize(rawState.toByteArray());
+          (State<Serializable, Serializable>) serializer.deserialize(rawState);
       instanceState = stateToRestore;
     } else {
       LOG.info("The restore request does not have an actual state");
@@ -360,18 +360,12 @@
     streamOutCommunicator.offer(response);
   }
 
-<<<<<<< HEAD
   private byte[] loadStateFromFile(String stateUri) {
-=======
-  private ByteString loadState(String stateUri) {
->>>>>>> 8022df5d
     File f = new File(stateUri);
     byte[] data = new byte[(int) f.length()];
 
     try (FileInputStream fis = new FileInputStream(stateUri);
          DataInputStream dis = new DataInputStream(fis)) {
-<<<<<<< HEAD
-
       dis.read(data);
       return data;
     } catch (IOException e) {
@@ -386,19 +380,6 @@
         LOG.info("failed to delete state file");
       }
     }
-=======
-      dis.read(data);
-      return ByteString.copyFrom(data);
-    } catch (IOException e) {
-      throw new RuntimeException("failed to load local state", e);
-    } finally {
-      if (f.exists()) {
-        LOG.info("deleting local state file: " + f.getPath());
-        f.delete();
-      }
-    }
-
->>>>>>> 8022df5d
   }
 
   private void handleNewPhysicalPlan(InstanceControlMsg instanceControlMsg) {
