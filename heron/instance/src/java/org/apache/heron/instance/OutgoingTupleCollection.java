--- conflicted
+++ resolved
@@ -148,11 +148,7 @@
       CheckpointManager.InstanceStateCheckpoint instanceState =
           CheckpointManager.InstanceStateCheckpoint.newBuilder()
           .setCheckpointId(checkpointId)
-<<<<<<< HEAD
-          .setStateUri(stateUri)
-=======
           .setStateLocation(stateUri)
->>>>>>> 88456143
           .build();
 
       CheckpointManager.StoreInstanceStateCheckpoint storeRequest =
