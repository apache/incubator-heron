--- conflicted
+++ resolved
@@ -139,22 +139,14 @@
   /////////////////////////////////////////////////////////
 
   private List<Integer> admitSpoutTuple(String streamId, List<Object> tuple,
-<<<<<<< HEAD
-                                        Object messageId, Integer taskId) {
-=======
                                         Object messageId, Integer emitDirectTaskId) {
->>>>>>> 514705c5
     // No need to send tuples if it is already terminated
     if (getPhysicalPlanHelper().isTerminatedComponent()) {
       return null;
     }
 
     // Start construct the data tuple
-<<<<<<< HEAD
-    HeronTuples.HeronDataTuple.Builder bldr = initTupleBuilder(streamId, tuple, taskId);
-=======
     HeronTuples.HeronDataTuple.Builder bldr = initTupleBuilder(streamId, tuple, emitDirectTaskId);
->>>>>>> 514705c5
 
     if (messageId != null) {
       RootTupleInfo tupleInfo = new RootTupleInfo(streamId, messageId);
