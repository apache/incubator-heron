--- conflicted
+++ resolved
@@ -14,11 +14,8 @@
 
 package com.twitter.heron.instance.bolt;
 
-<<<<<<< HEAD
+import java.time.Duration;
 import java.util.ArrayList;
-=======
-import java.time.Duration;
->>>>>>> 514705c5
 import java.util.Collection;
 import java.util.HashSet;
 import java.util.List;
@@ -104,22 +101,14 @@
   private List<Integer> admitBoltTuple(String streamId,
                                        Collection<Tuple> anchors,
                                        List<Object> tuple,
-<<<<<<< HEAD
-                                       Integer taskId) {
-=======
                                        Integer emitDirectTaskId) {
->>>>>>> 514705c5
     if (getPhysicalPlanHelper().isTerminatedComponent()) {
       // No need to handle this tuple
       return null;
     }
 
     // Start construct the data tuple
-<<<<<<< HEAD
-    HeronTuples.HeronDataTuple.Builder bldr = initTupleBuilder(streamId, tuple, taskId);
-=======
     HeronTuples.HeronDataTuple.Builder bldr = initTupleBuilder(streamId, tuple, emitDirectTaskId);
->>>>>>> 514705c5
 
     // Set the anchors for a tuple
     if (anchors != null) {
