--- conflicted
+++ resolved
@@ -74,20 +74,9 @@
   }
 
   @Override
-<<<<<<< HEAD
-  public void emitDirect(
-      int taskId,
-      String streamId,
-      Collection<Tuple> anchors,
-      List<Object> tuple) {
-    LOG.warning(String.format("emitDirect not supported so emitting to stream %s as part of "
-        + "a prototype. This topology is likely broken.", streamId));
-    emit(streamId, anchors, tuple);
-=======
   public void emitDirect(int taskId, String streamId,
                          Collection<Tuple> anchors, List<Object> tuple) {
     admitBoltTuple(streamId, anchors, tuple, taskId);
->>>>>>> 3c8e98b6
   }
 
   @Override
@@ -118,29 +107,7 @@
     }
 
     // Start construct the data tuple
-<<<<<<< HEAD
-    HeronTuples.HeronDataTuple.Builder bldr = HeronTuples.HeronDataTuple.newBuilder();
-
-    // set the key. This is mostly ignored
-    bldr.setKey(0);
-
-    List<Integer> customGroupingTargetTaskIds = new ArrayList<>();
-    if (!helper.isCustomGroupingEmpty()) {
-      // customGroupingTargetTaskIds will be null if this stream is not CustomStreamGrouping
-      customGroupingTargetTaskIds =
-          helper.chooseTasksForCustomStreamGrouping(streamId, tuple);
-
-      if (customGroupingTargetTaskIds != null) {
-        // It is a CustomStreamGrouping
-        bldr.addAllDestTaskIds(customGroupingTargetTaskIds);
-      }
-    }
-
-    // Invoke user-defined emit task hook
-    helper.getTopologyContext().invokeHookEmit(tuple, streamId, customGroupingTargetTaskIds);
-=======
     HeronTuples.HeronDataTuple.Builder bldr = initTupleBuilder(streamId, tuple, taskId);
->>>>>>> 3c8e98b6
 
     // Set the anchors for a tuple
     if (anchors != null) {
@@ -160,7 +127,7 @@
     sendTuple(bldr, streamId, tuple);
 
     // TODO: this used to return null. modified to make Trident work. Verify this is correct
-    return customGroupingTargetTaskIds;
+    return new ArrayList<>();
   }
 
   private void admitAckTuple(Tuple tuple) {
