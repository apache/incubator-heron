// Copyright 2016 Twitter. All rights reserved.
//
// Licensed under the Apache License, Version 2.0 (the "License");
// you may not use this file except in compliance with the License.
// You may obtain a copy of the License at
//
//    http://www.apache.org/licenses/LICENSE-2.0
//
// Unless required by applicable law or agreed to in writing, software
// distributed under the License is distributed on an "AS IS" BASIS,
// WITHOUT WARRANTIES OR CONDITIONS OF ANY KIND, either express or implied.
// See the License for the specific language governing permissions and
// limitations under the License.

package com.twitter.heron.network;

import java.util.logging.Level;
import java.util.logging.Logger;

import com.google.protobuf.ByteString;
import com.google.protobuf.InvalidProtocolBufferException;
import com.google.protobuf.Message;

import com.twitter.heron.common.basics.Communicator;
import com.twitter.heron.common.basics.NIOLooper;
import com.twitter.heron.common.basics.SingletonRegistry;
import com.twitter.heron.common.config.SystemConfig;
import com.twitter.heron.common.network.HeronClient;
import com.twitter.heron.common.network.HeronSocketOptions;
import com.twitter.heron.common.network.StatusCode;
import com.twitter.heron.common.utils.misc.PhysicalPlanHelper;
import com.twitter.heron.instance.InstanceControlMsg;
import com.twitter.heron.metrics.GatewayMetrics;
import com.twitter.heron.proto.stmgr.StreamManager;
import com.twitter.heron.proto.system.Common;
import com.twitter.heron.proto.system.HeronTuples;
import com.twitter.heron.proto.system.PhysicalPlans;

/**
 * StreamClient implements SocketClient and communicate with Stream Manager, it will:
 * 1. Register the message of NewInstanceAssignmentMessage and TupleMessage.
 * 2. Send Register Request when it is onConnect()
 * 3. Handle relative response for requests
 * 4. if onIncomingMessage(message) is called, it will see whether it is NewAssignment or NewTuples.
 * 5. If it is a new assignment, it will pass the PhysicalPlan to Slave,
 * which will new a corresponding instance.
 */

public class StreamManagerClient extends HeronClient {
  private static final Logger LOG = Logger.getLogger(StreamManagerClient.class.getName());

  private final String topologyName;
  private final String topologyId;

  private final PhysicalPlans.Instance instance;

  // For spout, it will buffer Control tuple, while for bolt, it will buffer data tuple.
  private final Communicator<HeronTuples.HeronTupleSet> inStreamQueue;

  private final Communicator<HeronTuples.HeronTupleSet> outStreamQueue;

  private final Communicator<InstanceControlMsg> inControlQueue;

  private final GatewayMetrics gatewayMetrics;

  private final SystemConfig systemConfig;

  private PhysicalPlanHelper helper;

  private long lastNotConnectedLogTime = 0;

  public StreamManagerClient(NIOLooper s, String streamManagerHost, int streamManagerPort,
                             String topologyName, String topologyId,
                             PhysicalPlans.Instance instance,
                             Communicator<HeronTuples.HeronTupleSet> inStreamQueue,
                             Communicator<HeronTuples.HeronTupleSet> outStreamQueue,
                             Communicator<InstanceControlMsg> inControlQueue,
                             HeronSocketOptions options,
                             GatewayMetrics gatewayMetrics) {
    super(s, streamManagerHost, streamManagerPort, options);

    this.topologyName = topologyName;
    this.topologyId = topologyId;

    this.instance = instance;
    this.inStreamQueue = inStreamQueue;
    this.outStreamQueue = outStreamQueue;
    this.inControlQueue = inControlQueue;

    this.systemConfig =
        (SystemConfig) SingletonRegistry.INSTANCE.getSingleton(SystemConfig.HERON_SYSTEM_CONFIG);

    this.gatewayMetrics = gatewayMetrics;

    addStreamManagerClientTasksOnWakeUp();
  }

  private void addStreamManagerClientTasksOnWakeUp() {
    Runnable task = new Runnable() {
      @Override
      public void run() {
        sendStreamMessageIfNeeded();
        readStreamMessageIfNeeded();
      }
    };
    getNIOLooper().addTasksOnWakeup(task);
  }

  private void registerMessagesToHandle() {
    registerOnMessage(StreamManager.NewInstanceAssignmentMessage.newBuilder());
    registerOnMessage(StreamManager.TupleMessage.newBuilder());
    registerOnMessage(HeronTuples.HeronTupleSet2.newBuilder());
  }


  @Override
  public void onError() {
    LOG.severe("Disconnected from Stream Manager.");

    // We would set PhysicalPlanHelper to null onError(),
    // since we would re-connect to stream manager and wait for new PhysicalPlan
    // the stream manager publishes
    LOG.info("Clean the old PhysicalPlanHelper in StreamManagerClient.");
    helper = null;

    // Dispatch to onConnect(...)
    onConnect(StatusCode.CONNECT_ERROR);
  }

  @Override
  public void onConnect(StatusCode status) {
    if (status != StatusCode.OK) {
      LOG.log(Level.WARNING,
          "Error connecting to Stream Manager with status: {0}, Retrying...", status);
      Runnable r = new Runnable() {
        public void run() {
          start();
        }
      };
      getNIOLooper().registerTimerEventInSeconds(
          systemConfig.getInstanceReconnectStreammgrIntervalSec(), r);
      return;
    }

    // Initialize the register: determine what messages we would like to handle
    registerMessagesToHandle();

    // Build the request and send it.
    LOG.info("Connected to Stream Manager. Ready to send register request");
    sendRegisterRequest();
  }

  // Build register request and send to stream mgr
  private void sendRegisterRequest() {
    StreamManager.RegisterInstanceRequest request =
        StreamManager.RegisterInstanceRequest.newBuilder().
            setInstance(instance).setTopologyName(topologyName).setTopologyId(topologyId).
            build();

    // The timeout would be the reconnect-interval-seconds
    sendRequest(request, null,
        StreamManager.RegisterInstanceResponse.newBuilder(),
        systemConfig.getInstanceReconnectStreammgrIntervalSec());
  }

  @Override
  public void onResponse(StatusCode status, Object ctx, Message response) {
    if (status != StatusCode.OK) {
      //TODO:- is this a good thing?
      throw new RuntimeException("Response from Stream Manager not ok");
    }
    if (response instanceof StreamManager.RegisterInstanceResponse) {
      handleRegisterResponse((StreamManager.RegisterInstanceResponse) response);
    } else {
      throw new RuntimeException("Unknown kind of response received from Stream Manager");
    }
  }


  @Override
  public void onIncomingMessage(Message message) {
    gatewayMetrics.updateReceivedPacketsCount(1);
    gatewayMetrics.updateReceivedPacketsSize(message.getSerializedSize());

    if (message instanceof StreamManager.NewInstanceAssignmentMessage) {
      StreamManager.NewInstanceAssignmentMessage m =
          (StreamManager.NewInstanceAssignmentMessage) message;
      LOG.info("Handling assignment message from direct NewInstanceAssignmentMessage");
      handleAssignmentMessage(m.getPplan());
    } else if (message instanceof StreamManager.TupleMessage) {
      handleNewTuples((StreamManager.TupleMessage) message);
    } else if (message instanceof HeronTuples.HeronTupleSet2) {
      handleNewTuples2((HeronTuples.HeronTupleSet2) message);
    } else {
      throw new RuntimeException("Unknown kind of message received from Stream Manager");
    }
  }

  @Override
  public void onClose() {
    LOG.info("StreamManagerClient exits.");
  }

  // Send out all the data
  public void sendAllMessage() {
    if (!isConnected()) {
      return;
    }

    LOG.info("Flushing all pending data in StreamManagerClient");
    // Collect all tuples in queue
    int size = outStreamQueue.size();
    for (int i = 0; i < size; i++) {
      HeronTuples.HeronTupleSet tupleSet = outStreamQueue.poll();
      StreamManager.TupleMessage msg = StreamManager.TupleMessage.newBuilder()
          .setSet(tupleSet).build();
      sendMessage(msg);
    }
  }

  private void sendStreamMessageIfNeeded() {
    if (isStreamMgrReadyReceiveTuples()) {
      if (getOutstandingPackets() <= 0) {
        // In order to avoid packets back up in Client side,
        // We would poll message from queue and send them only when there are no outstanding packets
        while (!outStreamQueue.isEmpty()) {
          HeronTuples.HeronTupleSet tupleSet = outStreamQueue.poll();

          gatewayMetrics.updateSentPacketsCount(1);
          gatewayMetrics.updateSentPacketsSize(tupleSet.getSerializedSize());
          sendMessage(tupleSet);
        }
      }

      if (!outStreamQueue.isEmpty()) {
        // We still have messages to send
        startWriting();
      }
    } else {
      LOG.info("Stop writing due to not yet connected to Stream Manager.");
    }
  }

  private long lastNotConnectedLogTime = 0;
  private long throttleSeconds = 5;
  private void readStreamMessageIfNeeded() {
    final long lastNotConnectedLogThrottleSeconds = 5;

    // If client is not connected, just return
    if (isConnected()) {
      if (isInQueuesAvailable() || helper == null) {
        startReading();
      } else {
        gatewayMetrics.updateInQueueFullCount();
        stopReading();
      }
    } else {
      long now = System.currentTimeMillis();
<<<<<<< HEAD
      if (now - lastNotConnectedLogTime > throttleSeconds * 5000) {
        LOG.info(String.format("Stop reading due to not yet connected to Stream Manager. This "
            + "message is throttled to emit no more than once every %d seconds.", throttleSeconds));
=======
      if (now - lastNotConnectedLogTime > lastNotConnectedLogThrottleSeconds * 1000) {
        LOG.info(String.format("Stop reading due to not yet connected to Stream Manager. This "
            + "message is throttled to emit no more than once every %d seconds.",
            lastNotConnectedLogThrottleSeconds));
>>>>>>> 47575eec
        lastNotConnectedLogTime = now;
      }
    }
  }

  private void handleRegisterResponse(StreamManager.RegisterInstanceResponse response) {
    if (response.getStatus().getStatus() != Common.StatusCode.OK) {
      throw new RuntimeException("Stream Manager returned a not ok response for register");
    }
    LOG.info("We registered ourselves to the Stream Manager");

    if (response.hasPplan()) {
      LOG.info("Handling assignment message from response");
      handleAssignmentMessage(response.getPplan());
    }
  }

  private void handleNewTuples(StreamManager.TupleMessage message) {
    inStreamQueue.offer(message.getSet());
  }

  private void handleNewTuples2(HeronTuples.HeronTupleSet2 set) {
    HeronTuples.HeronTupleSet.Builder toFeed = HeronTuples.HeronTupleSet.newBuilder();
    if (set.hasControl()) {
      toFeed.setControl(set.getControl());
    } else {
      // Either control or data
      HeronTuples.HeronDataTupleSet.Builder builder = HeronTuples.HeronDataTupleSet.newBuilder();
      builder.setStream(set.getData().getStream());
      try {
        for (ByteString bs : set.getData().getTuplesList()) {
          builder.addTuples(HeronTuples.HeronDataTuple.parseFrom(bs));
        }
      } catch (InvalidProtocolBufferException e) {
        LOG.log(Level.SEVERE, "Failed to parse protobuf", e);
      }
      toFeed.setData(builder);
    }

    HeronTuples.HeronTupleSet s = toFeed.build();
    inStreamQueue.offer(s);
  }

  private void handleAssignmentMessage(PhysicalPlans.PhysicalPlan pplan) {
    LOG.fine("Physical Plan: " + pplan);
    PhysicalPlanHelper newHelper = new PhysicalPlanHelper(pplan, instance.getInstanceId());

    if (helper != null && (!helper.getMyComponent().equals(newHelper.getMyComponent())
        || helper.getMyTaskId() != newHelper.getMyTaskId())) {
      // Right now if we already are something, and the stmgr tell us to
      // change our role, we just exit. When we come back up again
      // we will get the new assignment
      throw new RuntimeException("Our Assignment has changed. We will die to pick it");
    }

    if (helper == null) {
      LOG.info("We received a new Physical Plan.");
    } else {
      LOG.info("We received a new Physical Plan with same assignment. Should be state changes.");
      LOG.info(String.format("Old state: %s; new sate: %s.",
          helper.getTopologyState(), newHelper.getTopologyState()));
    }
    helper = newHelper;
    LOG.info("Push to Slave");
    InstanceControlMsg instanceControlMsg = InstanceControlMsg.newBuilder().
        setNewPhysicalPlanHelper(helper).
        build();

    inControlQueue.offer(instanceControlMsg);
  }

  private boolean isStreamMgrReadyReceiveTuples() {
    // The Stream Manager is ready only when:
    // 1. We could connect to it
    // 2. We receive the PhysicalPlan published by Stream Manager
    return isConnected() && helper != null;
  }

  // Return true if we could offer item to the inStreamQueue
  private boolean isInQueuesAvailable() {
    return inStreamQueue.size() < inStreamQueue.getExpectedAvailableCapacity();
  }
}<|MERGE_RESOLUTION|>--- conflicted
+++ resolved
@@ -241,8 +241,6 @@
     }
   }
 
-  private long lastNotConnectedLogTime = 0;
-  private long throttleSeconds = 5;
   private void readStreamMessageIfNeeded() {
     final long lastNotConnectedLogThrottleSeconds = 5;
 
@@ -256,16 +254,10 @@
       }
     } else {
       long now = System.currentTimeMillis();
-<<<<<<< HEAD
-      if (now - lastNotConnectedLogTime > throttleSeconds * 5000) {
-        LOG.info(String.format("Stop reading due to not yet connected to Stream Manager. This "
-            + "message is throttled to emit no more than once every %d seconds.", throttleSeconds));
-=======
       if (now - lastNotConnectedLogTime > lastNotConnectedLogThrottleSeconds * 1000) {
         LOG.info(String.format("Stop reading due to not yet connected to Stream Manager. This "
             + "message is throttled to emit no more than once every %d seconds.",
             lastNotConnectedLogThrottleSeconds));
->>>>>>> 47575eec
         lastNotConnectedLogTime = now;
       }
     }
