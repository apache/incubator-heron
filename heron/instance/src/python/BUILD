--- conflicted
+++ resolved
@@ -20,26 +20,15 @@
 py_binary(
     name = "heron-python-instance",
     srcs = ["instance.py"],
-<<<<<<< HEAD
     deps = [
         ":instance-py",
         requirement("PyYAML"),
         requirement("click"),
         requirement("colorlog"),
         ],
-
 )
 
 
 
 
 
-=======
-    reqs = [
-        "PyYAML==5.4.1",
-        "click==7.1.2",
-        "colorlog==2.6.1",
-    ],
-    deps = [":instance-py"],
-)
->>>>>>> abb2767e
