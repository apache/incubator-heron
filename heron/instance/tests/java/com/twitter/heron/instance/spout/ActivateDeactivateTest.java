// Copyright 2016 Twitter. All rights reserved.
//
// Licensed under the Apache License, Version 2.0 (the "License");
// you may not use this file except in compliance with the License.
// You may obtain a copy of the License at
//
//    http://www.apache.org/licenses/LICENSE-2.0
//
// Unless required by applicable law or agreed to in writing, software
// distributed under the License is distributed on an "AS IS" BASIS,
// WITHOUT WARRANTIES OR CONDITIONS OF ANY KIND, either express or implied.
// See the License for the specific language governing permissions and
// limitations under the License.

package com.twitter.heron.instance.spout;

import java.util.concurrent.CountDownLatch;
import java.util.concurrent.ExecutorService;
import java.util.concurrent.Executors;
import java.util.concurrent.TimeUnit;

import org.junit.After;
import org.junit.Before;
import org.junit.Test;

import com.twitter.heron.api.generated.TopologyAPI;
import com.twitter.heron.common.basics.Communicator;
import com.twitter.heron.common.basics.SingletonRegistry;
import com.twitter.heron.common.basics.SlaveLooper;
import com.twitter.heron.common.utils.misc.PhysicalPlanHelper;
import com.twitter.heron.instance.InstanceControlMsg;
import com.twitter.heron.instance.Slave;
import com.twitter.heron.proto.system.HeronTuples;
import com.twitter.heron.proto.system.Metrics;
import com.twitter.heron.proto.system.PhysicalPlans;
import com.twitter.heron.resource.Constants;
import com.twitter.heron.resource.UnitTestHelper;

import static org.junit.Assert.assertEquals;
import static org.junit.Assert.assertTrue;

public class ActivateDeactivateTest {
  private static final String SPOUT_INSTANCE_ID = "spout-id";
  private SlaveLooper slaveLooper;

  // Only one outStreamQueue, which is responsible for both control tuples and data tuples
  private Communicator<HeronTuples.HeronTupleSet> outStreamQueue;

  // This blocking queue is used to buffer tuples read from socket and ready to be used by instance
  // For spout, it will buffer Control tuple, while for bolt, it will buffer data tuple.
  private Communicator<HeronTuples.HeronTupleSet> inStreamQueue;
  private Communicator<InstanceControlMsg> inControlQueue;
  private ExecutorService threadsPool;
  private Communicator<Metrics.MetricPublisherPublishMessage> slaveMetricsOut;
  private Slave slave;

  @Before
  public void before() throws Exception {
    UnitTestHelper.addSystemConfigToSingleton();

    slaveLooper = new SlaveLooper();
    outStreamQueue = new Communicator<HeronTuples.HeronTupleSet>(slaveLooper, null);
    outStreamQueue.init(Constants.QUEUE_BUFFER_SIZE, Constants.QUEUE_BUFFER_SIZE, 0.5);
    inStreamQueue = new Communicator<HeronTuples.HeronTupleSet>(null, slaveLooper);
    inStreamQueue.init(Constants.QUEUE_BUFFER_SIZE, Constants.QUEUE_BUFFER_SIZE, 0.5);
    slaveMetricsOut = new Communicator<Metrics.MetricPublisherPublishMessage>(slaveLooper, null);
    slaveMetricsOut.init(Constants.QUEUE_BUFFER_SIZE, Constants.QUEUE_BUFFER_SIZE, 0.5);
    inControlQueue = new Communicator<InstanceControlMsg>(null, slaveLooper);

    slave = new Slave(slaveLooper, inStreamQueue, outStreamQueue, inControlQueue, slaveMetricsOut);
    threadsPool = Executors.newSingleThreadExecutor();

    threadsPool.execute(slave);
  }

  @After
  public void after() throws Exception {
    UnitTestHelper.clearSingletonRegistry();
    if (slaveLooper != null) {
      slaveLooper.exitLoop();
    }
    if (threadsPool != null) {
      threadsPool.shutdownNow();
    }

    slaveLooper = null;
    outStreamQueue = null;
    inStreamQueue = null;

    slave = null;
    threadsPool = null;
  }


  /**
   * We will test whether spout would pull activate/deactivate state change and
   * invoke activate()/deactivate()
   */

  @Test
  public void testActivateAndDeactivate() throws Exception {
    CountDownLatch activateLatch = new CountDownLatch(1);
    CountDownLatch deactivateLatch = new CountDownLatch(1);
    SingletonRegistry.INSTANCE.registerSingleton(Constants.ACTIVATE_COUNT_LATCH, activateLatch);
    SingletonRegistry.INSTANCE.registerSingleton(Constants.DEACTIVATE_COUNT_LATCH, deactivateLatch);

    inControlQueue.offer(buildMessage(TopologyAPI.TopologyState.RUNNING));

    // Now the activateLatch and deactivateLatch should be 1
    assertEquals(1, activateLatch.getCount());
    assertEquals(1, deactivateLatch.getCount());

    // And we start the test
    inControlQueue.offer(buildMessage(TopologyAPI.TopologyState.PAUSED));
    assertTrue(deactivateLatch.await(Constants.TEST_WAIT_TIME.toMillis(), TimeUnit.MILLISECONDS));

<<<<<<< HEAD
    Thread.sleep(Constants.TEST_WAIT_TIME.toMillis());
=======
    assertEquals(1, activateLatch.getCount());
    assertEquals(0, deactivateLatch.getCount());
>>>>>>> daa1d1c2

    inControlQueue.offer(buildMessage(TopologyAPI.TopologyState.RUNNING));
    assertTrue(activateLatch.await(Constants.TEST_WAIT_TIME.toMillis(), TimeUnit.MILLISECONDS));

<<<<<<< HEAD
    physicalPlan = UnitTestHelper.getPhysicalPlan(true, -1, TopologyAPI.TopologyState.RUNNING);
    physicalPlanHelper = new PhysicalPlanHelper(physicalPlan, SPOUT_INSTANCE_ID);
    instanceControlMsg = InstanceControlMsg.newBuilder().
        setNewPhysicalPlanHelper(physicalPlanHelper).
        build();

    inControlQueue.offer(instanceControlMsg);

    Thread.sleep(Constants.TEST_WAIT_TIME.toMillis());
=======
    assertEquals(0, activateLatch.getCount());
    assertEquals(0, deactivateLatch.getCount());
  }
>>>>>>> daa1d1c2

  private InstanceControlMsg buildMessage(TopologyAPI.TopologyState state) {
    PhysicalPlans.PhysicalPlan physicalPlan = UnitTestHelper.getPhysicalPlan(true, -1, state);
    PhysicalPlanHelper physicalPlanHelper = new PhysicalPlanHelper(physicalPlan, SPOUT_INSTANCE_ID);
    return InstanceControlMsg.newBuilder()
        .setNewPhysicalPlanHelper(physicalPlanHelper)
        .build();
  }
}<|MERGE_RESOLUTION|>--- conflicted
+++ resolved
@@ -114,31 +114,15 @@
     inControlQueue.offer(buildMessage(TopologyAPI.TopologyState.PAUSED));
     assertTrue(deactivateLatch.await(Constants.TEST_WAIT_TIME.toMillis(), TimeUnit.MILLISECONDS));
 
-<<<<<<< HEAD
-    Thread.sleep(Constants.TEST_WAIT_TIME.toMillis());
-=======
     assertEquals(1, activateLatch.getCount());
     assertEquals(0, deactivateLatch.getCount());
->>>>>>> daa1d1c2
 
     inControlQueue.offer(buildMessage(TopologyAPI.TopologyState.RUNNING));
     assertTrue(activateLatch.await(Constants.TEST_WAIT_TIME.toMillis(), TimeUnit.MILLISECONDS));
 
-<<<<<<< HEAD
-    physicalPlan = UnitTestHelper.getPhysicalPlan(true, -1, TopologyAPI.TopologyState.RUNNING);
-    physicalPlanHelper = new PhysicalPlanHelper(physicalPlan, SPOUT_INSTANCE_ID);
-    instanceControlMsg = InstanceControlMsg.newBuilder().
-        setNewPhysicalPlanHelper(physicalPlanHelper).
-        build();
-
-    inControlQueue.offer(instanceControlMsg);
-
-    Thread.sleep(Constants.TEST_WAIT_TIME.toMillis());
-=======
     assertEquals(0, activateLatch.getCount());
     assertEquals(0, deactivateLatch.getCount());
   }
->>>>>>> daa1d1c2
 
   private InstanceControlMsg buildMessage(TopologyAPI.TopologyState state) {
     PhysicalPlans.PhysicalPlan physicalPlan = UnitTestHelper.getPhysicalPlan(true, -1, state);
