package(default_visibility = ["//visibility:public"])

pex_library(
    name = "instance-tests-py",
    srcs = ["mock_protobuf.py"],
    deps = [
      "//heron/proto:proto-py",
      "//heronpy/api:heron-python-py",
    ],
    reqs = [
<<<<<<< HEAD
        "py==1.4.27",
        "pytest==2.6.4",
=======
        "py==1.4.34",
        "pytest==3.2.2",
>>>>>>> 44586a51
        "unittest2==1.1.0",
        "mock==1.0.1",
    ],
)<|MERGE_RESOLUTION|>--- conflicted
+++ resolved
@@ -8,13 +8,8 @@
       "//heronpy/api:heron-python-py",
     ],
     reqs = [
-<<<<<<< HEAD
-        "py==1.4.27",
-        "pytest==2.6.4",
-=======
         "py==1.4.34",
         "pytest==3.2.2",
->>>>>>> 44586a51
         "unittest2==1.1.0",
         "mock==1.0.1",
     ],
