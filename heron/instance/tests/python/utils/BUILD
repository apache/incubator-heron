package(default_visibility = ["//visibility:public"])

pex_library(
    name = "common-utils-mock",
    srcs = ["mock_generator.py"],
    deps = [
        "//heron/instance/tests/python:instance-tests-py",
        "//heron/instance/src/python:instance-py",
    ],
    reqs = [
        "mock==1.0.1",
    ]
)

pex_pytest(
    name = "communicator_unittest",
    srcs = ["communicator_unittest.py"],
    deps = [
        "//heron/instance/tests/python/utils:common-utils-mock",
    ],
    reqs = [
<<<<<<< HEAD
        "py==1.4.27",
        "pytest==2.6.4",
=======
        "py==1.4.34",
        "pytest==3.2.2",
>>>>>>> 44586a51
        "unittest2==1.1.0",
    ],
    size = "small",
)

pex_pytest(
    name = "custom_grouping_unittest",
    srcs = ["custom_grouping_unittest.py"],
    deps = [
        "//heron/instance/tests/python/utils:common-utils-mock"
    ],
    reqs = [
<<<<<<< HEAD
        "py==1.4.27",
        "pytest==2.6.4",
=======
        "py==1.4.34",
        "pytest==3.2.2",
>>>>>>> 44586a51
        "unittest2==1.1.0",
    ],
    size = "small",
)

pex_pytest(
    name = "metrics_helper_unittest",
    srcs = ["metrics_helper_unittest.py"],
    deps = [
        "//heron/instance/tests/python/utils:common-utils-mock"
    ],
    reqs = [
<<<<<<< HEAD
        "py==1.4.27",
        "pytest==2.6.4",
=======
        "py==1.4.34",
        "pytest==3.2.2",
>>>>>>> 44586a51
        "unittest2==1.1.0",
    ],
    size = "small",
)

pex_pytest(
    name = "outgoing_tuple_helper_unittest",
    srcs = ["outgoing_tuple_helper_unittest.py"],
    deps = [
        "//heron/instance/tests/python/utils:common-utils-mock"
    ],
    reqs = [
<<<<<<< HEAD
        "py==1.4.27",
        "pytest==2.6.4",
=======
        "py==1.4.34",
        "pytest==3.2.2",
>>>>>>> 44586a51
        "unittest2==1.1.0",
    ],
    size = "small",
)

pex_pytest(
    name = "pplan_helper_unittest",
    srcs = ["pplan_helper_unittest.py"],
    deps = [
        "//heron/instance/tests/python/utils:common-utils-mock"
    ],
    reqs = [
<<<<<<< HEAD
        "py==1.4.27",
        "pytest==2.6.4",
=======
        "py==1.4.34",
        "pytest==3.2.2",
>>>>>>> 44586a51
        "unittest2==1.1.0",
    ],
    size = "small",
)

pex_pytest(
    name = "topology_context_impl_unittest",
    srcs = ["topology_context_impl_unittest.py"],
    deps = [
        "//heron/instance/tests/python/utils:common-utils-mock"
    ],
    reqs = [
<<<<<<< HEAD
        "py==1.4.27",
        "pytest==2.6.4",
=======
        "py==1.4.34",
        "pytest==3.2.2",
>>>>>>> 44586a51
        "unittest2==1.1.0",
    ],
    size = "small",
)

pex_pytest(
    name = "tuple_helper_unittest",
    srcs = ["tuple_helper_unittest.py"],
    deps = [
        "//heron/instance/tests/python/utils:common-utils-mock"
    ],
    reqs = [
<<<<<<< HEAD
        "py==1.4.27",
        "pytest==2.6.4",
=======
        "py==1.4.34",
        "pytest==3.2.2",
>>>>>>> 44586a51
        "unittest2==1.1.0",
    ],
    size = "small",
)

pex_pytest(
    name = "global_metrics_unittest",
    srcs = ["global_metrics_unittest.py"],
    deps = [
        ":common-utils-mock",
        "//heron/instance/tests/python:instance-tests-py",
    ],
    reqs = [
<<<<<<< HEAD
        "py==1.4.27",
        "pytest==2.6.4",
=======
        "py==1.4.34",
        "pytest==3.2.2",
>>>>>>> 44586a51
        "unittest2==1.1.0",
    ],
    size = "small",
)

pex_pytest(
    name = "py_metrics_unittest",
    srcs = ["py_metrics_unittest.py"],
    deps = [
        "//heron/instance/tests/python/utils:common-utils-mock"
    ],
    reqs = [
<<<<<<< HEAD
        "py==1.4.27",
        "pytest==2.6.4",
=======
        "py==1.4.34",
        "pytest==3.2.2",
>>>>>>> 44586a51
        "unittest2==1.1.0",
    ],
    size = "small",
)

pex_pytest(
    name = "log_unittest",
    srcs = ["log_unittest.py"],
    deps = [
        "//heron/instance/tests/python/utils:common-utils-mock"
    ],
    reqs = [
<<<<<<< HEAD
        "pytest==2.6.4",
=======
        "pytest==3.2.2",
>>>>>>> 44586a51
        "unittest2==1.1.0",
    ],
    size = "small",
)<|MERGE_RESOLUTION|>--- conflicted
+++ resolved
@@ -19,13 +19,8 @@
         "//heron/instance/tests/python/utils:common-utils-mock",
     ],
     reqs = [
-<<<<<<< HEAD
-        "py==1.4.27",
-        "pytest==2.6.4",
-=======
         "py==1.4.34",
         "pytest==3.2.2",
->>>>>>> 44586a51
         "unittest2==1.1.0",
     ],
     size = "small",
@@ -38,13 +33,8 @@
         "//heron/instance/tests/python/utils:common-utils-mock"
     ],
     reqs = [
-<<<<<<< HEAD
-        "py==1.4.27",
-        "pytest==2.6.4",
-=======
         "py==1.4.34",
         "pytest==3.2.2",
->>>>>>> 44586a51
         "unittest2==1.1.0",
     ],
     size = "small",
@@ -57,13 +47,8 @@
         "//heron/instance/tests/python/utils:common-utils-mock"
     ],
     reqs = [
-<<<<<<< HEAD
-        "py==1.4.27",
-        "pytest==2.6.4",
-=======
         "py==1.4.34",
         "pytest==3.2.2",
->>>>>>> 44586a51
         "unittest2==1.1.0",
     ],
     size = "small",
@@ -76,13 +61,8 @@
         "//heron/instance/tests/python/utils:common-utils-mock"
     ],
     reqs = [
-<<<<<<< HEAD
-        "py==1.4.27",
-        "pytest==2.6.4",
-=======
         "py==1.4.34",
         "pytest==3.2.2",
->>>>>>> 44586a51
         "unittest2==1.1.0",
     ],
     size = "small",
@@ -95,13 +75,8 @@
         "//heron/instance/tests/python/utils:common-utils-mock"
     ],
     reqs = [
-<<<<<<< HEAD
-        "py==1.4.27",
-        "pytest==2.6.4",
-=======
         "py==1.4.34",
         "pytest==3.2.2",
->>>>>>> 44586a51
         "unittest2==1.1.0",
     ],
     size = "small",
@@ -114,13 +89,8 @@
         "//heron/instance/tests/python/utils:common-utils-mock"
     ],
     reqs = [
-<<<<<<< HEAD
-        "py==1.4.27",
-        "pytest==2.6.4",
-=======
         "py==1.4.34",
         "pytest==3.2.2",
->>>>>>> 44586a51
         "unittest2==1.1.0",
     ],
     size = "small",
@@ -133,13 +103,8 @@
         "//heron/instance/tests/python/utils:common-utils-mock"
     ],
     reqs = [
-<<<<<<< HEAD
-        "py==1.4.27",
-        "pytest==2.6.4",
-=======
         "py==1.4.34",
         "pytest==3.2.2",
->>>>>>> 44586a51
         "unittest2==1.1.0",
     ],
     size = "small",
@@ -153,13 +118,8 @@
         "//heron/instance/tests/python:instance-tests-py",
     ],
     reqs = [
-<<<<<<< HEAD
-        "py==1.4.27",
-        "pytest==2.6.4",
-=======
         "py==1.4.34",
         "pytest==3.2.2",
->>>>>>> 44586a51
         "unittest2==1.1.0",
     ],
     size = "small",
@@ -172,13 +132,8 @@
         "//heron/instance/tests/python/utils:common-utils-mock"
     ],
     reqs = [
-<<<<<<< HEAD
-        "py==1.4.27",
-        "pytest==2.6.4",
-=======
         "py==1.4.34",
         "pytest==3.2.2",
->>>>>>> 44586a51
         "unittest2==1.1.0",
     ],
     size = "small",
@@ -191,11 +146,7 @@
         "//heron/instance/tests/python/utils:common-utils-mock"
     ],
     reqs = [
-<<<<<<< HEAD
-        "pytest==2.6.4",
-=======
         "pytest==3.2.2",
->>>>>>> 44586a51
         "unittest2==1.1.0",
     ],
     size = "small",
