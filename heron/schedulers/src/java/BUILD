package(default_visibility = ["//visibility:public"])

load("/tools/rules/heron_deps", "heron_java_proto_files")

common_deps_files = [
    "//heron/common/src/java:basics-java",
    "@commons-io//jar",
    "@guava//jar",
]

spi_deps_files = [
    "//heron/spi/src/java:common-spi-java",
    "//heron/spi/src/java:statemgr-spi-java",
    "//heron/spi/src/java:scheduler-spi-java",
    "//heron/spi/src/java:utils-spi-java",
]

api_deps_files = [
    "//heron/api/src/java:api-java",
]

scheduler_deps_files = \
    heron_java_proto_files() + \
    common_deps_files + \
    spi_deps_files + \
    api_deps_files

reef_deps_files = \
    scheduler_deps_files + [
        "//heron/scheduler-core/src/java:scheduler-java",
        "//3rdparty/java:reef",
    ]

java_library(
    name='local-scheduler-java',
    srcs = glob(["**/local/*.java"]),
    deps = scheduler_deps_files,
    resources = glob(["**/local/*.yaml"]),
)

java_binary(
    name='local-scheduler-unshaded',
    srcs = glob(["**/local/*.java"]),
    deps = scheduler_deps_files,
    resources = glob(["**/local/*.yaml"]),
)

genrule(
    name = "heron-local-scheduler",
    srcs = [":local-scheduler-unshaded_deploy.jar"],
    outs = ["heron-local-scheduler.jar"],
    cmd  = "cp $< $@",
)

java_library(
    name='aurora-scheduler-java',
    srcs = glob(["**/aurora/*.java"]),
    deps = scheduler_deps_files,
    resources = glob(["**/aurora/*.aurora"]),
)

java_binary(
    name='aurora-scheduler-unshaded',
    srcs = glob(["**/aurora/*.java"]),
    deps = scheduler_deps_files,
    resources = glob(["**/aurora/*.aurora"]),
)

genrule(
    name = "heron-aurora-scheduler",
    srcs = [":aurora-scheduler-unshaded_deploy.jar"],
    outs = ["heron-aurora-scheduler.jar"],
    cmd  = "cp $< $@",
)

java_library(
    name='null-scheduler-java',
    srcs = glob(
        ["**/NullLauncher.java"] +
        ["**/NullScheduler.java"]
    ),
    deps = scheduler_deps_files,
)

java_binary(
    name='null-scheduler-unshaded',
    srcs = glob(
        ["**/NullLauncher.java"] +
        ["**/NullScheduler.java"]
    ),
    deps = scheduler_deps_files,
)

genrule(
    name = "heron-null-scheduler",
    srcs = [":null-scheduler-unshaded_deploy.jar"],
    outs = ["heron-null-scheduler.jar"],
    cmd  = "cp $< $@",
)

java_library(
<<<<<<< HEAD
    name='reef-scheduler-java',
    srcs = glob(["**/reef/*.java"]),
    deps = reef_deps_files,
    resources = glob(["**/reef/*.yaml"]),
)

java_binary(
    name='reef-scheduler-unshaded',
    srcs = glob(["**/reef/*.java"]),
    deps = reef_deps_files,
    resources = glob(["**/reef/*.yaml"]),
)

genrule(
    name = "heron-reef-scheduler",
    srcs = [":reef-scheduler-unshaded_deploy.jar"],
    outs = ["heron-reef-scheduler.jar"],
=======
    name='slurm-scheduler-java',
    srcs = glob(["**/slurm/*.java"]),
    deps = scheduler_deps_files,
    resources = glob(["**/slurm/*.sh","**/slurm/*.yaml"]),
)

java_binary(
    name='slurm-scheduler-unshaded',
    srcs = glob(["**/slurm/*.java"]),
    deps = scheduler_deps_files,
    resources = glob(["**/slurm/*.sh","**/slurm/*.yaml"]),
)

genrule(
    name = "heron-slurm-scheduler",
    srcs = [":slurm-scheduler-unshaded_deploy.jar"],
    outs = ["heron-slurm-scheduler.jar"],
>>>>>>> 13c823b1
    cmd  = "cp $< $@",
)<|MERGE_RESOLUTION|>--- conflicted
+++ resolved
@@ -99,7 +99,6 @@
 )
 
 java_library(
-<<<<<<< HEAD
     name='reef-scheduler-java',
     srcs = glob(["**/reef/*.java"]),
     deps = reef_deps_files,
@@ -117,7 +116,10 @@
     name = "heron-reef-scheduler",
     srcs = [":reef-scheduler-unshaded_deploy.jar"],
     outs = ["heron-reef-scheduler.jar"],
-=======
+    cmd  = "cp $< $@",
+)
+
+java_library(
     name='slurm-scheduler-java',
     srcs = glob(["**/slurm/*.java"]),
     deps = scheduler_deps_files,
@@ -135,6 +137,5 @@
     name = "heron-slurm-scheduler",
     srcs = [":slurm-scheduler-unshaded_deploy.jar"],
     outs = ["heron-slurm-scheduler.jar"],
->>>>>>> 13c823b1
     cmd  = "cp $< $@",
 )