/**
 * Licensed to the Apache Software Foundation (ASF) under one
 * or more contributor license agreements.  See the NOTICE file
 * distributed with this work for additional information
 * regarding copyright ownership.  The ASF licenses this file
 * to you under the Apache License, Version 2.0 (the
 * "License"); you may not use this file except in compliance
 * with the License.  You may obtain a copy of the License at
 *
 *   http://www.apache.org/licenses/LICENSE-2.0
 *
 * Unless required by applicable law or agreed to in writing,
 * software distributed under the License is distributed on an
 * "AS IS" BASIS, WITHOUT WARRANTIES OR CONDITIONS OF ANY
 * KIND, either express or implied.  See the License for the
 * specific language governing permissions and limitations
 * under the License.
 */

package org.apache.heron.scheduler.kubernetes;

import java.io.IOException;
import java.util.ArrayList;
import java.util.Arrays;
import java.util.Collections;
import java.util.Comparator;
import java.util.HashMap;
import java.util.LinkedList;
import java.util.List;
import java.util.Map;
import java.util.Objects;
import java.util.Set;
import java.util.logging.Level;
import java.util.logging.Logger;
import java.util.stream.Collectors;
import java.util.stream.IntStream;

import com.google.common.annotations.VisibleForTesting;

import org.apache.heron.api.utils.TopologyUtils;
import org.apache.heron.common.basics.Pair;
import org.apache.heron.scheduler.TopologyRuntimeManagementException;
import org.apache.heron.scheduler.TopologySubmissionException;
import org.apache.heron.scheduler.utils.Runtime;
import org.apache.heron.scheduler.utils.SchedulerUtils;
import org.apache.heron.scheduler.utils.SchedulerUtils.ExecutorPort;
import org.apache.heron.spi.common.Config;
import org.apache.heron.spi.packing.PackingPlan;
import org.apache.heron.spi.packing.Resource;

import io.kubernetes.client.custom.Quantity;
import io.kubernetes.client.custom.V1Patch;
import io.kubernetes.client.openapi.ApiClient;
import io.kubernetes.client.openapi.ApiException;
import io.kubernetes.client.openapi.Configuration;
import io.kubernetes.client.openapi.apis.AppsV1Api;
import io.kubernetes.client.openapi.apis.CoreV1Api;
import io.kubernetes.client.openapi.models.V1ConfigMap;
import io.kubernetes.client.openapi.models.V1Container;
import io.kubernetes.client.openapi.models.V1ContainerPort;
import io.kubernetes.client.openapi.models.V1EnvVar;
import io.kubernetes.client.openapi.models.V1EnvVarSource;
import io.kubernetes.client.openapi.models.V1LabelSelector;
import io.kubernetes.client.openapi.models.V1ObjectFieldSelector;
import io.kubernetes.client.openapi.models.V1ObjectMeta;
import io.kubernetes.client.openapi.models.V1PersistentVolumeClaim;
import io.kubernetes.client.openapi.models.V1PersistentVolumeClaimBuilder;
import io.kubernetes.client.openapi.models.V1PodSpec;
import io.kubernetes.client.openapi.models.V1PodTemplate;
import io.kubernetes.client.openapi.models.V1PodTemplateSpec;
import io.kubernetes.client.openapi.models.V1ResourceRequirements;
import io.kubernetes.client.openapi.models.V1SecretKeySelector;
import io.kubernetes.client.openapi.models.V1SecretVolumeSourceBuilder;
import io.kubernetes.client.openapi.models.V1Service;
import io.kubernetes.client.openapi.models.V1ServiceSpec;
import io.kubernetes.client.openapi.models.V1StatefulSet;
import io.kubernetes.client.openapi.models.V1StatefulSetSpec;
import io.kubernetes.client.openapi.models.V1Status;
import io.kubernetes.client.openapi.models.V1Toleration;
import io.kubernetes.client.openapi.models.V1Volume;
import io.kubernetes.client.openapi.models.V1VolumeBuilder;
import io.kubernetes.client.openapi.models.V1VolumeMount;
import io.kubernetes.client.openapi.models.V1VolumeMountBuilder;
import io.kubernetes.client.util.PatchUtils;
import io.kubernetes.client.util.Yaml;
import okhttp3.Response;

import static java.net.HttpURLConnection.HTTP_NOT_FOUND;

public class V1Controller extends KubernetesController {

  private static final Logger LOG =
      Logger.getLogger(V1Controller.class.getName());

  private static final String ENV_SHARD_ID = "SHARD_ID";

  private final boolean isPodTemplateDisabled;

  private final AppsV1Api appsClient;
  private final CoreV1Api coreClient;

  private Map<String, Map<KubernetesConstants.VolumeClaimTemplateConfigKeys, String>>
      persistentVolumeClaimConfigs = null;

  V1Controller(Config configuration, Config runtimeConfiguration) {
    super(configuration, runtimeConfiguration);

    isPodTemplateDisabled = KubernetesContext.getPodTemplateConfigMapDisabled(configuration);
    LOG.log(Level.WARNING, String.format("Custom Pod Templates are %s",
        isPodTemplateDisabled ? "DISABLED" : "ENABLED"));

    try {
      final ApiClient apiClient = io.kubernetes.client.util.Config.defaultClient();
      Configuration.setDefaultApiClient(apiClient);
      appsClient = new AppsV1Api(apiClient);
      coreClient = new CoreV1Api(apiClient);
    } catch (IOException e) {
      LOG.log(Level.SEVERE, "Failed to setup Kubernetes client" + e);
      throw new RuntimeException(e);
    }
  }

  @Override
  boolean submit(PackingPlan packingPlan) {
    final String topologyName = getTopologyName();
    if (!topologyName.equals(topologyName.toLowerCase())) {
      throw new TopologySubmissionException("K8S scheduler does not allow upper case topologies.");
    }

    final Resource containerResource = getContainerResource(packingPlan);

    final V1Service topologyService = createTopologyService();
    try {
      coreClient.createNamespacedService(getNamespace(), topologyService, null,
              null, null);
    } catch (ApiException e) {
      KubernetesUtils.logExceptionWithDetails(LOG, "Error creating topology service", e);
      throw new TopologySubmissionException(e.getMessage());
    }

    // Get and then create Persistent Volume Claims from the CLI.
    persistentVolumeClaimConfigs =
        KubernetesContext.getVolumeClaimTemplates(getConfiguration());
    if (KubernetesContext.getPersistentVolumeClaimDisabled(getConfiguration())
        && !persistentVolumeClaimConfigs.isEmpty()) {
      final String message =
          String.format("Configuring Persistent Volume Claim from CLI is disabled: '%s'",
              topologyName);
      LOG.log(Level.WARNING, message);
      throw new TopologySubmissionException(message);
    }

    // find the max number of instances in a container so we can open
    // enough ports if remote debugging is enabled.
    int numberOfInstances = 0;
    for (PackingPlan.ContainerPlan containerPlan : packingPlan.getContainers()) {
      numberOfInstances = Math.max(numberOfInstances, containerPlan.getInstances().size());
    }
    final V1StatefulSet statefulSet = createStatefulSet(containerResource, numberOfInstances);

    try {
      appsClient.createNamespacedStatefulSet(getNamespace(), statefulSet, null,
              null, null);
    } catch (ApiException e) {
      final String message = String.format("Error creating topology: %s%n", e.getResponseBody());
      KubernetesUtils.logExceptionWithDetails(LOG, message, e);
      throw new TopologySubmissionException(message);
    }

    return true;
  }

  @Override
  boolean killTopology() {
    removePersistentVolumeClaims();
    deleteStatefulSet();
    deleteService();
    return true;
  }

  /**
   * Restarts a topology by deleting the Pods associated with it using <code>Selector Labels</code>.
   * @param shardId Not used but required because of interface.
   * @return Indicator of successful submission of restart request to Kubernetes cluster.
   */
  @Override
  boolean restart(int shardId) {
    try {
      coreClient.deleteCollectionNamespacedPod(getNamespace(), null, null, null, null,
          0, createTopologySelectorLabels(), null, null, null, null,
          null, null, null);
      LOG.log(Level.WARNING, String.format("Restarting topology '%s'...", getTopologyName()));
    } catch (ApiException e) {
      LOG.log(Level.SEVERE, String.format("Failed to restart topology '%s'...", getTopologyName()));
      return false;
    }
    return true;
  }

  @Override
  public Set<PackingPlan.ContainerPlan>
      addContainers(Set<PackingPlan.ContainerPlan> containersToAdd) {
    final V1StatefulSet statefulSet;
    try {
      statefulSet = getStatefulSet();
    } catch (ApiException ae) {
      final String message = ae.getMessage() + "\ndetails:" + ae.getResponseBody();
      throw new TopologyRuntimeManagementException(message, ae);
    }
    final V1StatefulSetSpec v1StatefulSet = Objects.requireNonNull(statefulSet.getSpec());
    final int currentContainerCount = Objects.requireNonNull(v1StatefulSet.getReplicas());
    final int newContainerCount = currentContainerCount + containersToAdd.size();

    try {
      patchStatefulSetReplicas(newContainerCount);
    } catch (ApiException ae) {
      throw new TopologyRuntimeManagementException(
          ae.getMessage() + "\ndetails\n" + ae.getResponseBody());
    }

    return containersToAdd;
  }

  @Override
  public void removeContainers(Set<PackingPlan.ContainerPlan> containersToRemove) {
    final V1StatefulSet statefulSet;
    try {
      statefulSet = getStatefulSet();
    } catch (ApiException ae) {
      final String message = ae.getMessage() + "\ndetails:" + ae.getResponseBody();
      throw new TopologyRuntimeManagementException(message, ae);
    }

    final V1StatefulSetSpec v1StatefulSet = Objects.requireNonNull(statefulSet.getSpec());
    final int currentContainerCount = Objects.requireNonNull(v1StatefulSet.getReplicas());
    final int newContainerCount = currentContainerCount - containersToRemove.size();

    try {
      patchStatefulSetReplicas(newContainerCount);
    } catch (ApiException e) {
      throw new TopologyRuntimeManagementException(
          e.getMessage() + "\ndetails\n" + e.getResponseBody());
    }
  }

  private void patchStatefulSetReplicas(int replicas) throws ApiException {
    final String body =
            String.format(JSON_PATCH_STATEFUL_SET_REPLICAS_FORMAT,
                    replicas);
    final V1Patch patch = new V1Patch(body);

    PatchUtils.patch(V1StatefulSet.class,
        () ->
          appsClient.patchNamespacedStatefulSetCall(
            getTopologyName(),
            getNamespace(),
            patch,
            null,
            null,
            null,
            null,
            null),
        V1Patch.PATCH_FORMAT_JSON_PATCH,
        appsClient.getApiClient());
  }

  private static final String JSON_PATCH_STATEFUL_SET_REPLICAS_FORMAT =
          "[{\"op\":\"replace\",\"path\":\"/spec/replicas\",\"value\":%d}]";

  V1StatefulSet getStatefulSet() throws ApiException {
    return appsClient.readNamespacedStatefulSet(getTopologyName(), getNamespace(),
        null, null, null);
  }

  void deleteService() {
    try (Response response = coreClient.deleteNamespacedServiceCall(getTopologyName(),
          getNamespace(), null, null, 0, null,
          KubernetesConstants.DELETE_OPTIONS_PROPAGATION_POLICY, null, null).execute()) {

      if (!response.isSuccessful()) {
        if (response.code() == HTTP_NOT_FOUND) {
          LOG.log(Level.WARNING, "Deleting non-existent Kubernetes headless service for Topology: "
                  + getTopologyName());
          return;
        }
        LOG.log(Level.SEVERE, "Error when deleting the Service of the job ["
                + getTopologyName() + "] in namespace [" + getNamespace() + "]");
        LOG.log(Level.SEVERE, "Error killing topology message:" + response.message());
        KubernetesUtils.logResponseBodyIfPresent(LOG, response);

        throw new TopologyRuntimeManagementException(
                KubernetesUtils.errorMessageFromResponse(response));
      }
    } catch (ApiException e) {
      if (e.getCode() == HTTP_NOT_FOUND) {
        LOG.log(Level.WARNING, "Tried to delete a non-existent Kubernetes service for Topology: "
                + getTopologyName());
        return;
      }
      throw new TopologyRuntimeManagementException("Error deleting topology ["
              + getTopologyName() + "] Kubernetes service", e);
    } catch (IOException e) {
      throw new TopologyRuntimeManagementException("Error deleting topology ["
              + getTopologyName() + "] Kubernetes service", e);
    }
    LOG.log(Level.INFO, "Headless Service for the Job [" + getTopologyName()
            + "] in namespace [" + getNamespace() + "] is deleted.");
  }

  void deleteStatefulSet() {
    try (Response response = appsClient.deleteNamespacedStatefulSetCall(getTopologyName(),
          getNamespace(), null, null, 0, null,
          KubernetesConstants.DELETE_OPTIONS_PROPAGATION_POLICY, null, null).execute()) {

      if (!response.isSuccessful()) {
        if (response.code() == HTTP_NOT_FOUND) {
          LOG.log(Level.WARNING, "Tried to delete a non-existent StatefulSet for Topology: "
                  + getTopologyName());
          return;
        }
        LOG.log(Level.SEVERE, "Error when deleting the StatefulSet of the job ["
                + getTopologyName() + "] in namespace [" + getNamespace() + "]");
        LOG.log(Level.SEVERE, "Error killing topology message: " + response.message());
        KubernetesUtils.logResponseBodyIfPresent(LOG, response);

        throw new TopologyRuntimeManagementException(
                KubernetesUtils.errorMessageFromResponse(response));
      }
    } catch (ApiException e) {
      if (e.getCode() == HTTP_NOT_FOUND) {
        LOG.log(Level.WARNING, "Tried to delete a non-existent StatefulSet for Topology: "
                + getTopologyName());
        return;
      }
      throw new TopologyRuntimeManagementException("Error deleting topology ["
              + getTopologyName() + "] Kubernetes StatefulSet", e);
    } catch (IOException e) {
      throw new TopologyRuntimeManagementException("Error deleting topology ["
              + getTopologyName() + "] Kubernetes StatefulSet", e);
    }
    LOG.log(Level.INFO, "StatefulSet for the Job [" + getTopologyName()
            + "] in namespace [" + getNamespace() + "] is deleted.");
  }

  protected List<String> getExecutorCommand(String containerId, int numOfInstances) {
    final Config configuration = getConfiguration();
    final Config runtimeConfiguration = getRuntimeConfiguration();
    final Map<ExecutorPort, String> ports =
        KubernetesConstants.EXECUTOR_PORTS.entrySet()
            .stream()
            .collect(Collectors.toMap(Map.Entry::getKey,
                e -> e.getValue().toString()));

    if (TopologyUtils.getTopologyRemoteDebuggingEnabled(Runtime.topology(runtimeConfiguration))
            && numOfInstances != 0) {
      List<String> remoteDebuggingPorts = new LinkedList<>();
      IntStream.range(0, numOfInstances).forEach(i -> {
        int port = KubernetesConstants.JVM_REMOTE_DEBUGGER_PORT + i;
        remoteDebuggingPorts.add(String.valueOf(port));
      });
      ports.put(ExecutorPort.JVM_REMOTE_DEBUGGER_PORTS,
              String.join(",", remoteDebuggingPorts));
    }

    final String[] executorCommand =
        SchedulerUtils.getExecutorCommand(configuration, runtimeConfiguration,
            containerId, ports);
    return Arrays.asList(
        "sh",
        "-c",
        KubernetesUtils.getConfCommand(configuration)
            + " && " + KubernetesUtils.getFetchCommand(configuration, runtimeConfiguration)
            + " && " + setShardIdEnvironmentVariableCommand()
            + " && " + String.join(" ", executorCommand)
    );
  }

  private static String setShardIdEnvironmentVariableCommand() {
    return String.format("%s=${POD_NAME##*-} && echo shardId=${%s}", ENV_SHARD_ID, ENV_SHARD_ID);
  }

  private V1Service createTopologyService() {
    final String topologyName = getTopologyName();

    final V1Service service = new V1Service();

    // Setup service metadata.
    final V1ObjectMeta objectMeta = new V1ObjectMeta()
        .name(topologyName)
        .annotations(getServiceAnnotations())
        .labels(getServiceLabels());
    service.setMetadata(objectMeta);

    // Create the headless service.
    final V1ServiceSpec serviceSpec = new V1ServiceSpec()
        .clusterIP("None")
        .selector(getPodMatchLabels(topologyName));

    service.setSpec(serviceSpec);

    return service;
  }

  private V1StatefulSet createStatefulSet(Resource containerResource, int numberOfInstances) {
    final String topologyName = getTopologyName();
    final Config runtimeConfiguration = getRuntimeConfiguration();

    final V1StatefulSet statefulSet = new V1StatefulSet();

    // Setup StatefulSet's metadata.
    final V1ObjectMeta objectMeta = new V1ObjectMeta()
        .name(topologyName);
    statefulSet.setMetadata(objectMeta);

    // Create the stateful set spec.
    final V1StatefulSetSpec statefulSetSpec = new V1StatefulSetSpec()
        .serviceName(topologyName)
        .replicas(Runtime.numContainers(runtimeConfiguration).intValue());

    // Parallel pod management tells the StatefulSet controller to launch or terminate
    // all Pods in parallel, and not to wait for Pods to become Running and Ready or completely
    // terminated prior to launching or terminating another Pod.
    statefulSetSpec.setPodManagementPolicy("Parallel");

    // Add selector match labels "app=heron" and "topology=topology-name"
    // so we know which pods to manage.
    final V1LabelSelector selector = new V1LabelSelector()
        .matchLabels(getPodMatchLabels(topologyName));
    statefulSetSpec.setSelector(selector);

    // create a pod template
    final V1PodTemplateSpec podTemplateSpec = loadPodFromTemplate();

    // set up pod meta
    final V1ObjectMeta templateMetaData = new V1ObjectMeta().labels(getPodLabels(topologyName));
    Map<String, String> annotations = new HashMap<>();
    annotations.putAll(getPodAnnotations());
    annotations.putAll(getPrometheusAnnotations());
    templateMetaData.setAnnotations(annotations);
    podTemplateSpec.setMetadata(templateMetaData);

    final List<String> command = getExecutorCommand("$" + ENV_SHARD_ID, numberOfInstances);
    configurePodSpec(podTemplateSpec, command, containerResource, numberOfInstances);

    statefulSetSpec.setTemplate(podTemplateSpec);

    statefulSet.setSpec(statefulSetSpec);
<<<<<<< HEAD

    statefulSetSpec.setVolumeClaimTemplates(
        createPersistentVolumeClaims(persistentVolumeClaimConfigs));
=======
>>>>>>> 382fd15c

    return statefulSet;
  }

  private Map<String, String> getPodAnnotations() {
    Config config = getConfiguration();
    return KubernetesContext.getPodAnnotations(config);
  }

  private Map<String, String> getServiceAnnotations() {
    Config config = getConfiguration();
    return KubernetesContext.getServiceAnnotations(config);
  }

  private Map<String, String> getPrometheusAnnotations() {
    final Map<String, String> annotations = new HashMap<>();
    annotations.put(KubernetesConstants.ANNOTATION_PROMETHEUS_SCRAPE, "true");
    annotations.put(KubernetesConstants.ANNOTATION_PROMETHEUS_PORT,
        KubernetesConstants.PROMETHEUS_PORT);

    return annotations;
  }

  private Map<String, String> getPodMatchLabels(String topologyName) {
    final Map<String, String> labels = new HashMap<>();
    labels.put(KubernetesConstants.LABEL_APP, KubernetesConstants.LABEL_APP_VALUE);
    labels.put(KubernetesConstants.LABEL_TOPOLOGY, topologyName);
    return labels;
  }

  private Map<String, String> getPodLabels(String topologyName) {
    final Map<String, String> labels = new HashMap<>();
    labels.put(KubernetesConstants.LABEL_APP, KubernetesConstants.LABEL_APP_VALUE);
    labels.put(KubernetesConstants.LABEL_TOPOLOGY, topologyName);
    labels.putAll(KubernetesContext.getPodLabels(getConfiguration()));
    return labels;
  }

  private Map<String, String> getServiceLabels() {
    return KubernetesContext.getServiceLabels(getConfiguration());
  }

  private void configurePodSpec(final V1PodTemplateSpec podTemplateSpec,
                                List<String> executorCommand,
                                Resource resource,
                                int numberOfInstances) {
    if (podTemplateSpec.getSpec() == null) {
      podTemplateSpec.setSpec(new V1PodSpec());
    }
    final V1PodSpec podSpec = podTemplateSpec.getSpec();

    // set the termination period to 0 so pods can be deleted quickly
    podSpec.setTerminationGracePeriodSeconds(0L);

    // set the pod tolerations so pods are rescheduled when nodes go down
    // https://kubernetes.io/docs/concepts/configuration/taint-and-toleration/#taint-based-evictions
    configureTolerations(podSpec);

    // Get <executor> container and discard all others.
    final String executorName = KubernetesConstants.EXECUTOR_NAME;
    V1Container executorContainer = null;
    List<V1Container> containers = podSpec.getContainers();
    if (containers != null) {
      for (V1Container container : containers) {
        final String name = container.getName();
        if (name != null && name.equals(executorName)) {
          if (executorContainer != null) {
            throw new TopologySubmissionException(
                String.format("Multiple configurations found for %s container", executorName));
          }
          executorContainer = container;
        }
      }
    } else {
      containers = new LinkedList<>();
    }
<<<<<<< HEAD

    if (executorContainer == null) {
      executorContainer = new V1Container().name(executorName);
      containers.add(executorContainer);
    }

    if (!persistentVolumeClaimConfigs.isEmpty()) {
      configurePodWithPersistentVolumeClaimVolumesAndMounts(podSpec, executorContainer);
    }

    configureExecutorContainer(executorCommand, resource, numberOfInstances, executorContainer);

=======

    if (executorContainer == null) {
      executorContainer = new V1Container().name(executorName);
      containers.add(executorContainer);
    }

    configureExecutorContainer(executorCommand, resource, numberOfInstances, executorContainer);

>>>>>>> 382fd15c
    podSpec.setContainers(containers);

    addVolumesIfPresent(podSpec);

    mountSecretsAsVolumes(podSpec);
  }

  @VisibleForTesting
  protected void configureTolerations(final V1PodSpec spec) {
    KubernetesUtils.V1ControllerUtils<V1Toleration> utils =
        new KubernetesUtils.V1ControllerUtils<>();
    spec.setTolerations(
        utils.mergeListsDedupe(getTolerations(), spec.getTolerations(),
            Comparator.comparing(V1Toleration::getKey), "Pod Specification Tolerations")
    );
  }

  @VisibleForTesting
  protected static List<V1Toleration> getTolerations() {
    final List<V1Toleration> tolerations = new ArrayList<>();
    KubernetesConstants.TOLERATIONS.forEach(t -> {
      final V1Toleration toleration =
          new V1Toleration()
              .key(t)
              .operator("Exists")
              .effect("NoExecute")
              .tolerationSeconds(10L);
      tolerations.add(toleration);
    });

    return tolerations;
  }

  @VisibleForTesting
  protected void addVolumesIfPresent(final V1PodSpec spec) {
    final Config config = getConfiguration();
    if (KubernetesContext.hasVolume(config)) {
      final V1Volume volumeFromConfig = Volumes.get().create(config);
      if (volumeFromConfig != null) {
        // Merge volumes. Deduplicate using volume's name with Heron defaults taking precedence.
        KubernetesUtils.V1ControllerUtils<V1Volume> utils =
            new KubernetesUtils.V1ControllerUtils<>();
        spec.setVolumes(
            utils.mergeListsDedupe(Collections.singletonList(volumeFromConfig), spec.getVolumes(),
                Comparator.comparing(V1Volume::getName), "Pod Template Volumes")
        );
        LOG.fine("Adding volume: " + volumeFromConfig);
      }
    }
  }

  private void mountSecretsAsVolumes(V1PodSpec podSpec) {
    final Config config = getConfiguration();
    final Map<String, String> secrets = KubernetesContext.getPodSecretsToMount(config);
    for (Map.Entry<String, String> secret : secrets.entrySet()) {
      final V1VolumeMount mount = new V1VolumeMount()
              .name(secret.getKey())
              .mountPath(secret.getValue());
      final V1Volume secretVolume = new V1Volume()
              .name(secret.getKey())
              .secret(new V1SecretVolumeSourceBuilder()
                      .withSecretName(secret.getKey())
                      .build());
      podSpec.addVolumesItem(secretVolume);
      for (V1Container container : podSpec.getContainers()) {
        container.addVolumeMountsItem(mount);
      }
    }
  }

  private void configureExecutorContainer(List<String> executorCommand, Resource resource,
                                          int numberOfInstances, final V1Container container) {
    final Config configuration = getConfiguration();

    // Set up the container images.
    container.setImage(KubernetesContext.getExecutorDockerImage(configuration));

    // Set up the container command.
    container.setCommand(executorCommand);

    if (KubernetesContext.hasImagePullPolicy(configuration)) {
      container.setImagePullPolicy(KubernetesContext.getKubernetesImagePullPolicy(configuration));
    }

    // Configure environment variables.
    configureContainerEnvVars(container);

    // Set secret keys.
    setSecretKeyRefs(container);

    // Set container resources
    configureContainerResources(container, configuration, resource);

    // Set container ports.
    final boolean debuggingEnabled =
        TopologyUtils.getTopologyRemoteDebuggingEnabled(
            Runtime.topology(getRuntimeConfiguration()));
    configureContainerPorts(debuggingEnabled, numberOfInstances, container);

    // setup volume mounts
    mountVolumeIfPresent(container);
  }

  @VisibleForTesting
  protected void configureContainerResources(final V1Container container,
                                             final Config configuration, final Resource resource) {
    if (container.getResources() == null) {
      container.setResources(new V1ResourceRequirements());
    }
    final V1ResourceRequirements resourceRequirements = container.getResources();

    // Configure resource limits. Deduplicate on limit name with user values taking precedence.
    if (resourceRequirements.getLimits() == null) {
      resourceRequirements.setLimits(new HashMap<>());
    }
    final Map<String, Quantity> limits = resourceRequirements.getLimits();
    limits.put(KubernetesConstants.MEMORY,
        Quantity.fromString(KubernetesUtils.Megabytes(
            resource.getRam())));
    limits.put(KubernetesConstants.CPU,
        Quantity.fromString(Double.toString(roundDecimal(
            resource.getCpu(), 3))));

    // Set the Kubernetes container resource request.
    KubernetesContext.KubernetesResourceRequestMode requestMode =
        KubernetesContext.getKubernetesRequestMode(configuration);
    if (requestMode == KubernetesContext.KubernetesResourceRequestMode.EQUAL_TO_LIMIT) {
      LOG.log(Level.CONFIG, "Setting K8s Request equal to Limit");
      resourceRequirements.setRequests(limits);
    } else {
      LOG.log(Level.CONFIG, "Not setting K8s request because config was NOT_SET");
    }
    container.setResources(resourceRequirements);
  }

  @VisibleForTesting
  protected void configureContainerEnvVars(final V1Container container) {
    // Deduplicate on var name with Heron defaults take precedence.
    KubernetesUtils.V1ControllerUtils<V1EnvVar> utils = new KubernetesUtils.V1ControllerUtils<>();
    container.setEnv(
        utils.mergeListsDedupe(getExecutorEnvVars(), container.getEnv(),
          Comparator.comparing(V1EnvVar::getName), "Pod Template Environment Variables")
    );
  }

  @VisibleForTesting
  protected static List<V1EnvVar> getExecutorEnvVars() {
    final V1EnvVar envVarHost = new V1EnvVar();
    envVarHost.name(KubernetesConstants.ENV_HOST)
        .valueFrom(new V1EnvVarSource()
            .fieldRef(new V1ObjectFieldSelector()
                .fieldPath(KubernetesConstants.POD_IP)));

    final V1EnvVar envVarPodName = new V1EnvVar();
    envVarPodName.name(KubernetesConstants.ENV_POD_NAME)
        .valueFrom(new V1EnvVarSource()
            .fieldRef(new V1ObjectFieldSelector()
                .fieldPath(KubernetesConstants.POD_NAME)));

    return Arrays.asList(envVarHost, envVarPodName);
  }

  @VisibleForTesting
  protected void configureContainerPorts(boolean remoteDebugEnabled, int numberOfInstances,
                                         final V1Container container) {
    List<V1ContainerPort> ports = new ArrayList<>(getExecutorPorts());

    if (remoteDebugEnabled) {
      ports.addAll(getDebuggingPorts(numberOfInstances));
    }

    // Set container ports. Deduplicate using port number with Heron defaults taking precedence.
    KubernetesUtils.V1ControllerUtils<V1ContainerPort> utils =
        new KubernetesUtils.V1ControllerUtils<>();
    container.setPorts(
        utils.mergeListsDedupe(getExecutorPorts(), container.getPorts(),
            Comparator.comparing(V1ContainerPort::getContainerPort), "Pod Template Ports")
    );
  }

  @VisibleForTesting
  protected static List<V1ContainerPort> getExecutorPorts() {
    List<V1ContainerPort> ports = new LinkedList<>();
    KubernetesConstants.EXECUTOR_PORTS.forEach((p, v) -> {
      final V1ContainerPort port = new V1ContainerPort()
          .name(p.getName())
          .containerPort(v);
      ports.add(port);
    });
    return ports;
  }

  @VisibleForTesting
  protected static List<V1ContainerPort> getDebuggingPorts(int numberOfInstances) {
    List<V1ContainerPort> ports = new LinkedList<>();
    IntStream.range(0, numberOfInstances).forEach(i -> {
      final String portName =
          KubernetesConstants.JVM_REMOTE_DEBUGGER_PORT_NAME + "-" + i;
      final V1ContainerPort port = new V1ContainerPort()
          .name(portName)
          .containerPort(KubernetesConstants.JVM_REMOTE_DEBUGGER_PORT + i);
      ports.add(port);
    });
    return ports;
  }

  @VisibleForTesting
  protected void mountVolumeIfPresent(final V1Container container) {
    final Config config = getConfiguration();
    if (KubernetesContext.hasContainerVolume(config)) {
      final V1VolumeMount mount =
          new V1VolumeMount()
              .name(KubernetesContext.getContainerVolumeName(config))
              .mountPath(KubernetesContext.getContainerVolumeMountPath(config));

      // Merge volume mounts. Deduplicate using mount's name with Heron defaults taking precedence.
      KubernetesUtils.V1ControllerUtils<V1VolumeMount> utils =
          new KubernetesUtils.V1ControllerUtils<>();
      container.setVolumeMounts(
          utils.mergeListsDedupe(Collections.singletonList(mount), container.getVolumeMounts(),
              Comparator.comparing(V1VolumeMount::getName), "Pod Template Volume Mounts")
      );
    }
  }

  private void setSecretKeyRefs(V1Container container) {
    final Config config = getConfiguration();
    final Map<String, String> podSecretKeyRefs = KubernetesContext.getPodSecretKeyRefs(config);
    for (Map.Entry<String, String> secret : podSecretKeyRefs.entrySet()) {
      final String[] keyRefParts = secret.getValue().split(":");
      if (keyRefParts.length != 2) {
        LOG.log(Level.SEVERE,
                "SecretKeyRef must be in the form name:key. <" + secret.getValue() + ">");
        throw new TopologyRuntimeManagementException(
                "SecretKeyRef must be in the form name:key. <" + secret.getValue() + ">");
      }
      String name = keyRefParts[0];
      String key = keyRefParts[1];
      final V1EnvVar envVar = new V1EnvVar()
              .name(secret.getKey())
                .valueFrom(new V1EnvVarSource()
                  .secretKeyRef(new V1SecretKeySelector()
                          .key(key)
                          .name(name)));
      container.addEnvItem(envVar);
    }
  }

  public static double roundDecimal(double value, int places) {
    double scale = Math.pow(10, places);
    return Math.round(value * scale) / scale;
  }

  @VisibleForTesting
  protected V1PodTemplateSpec loadPodFromTemplate() {
    final Pair<String, String> podTemplateConfigMapName = getPodTemplateLocation();

    // Default Pod Template.
    if (podTemplateConfigMapName == null) {
      LOG.log(Level.INFO, "Configuring cluster with the Default Pod Template");
      return new V1PodTemplateSpec();
    }

    if (isPodTemplateDisabled) {
      throw new TopologySubmissionException("Custom Pod Templates are disabled");
    }

    final String configMapName = podTemplateConfigMapName.first;
    final String podTemplateName = podTemplateConfigMapName.second;

    // Attempt to locate ConfigMap with provided Pod Template name.
    try {
      V1ConfigMap configMap = getConfigMap(configMapName);
      if (configMap == null) {
        throw new ApiException(
            String.format("K8s client unable to locate ConfigMap '%s'", configMapName));
      }

      final Map<String, String> configMapData = configMap.getData();
      if (configMapData != null && configMapData.containsKey(podTemplateName)) {
        // NullPointerException when Pod Template is empty.
        V1PodTemplateSpec podTemplate = ((V1PodTemplate)
            Yaml.load(configMapData.get(podTemplateName))).getTemplate();
        LOG.log(Level.INFO, String.format("Configuring cluster with the %s.%s Pod Template",
            configMapName, podTemplateName));
        return podTemplate;
      }

      // Failure to locate Pod Template with provided name.
      throw new ApiException(String.format("Failed to locate Pod Template '%s' in ConfigMap '%s'",
          podTemplateName, configMapName));
    } catch (ApiException e) {
      KubernetesUtils.logExceptionWithDetails(LOG, e.getMessage(), e);
      throw new TopologySubmissionException(e.getMessage());
    } catch (IOException | ClassCastException | NullPointerException e) {
      final String message = String.format("Error parsing Pod Template '%s' in ConfigMap '%s'",
          podTemplateName, configMapName);
      KubernetesUtils.logExceptionWithDetails(LOG, message, e);
      throw new TopologySubmissionException(message);
    }
  }

  @VisibleForTesting
  protected Pair<String, String> getPodTemplateLocation() {
    final String podTemplateConfigMapName = KubernetesContext
        .getPodTemplateConfigMapName(getConfiguration());

    if (podTemplateConfigMapName == null) {
      return null;
    }

    try {
      final int splitPoint = podTemplateConfigMapName.indexOf(".");
      final String configMapName = podTemplateConfigMapName.substring(0, splitPoint);
      final String podTemplateName = podTemplateConfigMapName.substring(splitPoint + 1);

      if (configMapName.isEmpty() || podTemplateName.isEmpty()) {
        throw new IllegalArgumentException("Empty ConfigMap or Pod Template name");
      }

      return new Pair<>(configMapName, podTemplateName);
    } catch (IndexOutOfBoundsException | IllegalArgumentException e) {
      final String message = "Invalid ConfigMap and/or Pod Template name";
      KubernetesUtils.logExceptionWithDetails(LOG, message, e);
      throw new TopologySubmissionException(message);
    }
  }

  @VisibleForTesting
  protected V1ConfigMap getConfigMap(String configMapName) {
    try {
      return coreClient.readNamespacedConfigMap(
          configMapName,
          getNamespace(),
          null,
          null,
          null);
    } catch (ApiException e) {
      final String message = "Error retrieving ConfigMaps";
      KubernetesUtils.logExceptionWithDetails(LOG, message, e);
      throw new TopologySubmissionException(String.format("%s: %s", message, e.getMessage()));
    }
  }

  /**
<<<<<<< HEAD
   * Generates <code>Persistent Volume Claims Templates</code> from a mapping of <code>Volumes</code>
   * to <code>key-value</code> pairs of configuration options and values.
   * @param mapOfOpts <code>Volume</code> to configuration <code>key-value</code> mappings.
   * @return Fully populated list of only dynamically backed <code>Persistent Volume Claims</code>.
   */
  @VisibleForTesting
  protected List<V1PersistentVolumeClaim> createPersistentVolumeClaims(
      final Map<String, Map<KubernetesConstants.VolumeClaimTemplateConfigKeys, String>> mapOfOpts) {

    List<V1PersistentVolumeClaim> listOfPVCs = new LinkedList<>();

    // Iterate over all the PVC Volumes.
    for (Map.Entry<String, Map<KubernetesConstants.VolumeClaimTemplateConfigKeys, String>> pvc
        : mapOfOpts.entrySet()) {

      // Only create claims for `OnDemand` volumes.
      final String claimName = pvc.getValue()
          .get(KubernetesConstants.VolumeClaimTemplateConfigKeys.claimName);
      if (claimName != null && !KubernetesConstants.LABEL_ON_DEMAND.equalsIgnoreCase(claimName)) {
        continue;
      }

      V1PersistentVolumeClaim claim = new V1PersistentVolumeClaimBuilder()
          .withNewMetadata()
            .withName(pvc.getKey())
            .withLabels(getPersistentVolumeClaimLabels(getTopologyName()))
          .endMetadata()
          .withNewSpec()
          .endSpec()
          .build();

      // Populate PVC options.
      for (Map.Entry<KubernetesConstants.VolumeClaimTemplateConfigKeys, String> option
          : pvc.getValue().entrySet()) {
        String optionValue = option.getValue();
        switch(option.getKey()) {
          case storageClassName:
            claim.getSpec().setStorageClassName(optionValue);
            break;
          case sizeLimit:
            claim.getSpec().setResources(
                    new V1ResourceRequirements()
                        .putRequestsItem("storage", new Quantity(optionValue)));
            break;
          case accessModes:
            claim.getSpec().setAccessModes(Arrays.asList(optionValue.split(",")));
            break;
          case volumeMode:
            claim.getSpec().setVolumeMode(optionValue);
            break;
          // Valid ignored options not used in a PVC.
          case path: case subPath: case claimName:
            break;
          default:
            throw new TopologySubmissionException(
                String.format("Invalid Persistent Volume Claim type option for '%s'",
                    option.getKey()));
        }
      }
      listOfPVCs.add(claim);
    }
    return listOfPVCs;
  }

  /**
   * Generates the <code>Volume</code> and <code>Volume Mounts</code> to be placed in the <code>executor container</code>.
   * @param mapConfig Mapping of <code>Volumes</code> to <code>key-value</code> configuration pairs.
   * @return A pair of configured lists of <code>V1Volume</code> and <code>V1VolumeMount</code>.
   */
  @VisibleForTesting
  protected Pair<List<V1Volume>, List<V1VolumeMount>> createPersistentVolumeClaimVolumesAndMounts(
      final Map<String, Map<KubernetesConstants.VolumeClaimTemplateConfigKeys, String>> mapConfig) {
    List<V1Volume> volumeList = new LinkedList<>();
    List<V1VolumeMount> mountList = new LinkedList<>();
    for (Map.Entry<String, Map<KubernetesConstants.VolumeClaimTemplateConfigKeys, String>> configs
        : mapConfig.entrySet()) {
      final String volumeName = configs.getKey();
      final String path = configs.getValue()
          .get(KubernetesConstants.VolumeClaimTemplateConfigKeys.path);
      final String subPath = configs.getValue()
          .get(KubernetesConstants.VolumeClaimTemplateConfigKeys.subPath);

      if (path == null || path.isEmpty()) {
        throw new TopologySubmissionException(
            String.format("A mount path is required and missing from '%s'", volumeName));
      }

      // Do not create Volumes for `OnDemand`.
      final String claimName = configs.getValue()
          .get(KubernetesConstants.VolumeClaimTemplateConfigKeys.claimName);
      if (claimName != null && !KubernetesConstants.LABEL_ON_DEMAND.equalsIgnoreCase(claimName)) {
        final V1Volume volume = new V1VolumeBuilder()
            .withName(volumeName)
            .withNewPersistentVolumeClaim()
              .withClaimName(claimName)
            .endPersistentVolumeClaim()
            .build();
        volumeList.add(volume);
      }

      final V1VolumeMountBuilder volumeMount = new V1VolumeMountBuilder()
          .withName(volumeName)
          .withMountPath(path);
      if (subPath != null && !subPath.isEmpty()) {
        volumeMount.withSubPath(subPath);
      }
      mountList.add(volumeMount.build());
    }
    return new Pair<>(volumeList, mountList);
  }

  /**
   * Makes a call to generate <code>Volumes</code> and <code>Volume Mounts</code> and then inserts them.
   * @param podSpec All generated <code>V1Volume</code> will be placed in the <code>Pod Spec</code>.
   * @param executor All generated <code>V1VolumeMount</code> will be placed in the <code>Container</code>.
   */
  @VisibleForTesting
  protected void configurePodWithPersistentVolumeClaimVolumesAndMounts(final V1PodSpec podSpec,
                                                                       final V1Container executor) {
    Pair<List<V1Volume>, List<V1VolumeMount>> volumesAndMounts =
        createPersistentVolumeClaimVolumesAndMounts(persistentVolumeClaimConfigs);

    // Deduplicate on Names with Persistent Volume Claims taking precedence.

    KubernetesUtils.V1ControllerUtils<V1VolumeMount> utilsMounts =
        new KubernetesUtils.V1ControllerUtils<>();
    executor.setVolumeMounts(
        utilsMounts.mergeListsDedupe(volumesAndMounts.second, executor.getVolumeMounts(),
            Comparator.comparing(V1VolumeMount::getName),
            "Executor and Persistent Volume Claim Volume Mounts"));

    KubernetesUtils.V1ControllerUtils<V1Volume> utilsVolumes =
        new KubernetesUtils.V1ControllerUtils<>();
    podSpec.setVolumes(
        utilsVolumes.mergeListsDedupe(volumesAndMounts.first, podSpec.getVolumes(),
            Comparator.comparing(V1Volume::getName),
            "Pod and Persistent Volume Claim Volumes"));
  }

  /**
   * Removes all Persistent Volume Claims associated with a specific topology, if they exist.
   * It looks for the following:
   * metadata:
   *   labels:
   *     topology: <code>topology-name</code>
   *     onDemand: <code>true</code>
   */
  private void removePersistentVolumeClaims() {
    final String topologyName = getTopologyName();
    final StringBuilder selectorLabel = new StringBuilder();

    // Generate selector label.
    for (Map.Entry<String, String> label
        : getPersistentVolumeClaimLabels(topologyName).entrySet()) {
      if (selectorLabel.length() != 0) {
        selectorLabel.append(",");
      }
      selectorLabel.append(label.getKey()).append("=").append(label.getValue());
    }

    // Remove all dynamically backed Persistent Volume Claims.
    try {
      V1Status status = coreClient.deleteCollectionNamespacedPersistentVolumeClaim(
          getNamespace(),
          null,
          null,
          null,
          null,
          null,
          selectorLabel.toString(),
          null,
          null,
          null,
          null,
          null,
          null,
          null);

      LOG.log(Level.INFO,
          String.format("Removing automatically generated Persistent Volume Claims for `%s`:%n%s",
          topologyName, status.getMessage()));
    } catch (ApiException e) {
      final String message = String.format("Failed to connect to K8s cluster to delete Persistent "
              + "Volume Claims for topology `%s`. A manual clean-up is required.%n%s",
          topologyName, e.getMessage());
      LOG.log(Level.WARNING, message);
      throw new TopologyRuntimeManagementException(message);
    }
  }

  /**
   * Generates the <code>Label</code> which are attached to a Topologies Persistent Volume Claims.
   * @param topologyName Attached to the topology match label.
   * @return A map consisting of the <code>label-value</code> pairs to be used in <code>Label</code>s.
   */
  @VisibleForTesting
  protected static Map<String, String> getPersistentVolumeClaimLabels(String topologyName) {
    return new HashMap<String, String>() {
      {
        put(KubernetesConstants.LABEL_TOPOLOGY, topologyName);
        put(KubernetesConstants.LABEL_ON_DEMAND, "true");
      }
    };
=======
   * Generates the <code>Selector</code> match labels with which resources in this topology can be found.
   * @return A label of the form <code>app=heron,topology=topology-name</code>.
   */
  private String createTopologySelectorLabels() {
    return String.format("%s=%s,%s=%s",
        KubernetesConstants.LABEL_APP, KubernetesConstants.LABEL_APP_VALUE,
        KubernetesConstants.LABEL_TOPOLOGY, getTopologyName());
>>>>>>> 382fd15c
  }
}<|MERGE_RESOLUTION|>--- conflicted
+++ resolved
@@ -445,12 +445,9 @@
     statefulSetSpec.setTemplate(podTemplateSpec);
 
     statefulSet.setSpec(statefulSetSpec);
-<<<<<<< HEAD
 
     statefulSetSpec.setVolumeClaimTemplates(
         createPersistentVolumeClaims(persistentVolumeClaimConfigs));
-=======
->>>>>>> 382fd15c
 
     return statefulSet;
   }
@@ -527,7 +524,6 @@
     } else {
       containers = new LinkedList<>();
     }
-<<<<<<< HEAD
 
     if (executorContainer == null) {
       executorContainer = new V1Container().name(executorName);
@@ -540,16 +536,6 @@
 
     configureExecutorContainer(executorCommand, resource, numberOfInstances, executorContainer);
 
-=======
-
-    if (executorContainer == null) {
-      executorContainer = new V1Container().name(executorName);
-      containers.add(executorContainer);
-    }
-
-    configureExecutorContainer(executorCommand, resource, numberOfInstances, executorContainer);
-
->>>>>>> 382fd15c
     podSpec.setContainers(containers);
 
     addVolumesIfPresent(podSpec);
@@ -895,7 +881,6 @@
   }
 
   /**
-<<<<<<< HEAD
    * Generates <code>Persistent Volume Claims Templates</code> from a mapping of <code>Volumes</code>
    * to <code>key-value</code> pairs of configuration options and values.
    * @param mapOfOpts <code>Volume</code> to configuration <code>key-value</code> mappings.
@@ -1099,7 +1084,9 @@
         put(KubernetesConstants.LABEL_ON_DEMAND, "true");
       }
     };
-=======
+  }
+
+  /**
    * Generates the <code>Selector</code> match labels with which resources in this topology can be found.
    * @return A label of the form <code>app=heron,topology=topology-name</code>.
    */
@@ -1107,6 +1094,5 @@
     return String.format("%s=%s,%s=%s",
         KubernetesConstants.LABEL_APP, KubernetesConstants.LABEL_APP_VALUE,
         KubernetesConstants.LABEL_TOPOLOGY, getTopologyName());
->>>>>>> 382fd15c
   }
 }