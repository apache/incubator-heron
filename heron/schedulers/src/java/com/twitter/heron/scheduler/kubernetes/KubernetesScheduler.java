--- conflicted
+++ resolved
@@ -14,33 +14,20 @@
 
 package com.twitter.heron.scheduler.kubernetes;
 
-<<<<<<< HEAD
-=======
-import java.io.IOException;
-import java.util.HashSet;
->>>>>>> ef3fc79b
 import java.util.LinkedList;
 import java.util.List;
-import java.util.Map;
 import java.util.Set;
 import java.util.concurrent.ExecutionException;
 import java.util.logging.Level;
 import java.util.logging.Logger;
 import java.util.regex.Matcher;
-import java.util.stream.Collectors;
 
 import com.google.common.base.Optional;
 
-import com.twitter.heron.api.utils.TopologyUtils;
 import com.twitter.heron.common.basics.FileUtils;
 import com.twitter.heron.proto.scheduler.Scheduler;
 import com.twitter.heron.scheduler.UpdateTopologyManager;
 import com.twitter.heron.scheduler.utils.Runtime;
-<<<<<<< HEAD
-=======
-import com.twitter.heron.scheduler.utils.SchedulerUtils;
-import com.twitter.heron.scheduler.utils.SchedulerUtils.ExecutorPort;
->>>>>>> ef3fc79b
 import com.twitter.heron.spi.common.Config;
 import com.twitter.heron.spi.common.Context;
 import com.twitter.heron.spi.common.Key;
@@ -140,377 +127,6 @@
   }
 
   /**
-<<<<<<< HEAD
-=======
-   * Build all the pod specifications so we can deploy the Heron topology. This will be a list of
-   * JSON strings that contain all the necessary pod specifications we'll need to pass to the
-   * K8S API
-   *
-   * @param packing - PackingPlan of the topology
-   */
-  protected String[] getTopologyConf(PackingPlan packing) {
-
-    configuration = Config.newBuilder()
-        .putAll(configuration)
-        .put(Key.TOPOLOGY_BINARY_FILE,
-            FileUtils.getBaseName(Context.topologyBinaryFile(configuration)))
-        .build();
-
-    ObjectMapper mapper = new ObjectMapper();
-
-    // Align resources to maximal requested resource
-    PackingPlan updatedPackingPlan = packing.cloneWithHomogeneousScheduledResource();
-    SchedulerUtils.persistUpdatedPackingPlan(Runtime.topologyName(runtimeConfiguration),
-        updatedPackingPlan, Runtime.schedulerStateManagerAdaptor(runtimeConfiguration));
-
-    Resource containerResource = updatedPackingPlan.getContainers()
-        .iterator().next().getScheduledResource().get();
-
-    // Create app conf list for each container
-
-    String[] deploymentConfs =
-        new String[Ints.checkedCast(Runtime.numContainers(runtimeConfiguration))];
-
-    for (int i = 0; i < Runtime.numContainers(runtimeConfiguration); i++) {
-      Optional<PackingPlan.ContainerPlan> container = packing.getContainer(i);
-      Set<PackingPlan.InstancePlan> instancePlans;
-      if (container.isPresent()) {
-        instancePlans = container.get().getInstances();
-      } else {
-        instancePlans = new HashSet<>();
-      }
-      deploymentConfs[i] = buildKubernetesPodSpec(mapper, i, containerResource, instancePlans);
-    }
-    return deploymentConfs;
-  }
-
-  /**
-   * Build a specification object for a K8S Pod, which will house the Docker image and necessary
-   * setup information about the Pod so we can run a Heron container
-   *
-   * @param mapper - ObjectMapper instance we can use to create new JSON nodes
-   * @param containerIndex - The index of the container
-   * @param containerResource - The Resource object for the new container
-   */
-  protected String buildKubernetesPodSpec(ObjectMapper mapper,
-                                          Integer containerIndex,
-                                          Resource containerResource,
-                                          Set<PackingPlan.InstancePlan> instancePlans) {
-    ObjectNode instance = mapper.createObjectNode();
-
-    instance.put(KubernetesConstants.API_VERSION, KubernetesConstants.API_VERSION_1);
-    instance.put(KubernetesConstants.API_KIND, KubernetesConstants.API_POD);
-    instance.set(KubernetesConstants.API_METADATA, getMetadata(mapper, containerIndex));
-
-    instance.set(KubernetesConstants.API_SPEC, getContainerSpec(mapper,
-        containerIndex,
-        containerResource,
-        instancePlans));
-
-    return instance.toString();
-  }
-
-  /**
-   * Build a new container spec based of an existing spec. This is used when we want to copy
-   * an existing spec so we can easily create a new one, while replacing necessary information like
-   * the container index
-   *
-   * @param podSpec - Existing pod specification JSON object
-   * @param mapper - ObjectMapper instance we can use to create new JSON nodes
-   * @param containerPlan - The ContainerPlan for the new container
-   * @param oldContainerIndex - The index of the existing container
-   */
-  protected String rebuildKubernetesPodSpec(JsonNode podSpec,
-                                            ObjectMapper mapper,
-                                            PackingPlan.ContainerPlan containerPlan,
-                                            Integer oldContainerIndex) {
-
-    ObjectNode newContainer = mapper.createObjectNode();
-
-    newContainer.put(KubernetesConstants.API_VERSION,
-        podSpec.get(KubernetesConstants.API_VERSION).asText());
-    newContainer.put(KubernetesConstants.API_KIND,
-        podSpec.get(KubernetesConstants.API_KIND).asText());
-    newContainer.set(KubernetesConstants.API_METADATA, getMetadata(mapper, containerPlan.getId()));
-
-    newContainer.set(KubernetesConstants.API_SPEC, rebuildContainerSpec(
-        podSpec.get(KubernetesConstants.API_SPEC),
-        mapper,
-        containerPlan,
-        oldContainerIndex));
-
-    return newContainer.toString();
-  }
-
-  /**
-   * Build the metadata that we're going to attach to our Pod specification. This metadata
-   * will allow us to query the set of pods that belong to a certain topology so we can easily
-   * retrieve or delete all of them at once.
-   *
-   * @param mapper - ObjectMapper instance we can use to create other JSON nodes
-   * @param containerIndex - Index of the container
-   */
-  protected ObjectNode getMetadata(ObjectMapper mapper, int containerIndex) {
-    ObjectNode metadataNode = mapper.createObjectNode();
-    metadataNode.put(KubernetesConstants.NAME,
-        Joiner.on("-").join(Runtime.topologyName(runtimeConfiguration), containerIndex));
-
-    ObjectNode labels = mapper.createObjectNode();
-    labels.put(KubernetesConstants.TOPOLOGY_LABEL, Runtime.topologyName(runtimeConfiguration));
-
-    metadataNode.set(KubernetesConstants.METADATA_LABELS, labels);
-
-    ObjectNode annotations = mapper.createObjectNode();
-    applyPrometheusAnnotations(annotations);
-    metadataNode.set(KubernetesConstants.METADATA_ANNOTATIONS, annotations);
-
-    return metadataNode;
-  }
-
-  private void applyPrometheusAnnotations(ObjectNode node) {
-    node.put(KubernetesConstants.ANNOTATION_PROMETHEUS_SCRAPE, "true");
-    node.put(KubernetesConstants.ANNOTATION_PROMETHEUS_PORT, KubernetesConstants.PROMETHEUS_PORT);
-  }
-
-  /**
-   * Based on an existing container spec, rebuild it and replace necessary information for building
-   * a new container (primarily the container index)
-   *
-   * @param existingSpec - Existing container spec
-   * @param mapper - ObjectMapper instance to use for creating new JSON nodes
-   * @param containerPlan - New container's ContainerPlan
-   * @param oldContainerIndex - The index of the old container
-   */
-  protected ObjectNode rebuildContainerSpec(JsonNode existingSpec,
-                                            ObjectMapper mapper,
-                                            PackingPlan.ContainerPlan containerPlan,
-                                            int oldContainerIndex) {
-
-    ObjectNode containerSpec = mapper.createObjectNode();
-    ArrayNode containerList = mapper.createArrayNode();
-
-    for (JsonNode existingContainer : existingSpec.get("containers")) {
-      ObjectNode containerInfo = mapper.createObjectNode();
-      containerInfo.put(KubernetesConstants.NAME, Joiner.on("-").join("executor",
-          Integer.toString(containerPlan.getId())));
-
-      // set the host for this container
-      ArrayNode envList = mapper.createArrayNode();
-      ObjectNode envVar = mapper.createObjectNode();
-      envVar.put(KubernetesConstants.NAME, KubernetesConstants.HOST);
-
-      // build the JSON to attach the Pod IP as the "HOST" environment variable
-      ObjectNode fieldRef = mapper.createObjectNode();
-      ObjectNode fieldPath = mapper.createObjectNode();
-      fieldPath.put(KubernetesConstants.FIELD_PATH, KubernetesConstants.POD_IP);
-      fieldRef.set(KubernetesConstants.FIELD_REF, fieldPath);
-      envVar.set(KubernetesConstants.VALUE_FROM, fieldRef);
-      envList.add(envVar);
-
-      containerInfo.set(KubernetesConstants.ENV, envList);
-
-      // set the docker image to the same image as the existing container
-      containerInfo.put(KubernetesConstants.DOCKER_IMAGE,
-          existingContainer.get(KubernetesConstants.DOCKER_IMAGE).asText());
-
-      // Set the image pull policy for this container
-      setImagePullPolicyIfPresent(containerInfo);
-
-      // Port info -- all the same
-      containerInfo.set(KubernetesConstants.PORTS, getPorts(mapper, containerPlan.getInstances()));
-
-      // In order for the container to run with the correct index, we're copying the base
-      // configuration for container with index 0, and replacing the container index with
-      // the index for the new container we're going to deploy
-      // Example: " 0 exclamationTopology" will be replaced w/ " <new_cntr_idx> exclamationTopology"
-      // The rest of the command will stay the same
-      ArrayNode commandsArray = mapper.createArrayNode();
-      for (JsonNode cmd : existingContainer.get("command")) {
-        String oldPattern = " " + oldContainerIndex + " "
-            + Runtime.topologyName(runtimeConfiguration);
-        commandsArray.add(cmd.asText().replaceAll(oldPattern,
-            " " + containerPlan.getId() + " "
-                + Runtime.topologyName(runtimeConfiguration)));
-      }
-      containerInfo.set(KubernetesConstants.COMMAND, commandsArray);
-
-      // Requested resource info
-      ObjectNode requestedResourceInfo = mapper.createObjectNode();
-      requestedResourceInfo.put(KubernetesConstants.MEMORY,
-          containerPlan.getRequiredResource().getRam().asMegabytes());
-      requestedResourceInfo.put(KubernetesConstants.CPU,
-          containerPlan.getRequiredResource().getCpu());
-
-      // Wrap it up into a resources dictionary
-      ObjectNode resourceInfo = mapper.createObjectNode();
-      resourceInfo.set(KubernetesConstants.REQUESTS, requestedResourceInfo);
-
-      containerInfo.set(KubernetesConstants.RESOURCES, resourceInfo);
-
-      containerList.add(containerInfo);
-
-      containerSpec.set(KubernetesConstants.CONTAINERS, containerList);
-    }
-    return containerSpec;
-  }
-
-  /**
-   * Get the JSON-based specification for the K8S Pod
-   *
-   * @param mapper - An ObjectMapper instance which can be used to create JSON nodes
-   * @param containerIndex - Index of the container
-   * @param containerResource - The containers Resource object
-   */
-  protected ObjectNode getContainerSpec(ObjectMapper mapper,
-                                        int containerIndex,
-                                        Resource containerResource,
-                                        Set<PackingPlan.InstancePlan> instancePlans) {
-
-    ObjectNode containerSpec = mapper.createObjectNode();
-    ArrayNode containerList = mapper.createArrayNode();
-
-    ObjectNode containerInfo = mapper.createObjectNode();
-    containerInfo.put(KubernetesConstants.NAME, Joiner.on("-").join("executor",
-        Integer.toString(containerIndex)));
-
-    // set the host for this container
-    ArrayNode envList = mapper.createArrayNode();
-    ObjectNode envVar = mapper.createObjectNode();
-    envVar.put(KubernetesConstants.NAME, KubernetesConstants.HOST);
-
-    // build the JSON to attach the Pod IP as the "HOST" environment variable
-    ObjectNode fieldRef = mapper.createObjectNode();
-    ObjectNode fieldPath = mapper.createObjectNode();
-    fieldPath.put(KubernetesConstants.FIELD_PATH, KubernetesConstants.POD_IP);
-    fieldRef.set(KubernetesConstants.FIELD_REF, fieldPath);
-    envVar.set(KubernetesConstants.VALUE_FROM, fieldRef);
-    envList.add(envVar);
-
-    containerInfo.set(KubernetesConstants.ENV, envList);
-
-    // Image information for this container
-    containerInfo.put(KubernetesConstants.DOCKER_IMAGE,
-        KubernetesContext.getExecutorDockerImage(configuration));
-
-    // Set the image pull policy for this container
-    setImagePullPolicyIfPresent(containerInfo);
-
-    // Port information for this container
-    containerInfo.set(KubernetesConstants.PORTS, getPorts(mapper, instancePlans));
-
-    // Heron command for the container
-    String[] command = getExecutorCommand(containerIndex, instancePlans.size());
-    ArrayNode commandsArray = mapper.createArrayNode();
-    for (int i = 0; i < command.length; i++) {
-      commandsArray.add(command[i]);
-    }
-    containerInfo.set(KubernetesConstants.COMMAND, commandsArray);
-
-    // Requested resource info
-    ObjectNode requestedResourceInfo = mapper.createObjectNode();
-    requestedResourceInfo.put(KubernetesConstants.MEMORY, containerResource.getRam().asMegabytes());
-    requestedResourceInfo.put(KubernetesConstants.CPU, containerResource.getCpu());
-
-    // Wrap it up into a resources dictionary
-    ObjectNode resourceInfo = mapper.createObjectNode();
-    resourceInfo.set(KubernetesConstants.REQUESTS, requestedResourceInfo);
-
-    containerInfo.set(KubernetesConstants.RESOURCES, resourceInfo);
-
-    containerList.add(containerInfo);
-
-    containerSpec.set(KubernetesConstants.CONTAINERS, containerList);
-
-    return containerSpec;
-  }
-
-  private List<Integer> getRemoteDebuggerPorts(int numberOfInstances) {
-    List<Integer> ports = new LinkedList<>();
-    for (int i = 0; i < numberOfInstances; i++) {
-      ports.add(Integer.parseInt(KubernetesConstants.JVM_REMOTE_DEBUGGER_PORT, 10) + i);
-    }
-
-    return ports;
-  }
-
-  /**
-   * Get the ports the container will need to expose so other containers can access its services
-   *
-   * @param mapper
-   */
-  protected ArrayNode getPorts(ObjectMapper mapper,
-                               Set<PackingPlan.InstancePlan> instancePlans) {
-    ArrayNode ports = mapper.createArrayNode();
-
-    for (Map.Entry<ExecutorPort, String> entry
-        : KubernetesConstants.EXECUTOR_PORTS.entrySet()) {
-      ObjectNode port = mapper.createObjectNode();
-      ExecutorPort portName = entry.getKey();
-      port.put(KubernetesConstants.DOCKER_CONTAINER_PORT,
-          Integer.parseInt(entry.getValue(), 10));
-      port.put(KubernetesConstants.PORT_NAME, portName.getName());
-      ports.add(port);
-    }
-
-    // if remote debugger enabled
-    if (TopologyUtils.getTopologyRemoteDebuggingEnabled(Runtime.topology(runtimeConfiguration))) {
-      List<Integer> portsForRemoteDebugging = getRemoteDebuggerPorts(instancePlans.size());
-
-      for (int i = 0; i < portsForRemoteDebugging.size(); i++) {
-        ObjectNode port = mapper.createObjectNode();
-        port.put(KubernetesConstants.DOCKER_CONTAINER_PORT, portsForRemoteDebugging.get(i));
-        port.put(KubernetesConstants.PORT_NAME, KubernetesConstants.JVM_REMOTE_DEBUGGER_PORT_NAME
-            + "-" + String.valueOf(i));
-      }
-    }
-
-    return ports;
-  }
-
-  private void setImagePullPolicyIfPresent(ObjectNode containerInfo) {
-    if (KubernetesContext.hasImagePullPolicy(configuration)) {
-      containerInfo.put(KubernetesConstants.IMAGE_PULL_POLICY,
-          KubernetesContext.getKubernetesImagePullPolicy(configuration));
-    }
-  }
-
-
-  /**
-   * Get the command that will be used to retrieve the topology JAR
-   */
-  static String getFetchCommand(Config config, Config runtime) {
-    return String.format("%s %s .", Context.downloaderBinary(config),
-        Runtime.topologyPackageUri(runtime).toString());
-  }
-
-  /**
-   * Get the command string needed to start the container
-   *
-   * @param containerIndex
-   */
-  protected String[] getExecutorCommand(int containerIndex, int numInstances) {
-    if (TopologyUtils.getTopologyRemoteDebuggingEnabled(Runtime.topology(runtimeConfiguration))) {
-      KubernetesConstants.EXECUTOR_PORTS.put(ExecutorPort.JVM_REMOTE_DEBUGGER_PORTS,
-          String.join(",", getRemoteDebuggerPorts(numInstances)
-              .stream().map(Object::toString)
-              .collect(Collectors.toList())));
-    }
-    String[] executorCommand =
-        SchedulerUtils.getExecutorCommand(configuration, runtimeConfiguration,
-        containerIndex, KubernetesConstants.EXECUTOR_PORTS);
-
-    String[] command = {
-        "sh",
-        "-c",
-        getFetchCommand(configuration, runtimeConfiguration)
-        + " && " + Joiner.on(" ").join(executorCommand)
-    };
-
-    return command;
-  }
-
-  /**
->>>>>>> ef3fc79b
    * Add containers for a scale-up event from an update command
    *
    * @param containersToAdd the list of containers that need to be added
@@ -563,7 +179,7 @@
 
   private static String getInvalidImagePullPolicyMessage(String policy) {
     return String.format("Invalid image pull policy: \"%s\": image pull polices must be one of "
-        + " %s Defaults to Always if :latest tag is specified, or IfNotPresent otherwise.",
+            + " %s Defaults to Always if :latest tag is specified, or IfNotPresent otherwise.",
         policy, KubernetesConstants.VALID_IMAGE_PULL_POLICIES.toString());
   }
 }