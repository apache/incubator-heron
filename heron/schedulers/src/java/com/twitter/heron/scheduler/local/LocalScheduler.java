// Copyright 2016 Twitter. All rights reserved.
//
// Licensed under the Apache License, Version 2.0 (the "License");
// you may not use this file except in compliance with the License.
// You may obtain a copy of the License at
//
//    http://www.apache.org/licenses/LICENSE-2.0
//
// Unless required by applicable law or agreed to in writing, software
// distributed under the License is distributed on an "AS IS" BASIS,
// WITHOUT WARRANTIES OR CONDITIONS OF ANY KIND, either express or implied.
// See the License for the specific language governing permissions and
// limitations under the License.

package com.twitter.heron.scheduler.local;

import java.io.File;
import java.util.ArrayList;
import java.util.Arrays;
import java.util.HashMap;
import java.util.LinkedList;
import java.util.List;
import java.util.Map;
import java.util.Set;
import java.util.concurrent.ConcurrentHashMap;
import java.util.concurrent.ExecutionException;
import java.util.concurrent.ExecutorService;
import java.util.concurrent.Executors;
import java.util.logging.Level;
import java.util.logging.Logger;

<<<<<<< HEAD
import com.google.common.base.Optional;

import com.twitter.heron.api.generated.TopologyAPI;
=======
import com.google.common.annotations.VisibleForTesting;

>>>>>>> b80ba2db
import com.twitter.heron.common.basics.SysUtils;
import com.twitter.heron.proto.scheduler.Scheduler;
import com.twitter.heron.scheduler.ScalableScheduler;
import com.twitter.heron.scheduler.UpdateTopologyManager;
import com.twitter.heron.spi.common.Config;
import com.twitter.heron.spi.packing.PackingPlan;
import com.twitter.heron.spi.scheduler.IScheduler;
import com.twitter.heron.spi.utils.Runtime;
import com.twitter.heron.spi.utils.SchedulerUtils;
import com.twitter.heron.spi.utils.ShellUtils;

public class LocalScheduler implements IScheduler, ScalableScheduler {
  private static final Logger LOG = Logger.getLogger(LocalScheduler.class.getName());
  // executor service for monitoring all the containers
  private final ExecutorService monitorService = Executors.newCachedThreadPool();
  // map to keep track of the process and the shard it is running
  private final Map<Process, Integer> processToContainer = new ConcurrentHashMap<>();
  private Config config;
  private Config runtime;
  private UpdateTopologyManager updateTopologyManager;
  // has the topology been killed?
  private volatile boolean isTopologyKilled = false;

  @Override
  public void initialize(Config mConfig, Config mRuntime) {
    this.config = mConfig;
    this.runtime = mRuntime;
    this.updateTopologyManager =
        new UpdateTopologyManager(runtime, Optional.<ScalableScheduler>of(this));
  }

  @Override
  public void close() {
    // Shut down the ExecutorService for monitoring
    monitorService.shutdownNow();

    // Clear the map
    processToContainer.clear();
  }

  /**
   * Start executor process via running an async shell process
   */
  protected Process startExecutorProcess(int container) {
    return ShellUtils.runASyncProcess(true,
        getExecutorCommand(container),
        new File(LocalContext.workingDirectory(config)),
        Integer.toString(container));
  }

  /**
   * Start the executor for the given container
   */
  protected void startExecutor(final int container) {
    LOG.info("Starting a new executor for container: " + container);

    // create a process with the executor command and topology working directory
    final Process containerExecutor = startExecutorProcess(container);

    // associate the process and its container id
    processToContainer.put(containerExecutor, container);
    LOG.info("Started the executor for container: " + container);

    // add the container for monitoring
    startExecutorMonitor(container, containerExecutor);
  }

  /**
   * Start the monitor of a given executor
   */
  protected void startExecutorMonitor(final int container, final Process containerExecutor) {
    // add the container for monitoring
    Runnable r = new Runnable() {
      @Override
      public void run() {
        try {
          LOG.info("Waiting for container " + container + " to finish.");
          containerExecutor.waitFor();

          LOG.log(Level.INFO,
              "Container {0} is completed. Exit status: {1}",
              new Object[]{container, containerExecutor.exitValue()});
          if (isTopologyKilled) {
            LOG.info("Topology is killed. Not to start new executors.");
            return;
          } else if (!processToContainer.containsKey(containerExecutor)) {
            LOG.log(Level.INFO, "Container {0} is killed. No need to relaunch.", container);
            return;
          }
          LOG.log(Level.INFO, "Trying to restart container {0}", container);
          // restart the container
          startExecutor(processToContainer.remove(containerExecutor));
        } catch (InterruptedException e) {
          LOG.log(Level.SEVERE, "Process is interrupted: ", e);
        }
      }
    };

    monitorService.submit(r);
  }

  protected String[] getExecutorCommand(int container) {
    List<Integer> freePorts = new ArrayList<>(SchedulerUtils.PORTS_REQUIRED_FOR_EXECUTOR);
    for (int i = 0; i < SchedulerUtils.PORTS_REQUIRED_FOR_EXECUTOR; i++) {
      freePorts.add(SysUtils.getFreePort());
    }

    String[] executorCmd = SchedulerUtils.executorCommand(config, runtime, container, freePorts);

    LOG.info("Executor command line: " + Arrays.toString(executorCmd));
    return executorCmd;
  }

  /**
   * Schedule the provided packed plan
   */
  @Override
  public boolean onSchedule(PackingPlan packing) {
    long numContainers = Runtime.numContainers(runtime);

    LOG.info("Starting to deploy topology: " + LocalContext.topologyName(config));
    LOG.info("# of containers: " + numContainers);

    synchronized (processToContainer) {
      // for each container, run its own executor
      for (int i = 0; i < numContainers; i++) {
        startExecutor(i);
      }
    }

    LOG.info("Executor for each container have been started.");

    return true;
  }

  @Override
  public List<String> getJobLinks() {
    return new ArrayList<>();
  }

  /**
   * Handler to kill topology
   */
  @Override
  public boolean onKill(Scheduler.KillTopologyRequest request) {

    // get the topology name
    String topologyName = LocalContext.topologyName(config);
    LOG.info("Command to kill topology: " + topologyName);

    // set the flag that the topology being killed
    isTopologyKilled = true;

    synchronized (processToContainer) {
      // destroy/kill the process for each container
      for (Process p : processToContainer.keySet()) {
<<<<<<< HEAD

        // get the container index for the process
        int index = processToContainer.get(p);
        LOG.info("Killing executor for container: " + index);

        // destroy the process
        p.destroy();
        LOG.info("Killed executor for container: " + index);
      }

      // clear the mapping between process and container ids
      processToContainer.clear();
    }

=======

        // get the container index for the process
        int index = processToContainer.get(p);
        LOG.info("Killing executor for container: " + index);

        // destroy the process
        p.destroy();
        LOG.info("Killed executor for container: " + index);
      }

      // clear the mapping between process and container ids
      processToContainer.clear();
    }

>>>>>>> b80ba2db
    return true;
  }

  /**
   * Handler to restart topology
   */
  @Override
  public boolean onRestart(Scheduler.RestartTopologyRequest request) {
    // Containers would be restarted automatically once we destroy it
    int containerId = request.getContainerIndex();

    List<Process> processesToRestart = new LinkedList<>();

    if (containerId == -1) {
      LOG.info("Command to restart the entire topology: " + LocalContext.topologyName(config));
      processesToRestart.addAll(processToContainer.keySet());
    } else {
      // restart that particular container
      LOG.info("Command to restart a container of topology: " + LocalContext.topologyName(config));
      LOG.info("Restart container requested: " + containerId);

      // locate the container and destroy it
      for (Process p : processToContainer.keySet()) {
        if (containerId == processToContainer.get(p)) {
          processesToRestart.add(p);
        }
      }
    }

    if (processesToRestart.isEmpty()) {
      LOG.severe("Container not exist.");
      return false;
    }

    for (Process process : processesToRestart) {
      process.destroy();
    }

    return true;
  }

  @Override
  public boolean onUpdate(Scheduler.UpdateTopologyRequest request) {
<<<<<<< HEAD
    try {
      TopologyAPI.Topology topology = Runtime.topology(runtime);
      updateTopologyManager.updateTopology(
          request.getCurrentPackingPlan(), request.getProposedPackingPlan());
    } catch (ExecutionException | InterruptedException e) {
      LOG.log(Level.SEVERE, "Could not update topology for request: " + request, e);
      return false;
    }
    return true;
  }

  @Override
  public void addContainers(Set<PackingPlan.ContainerPlan> containers) {
    synchronized (processToContainer) {
      int activeContainerCount = processToContainer.size();

      for (int i = 0; i < containers.size(); i++) {
        // if number of active container is 2, then there is 1 TMaster container (id=0) and 1 worker
        // (id = 1). Then the next container to be added will have id = 2, same as current container
        // count
        startExecutor(activeContainerCount + i);
      }
    }
  }

  @Override
  public void removeContainers(Set<PackingPlan.ContainerPlan> existingContainers,
                               Set<PackingPlan.ContainerPlan> containersToRemove) {
    LOG.log(Level.INFO,
        "Kill {0} of {1} containers",
        new Object[]{containersToRemove.size(), existingContainers.size()});

    synchronized (processToContainer) {
      if (existingContainers.size() != processToContainer.size()) {
        throw new RuntimeException(String.format("Container count error: expected %d != active %d",
            existingContainers.size(), processToContainer.size()));
      }

      // Create a inverse map to be able to get process instance from container id
      Map<Integer, Process> containerToProcessMap = new HashMap<>();
      for (Map.Entry<Process, Integer> entry : processToContainer.entrySet()) {
        containerToProcessMap.put(entry.getValue(), entry.getKey());
      }

      for (PackingPlan.ContainerPlan containerToRemove : containersToRemove) {
        String containerId = containerToRemove.getId();
        Process process = containerToProcessMap.get(Integer.valueOf(containerId));
        if (process == null) {
          LOG.log(Level.WARNING, "Container for id:{0} not found.", containerId);
          continue;
        }

        // remove the process so that it is not monitored and relaunched
        LOG.info("Killing executor for container: " + containerId);
        processToContainer.remove(process);
        process.destroy();
        LOG.info("Killed executor for container: " + containerId);
      }
    }
  }


=======
    LOG.severe("Topology onUpdate not implemented by this scheduler.");
    return false;
  }

>>>>>>> b80ba2db
  boolean isTopologyKilled() {
    return isTopologyKilled;
  }

<<<<<<< HEAD
  // This method shall be used only for unit test
=======
  @VisibleForTesting
>>>>>>> b80ba2db
  ExecutorService getMonitorService() {
    return monitorService;
  }

<<<<<<< HEAD
  // This method shall be used only for unit test
=======
  @VisibleForTesting
>>>>>>> b80ba2db
  Map<Process, Integer> getProcessToContainer() {
    return processToContainer;
  }
}<|MERGE_RESOLUTION|>--- conflicted
+++ resolved
@@ -29,26 +29,21 @@
 import java.util.logging.Level;
 import java.util.logging.Logger;
 
-<<<<<<< HEAD
+import com.google.common.annotations.VisibleForTesting;
 import com.google.common.base.Optional;
 
-import com.twitter.heron.api.generated.TopologyAPI;
-=======
-import com.google.common.annotations.VisibleForTesting;
-
->>>>>>> b80ba2db
 import com.twitter.heron.common.basics.SysUtils;
 import com.twitter.heron.proto.scheduler.Scheduler;
-import com.twitter.heron.scheduler.ScalableScheduler;
 import com.twitter.heron.scheduler.UpdateTopologyManager;
 import com.twitter.heron.spi.common.Config;
 import com.twitter.heron.spi.packing.PackingPlan;
+import com.twitter.heron.spi.scheduler.IScalable;
 import com.twitter.heron.spi.scheduler.IScheduler;
 import com.twitter.heron.spi.utils.Runtime;
 import com.twitter.heron.spi.utils.SchedulerUtils;
 import com.twitter.heron.spi.utils.ShellUtils;
 
-public class LocalScheduler implements IScheduler, ScalableScheduler {
+public class LocalScheduler implements IScheduler, IScalable {
   private static final Logger LOG = Logger.getLogger(LocalScheduler.class.getName());
   // executor service for monitoring all the containers
   private final ExecutorService monitorService = Executors.newCachedThreadPool();
@@ -64,8 +59,7 @@
   public void initialize(Config mConfig, Config mRuntime) {
     this.config = mConfig;
     this.runtime = mRuntime;
-    this.updateTopologyManager =
-        new UpdateTopologyManager(runtime, Optional.<ScalableScheduler>of(this));
+    this.updateTopologyManager = new UpdateTopologyManager(runtime, Optional.<IScalable>of(this));
   }
 
   @Override
@@ -80,6 +74,7 @@
   /**
    * Start executor process via running an async shell process
    */
+  @VisibleForTesting
   protected Process startExecutorProcess(int container) {
     return ShellUtils.runASyncProcess(true,
         getExecutorCommand(container),
@@ -90,6 +85,7 @@
   /**
    * Start the executor for the given container
    */
+  @VisibleForTesting
   protected void startExecutor(final int container) {
     LOG.info("Starting a new executor for container: " + container);
 
@@ -107,6 +103,7 @@
   /**
    * Start the monitor of a given executor
    */
+  @VisibleForTesting
   protected void startExecutorMonitor(final int container, final Process containerExecutor) {
     // add the container for monitoring
     Runnable r = new Runnable() {
@@ -138,7 +135,7 @@
     monitorService.submit(r);
   }
 
-  protected String[] getExecutorCommand(int container) {
+  private String[] getExecutorCommand(int container) {
     List<Integer> freePorts = new ArrayList<>(SchedulerUtils.PORTS_REQUIRED_FOR_EXECUTOR);
     for (int i = 0; i < SchedulerUtils.PORTS_REQUIRED_FOR_EXECUTOR; i++) {
       freePorts.add(SysUtils.getFreePort());
@@ -193,7 +190,6 @@
     synchronized (processToContainer) {
       // destroy/kill the process for each container
       for (Process p : processToContainer.keySet()) {
-<<<<<<< HEAD
 
         // get the container index for the process
         int index = processToContainer.get(p);
@@ -208,22 +204,6 @@
       processToContainer.clear();
     }
 
-=======
-
-        // get the container index for the process
-        int index = processToContainer.get(p);
-        LOG.info("Killing executor for container: " + index);
-
-        // destroy the process
-        p.destroy();
-        LOG.info("Killed executor for container: " + index);
-      }
-
-      // clear the mapping between process and container ids
-      processToContainer.clear();
-    }
-
->>>>>>> b80ba2db
     return true;
   }
 
@@ -267,9 +247,7 @@
 
   @Override
   public boolean onUpdate(Scheduler.UpdateTopologyRequest request) {
-<<<<<<< HEAD
     try {
-      TopologyAPI.Topology topology = Runtime.topology(runtime);
       updateTopologyManager.updateTopology(
           request.getCurrentPackingPlan(), request.getProposedPackingPlan());
     } catch (ExecutionException | InterruptedException e) {
@@ -294,18 +272,12 @@
   }
 
   @Override
-  public void removeContainers(Set<PackingPlan.ContainerPlan> existingContainers,
-                               Set<PackingPlan.ContainerPlan> containersToRemove) {
+  public void removeContainers(Set<PackingPlan.ContainerPlan> containersToRemove) {
     LOG.log(Level.INFO,
         "Kill {0} of {1} containers",
-        new Object[]{containersToRemove.size(), existingContainers.size()});
+        new Object[]{containersToRemove.size(), processToContainer.size()});
 
     synchronized (processToContainer) {
-      if (existingContainers.size() != processToContainer.size()) {
-        throw new RuntimeException(String.format("Container count error: expected %d != active %d",
-            existingContainers.size(), processToContainer.size()));
-      }
-
       // Create a inverse map to be able to get process instance from container id
       Map<Integer, Process> containerToProcessMap = new HashMap<>();
       for (Map.Entry<Process, Integer> entry : processToContainer.entrySet()) {
@@ -329,31 +301,17 @@
     }
   }
 
-
-=======
-    LOG.severe("Topology onUpdate not implemented by this scheduler.");
-    return false;
-  }
-
->>>>>>> b80ba2db
+  @VisibleForTesting
   boolean isTopologyKilled() {
     return isTopologyKilled;
   }
 
-<<<<<<< HEAD
-  // This method shall be used only for unit test
-=======
-  @VisibleForTesting
->>>>>>> b80ba2db
+  @VisibleForTesting
   ExecutorService getMonitorService() {
     return monitorService;
   }
 
-<<<<<<< HEAD
-  // This method shall be used only for unit test
-=======
-  @VisibleForTesting
->>>>>>> b80ba2db
+  @VisibleForTesting
   Map<Process, Integer> getProcessToContainer() {
     return processToContainer;
   }
