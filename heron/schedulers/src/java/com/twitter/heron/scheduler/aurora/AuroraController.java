--- conflicted
+++ resolved
@@ -92,14 +92,8 @@
   void removeContainers(Set<PackingPlan.ContainerPlan> containersToRemove) {
     String instancesToKill = getInstancesIdsToKill(containersToRemove);
     //aurora job kill <cluster>/<role>/<env>/<name>/<instance_ids>
-<<<<<<< HEAD
-    List<String> auroraCmd =
-        new ArrayList<>(Arrays.asList("aurora", "job", "kill",
-            jobSpec + "/" + instancesToKill));
-=======
     List<String> auroraCmd = new ArrayList<>(Arrays.asList(
         "aurora", "job", "kill", jobSpec + "/" + instancesToKill));
->>>>>>> e92379c1
     LOG.info(String.format(
         "Killing %s aurora containers: %s", containersToRemove.size(), auroraCmd));
     if (!runProcess(auroraCmd)) {
@@ -110,14 +104,8 @@
   void addContainers(Integer count) {
     //aurora job add <cluster>/<role>/<env>/<name>/<instance_id> <count>
     //clone instance 0
-<<<<<<< HEAD
-    List<String> auroraCmd =
-        new ArrayList<>(Arrays.asList("aurora", "job", "add", "--wait-until",
-            "RUNNING", jobSpec + "/0", count.toString()));
-=======
     List<String> auroraCmd = new ArrayList<>(Arrays.asList(
         "aurora", "job", "add", "--wait-until", "RUNNING", jobSpec + "/0", count.toString()));
->>>>>>> e92379c1
     LOG.info(String.format("Requesting %s new aurora containers %s", count, auroraCmd));
     if (!runProcess(auroraCmd)) {
       throw new RuntimeException("Failed to create " + count + " new aurora instances");
