// Copyright 2016 Twitter. All rights reserved.
//
// Licensed under the Apache License, Version 2.0 (the "License");
// you may not use this file except in compliance with the License.
// You may obtain a copy of the License at
//
//    http://www.apache.org/licenses/LICENSE-2.0
//
// Unless required by applicable law or agreed to in writing, software
// distributed under the License is distributed on an "AS IS" BASIS,
// WITHOUT WARRANTIES OR CONDITIONS OF ANY KIND, either express or implied.
// See the License for the specific language governing permissions and
// limitations under the License.

package com.twitter.heron.scheduler.aurora;

import java.util.ArrayList;
import java.util.Arrays;
import java.util.List;
import java.util.Map;
import java.util.Set;
import java.util.logging.Logger;

import com.google.common.annotations.VisibleForTesting;

<<<<<<< HEAD
import com.twitter.heron.spi.packing.PackingPlan;
=======
>>>>>>> 12cb00ed
import com.twitter.heron.spi.utils.ShellUtils;

/**
 * This file defines Utils methods used by Aurora
 */
class AuroraController {
<<<<<<< HEAD
  private static final Logger LOG = Logger.getLogger(AuroraController.class.getName());

=======
>>>>>>> 12cb00ed
  private final String jobSpec;
  private final boolean isVerbose;

  AuroraController(
      String jobName,
      String cluster,
      String role,
      String env,
      boolean isVerbose) {
    this.isVerbose = isVerbose;
    this.jobSpec = String.format("%s/%s/%s/%s", cluster, role, env, jobName);
  }

  // Create an aurora job
<<<<<<< HEAD
  boolean createJob(
      String auroraFilename,
      Map<String, String> bindings) {
=======
  boolean createJob(String auroraFilename, Map<String, String> bindings) {
>>>>>>> 12cb00ed
    List<String> auroraCmd =
        new ArrayList<>(Arrays.asList("aurora", "job", "create", "--wait-until", "RUNNING"));

    for (Map.Entry<String, String> binding : bindings.entrySet()) {
      auroraCmd.add("--bind");
      auroraCmd.add(String.format("%s=%s", binding.getKey(), binding.getValue()));
    }

    auroraCmd.add(jobSpec);
    auroraCmd.add(auroraFilename);

    if (isVerbose) {
      auroraCmd.add("--verbose");
    }

    return runProcess(auroraCmd);
  }

  // Kill an aurora job
  boolean killJob() {
    List<String> auroraCmd = new ArrayList<>(Arrays.asList("aurora", "job", "killall"));
    auroraCmd.add(jobSpec);

    appendAuroraCommandOptions(auroraCmd, isVerbose);

    return runProcess(auroraCmd);
  }

  // Restart an aurora job
  boolean restartJob(int containerId) {
    List<String> auroraCmd = new ArrayList<>(Arrays.asList("aurora", "job", "restart"));
    if (containerId != -1) {
      auroraCmd.add(String.format("%s/%s", jobSpec, Integer.toString(containerId)));
    } else {
      auroraCmd.add(jobSpec);
    }

    appendAuroraCommandOptions(auroraCmd, isVerbose);

    return runProcess(auroraCmd);
  }

  void removeContainers(Set<PackingPlan.ContainerPlan> containersToRemove) {
    String instancesToKill = getInstancesIdsToKill(containersToRemove);
    //aurora job kill <cluster>/<role>/<env>/<name>/<instance_ids>
    List<String> auroraCmd =
        new ArrayList<>(Arrays.asList("aurora", "job", "kill",
            jobSpec + "/" + instancesToKill));
    LOG.info(String.format(
        "Killing %s aurora containers: %s", containersToRemove.size(), auroraCmd));
    if (!runProcess(auroraCmd)) {
      throw new RuntimeException("Failed to kill freed aurora instances: " + instancesToKill);
    }
  }

  void addContainers(Integer count) {
    //aurora job add <cluster>/<role>/<env>/<name>/<instance_id> <count>
    //clone instance 0
    List<String> auroraCmd =
        new ArrayList<>(Arrays.asList("aurora", "job", "add", "--wait-until",
            "RUNNING", jobSpec + "/0", count.toString()));
    LOG.info(String.format("Requesting %s new aurora containers %s", count, auroraCmd));
    if (!runProcess(auroraCmd)) {
      throw new RuntimeException("Failed to create " + count + " new aurora instances");
    }
  }

  // Utils method for unit tests
  @VisibleForTesting
  boolean runProcess(List<String> auroraCmd) {
    return 0 == ShellUtils.runProcess(
        isVerbose, auroraCmd.toArray(new String[auroraCmd.size()]),
        new StringBuilder(), new StringBuilder());
  }

  private static String getInstancesIdsToKill(Set<PackingPlan.ContainerPlan> containersToRemove) {
    StringBuilder ids = new StringBuilder();
    for (PackingPlan.ContainerPlan containerPlan : containersToRemove) {
      if (ids.length() > 0) {
        ids.append(",");
      }
      ids.append(containerPlan.getId());
    }
    return ids.toString();
  }

  // Static method to append verbose and batching options if needed
  private static void appendAuroraCommandOptions(List<String> auroraCmd, boolean isVerbose) {
    // Append verbose if needed
    if (isVerbose) {
      auroraCmd.add("--verbose");
    }

    // Append batch size.
    // Note that we can not use "--no-batching" since "restart" command does not accept it.
    // So we play a small trick here by setting batch size Integer.MAX_VALUE.
    auroraCmd.add("--batch-size");
    auroraCmd.add(Integer.toString(Integer.MAX_VALUE));
  }
}<|MERGE_RESOLUTION|>--- conflicted
+++ resolved
@@ -23,21 +23,15 @@
 
 import com.google.common.annotations.VisibleForTesting;
 
-<<<<<<< HEAD
 import com.twitter.heron.spi.packing.PackingPlan;
-=======
->>>>>>> 12cb00ed
 import com.twitter.heron.spi.utils.ShellUtils;
 
 /**
  * This file defines Utils methods used by Aurora
  */
 class AuroraController {
-<<<<<<< HEAD
   private static final Logger LOG = Logger.getLogger(AuroraController.class.getName());
 
-=======
->>>>>>> 12cb00ed
   private final String jobSpec;
   private final boolean isVerbose;
 
@@ -52,13 +46,7 @@
   }
 
   // Create an aurora job
-<<<<<<< HEAD
-  boolean createJob(
-      String auroraFilename,
-      Map<String, String> bindings) {
-=======
   boolean createJob(String auroraFilename, Map<String, String> bindings) {
->>>>>>> 12cb00ed
     List<String> auroraCmd =
         new ArrayList<>(Arrays.asList("aurora", "job", "create", "--wait-until", "RUNNING"));
 
