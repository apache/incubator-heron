--- conflicted
+++ resolved
@@ -77,13 +77,9 @@
   boolean restartJob(int containerId) {
     List<String> auroraCmd = new ArrayList<>(Arrays.asList("aurora", "job", "restart"));
     if (containerId != -1) {
-<<<<<<< HEAD
-      auroraCmd.add(String.format("%s/%s", jobSpec, "" + containerId));
+      auroraCmd.add(String.format("%s/%s", jobSpec, Integer.toString(containerId)));
     } else {
       auroraCmd.add(jobSpec);
-=======
-      jobSpec = String.format("%s/%s", jobSpec, Integer.toString(containerId));
->>>>>>> 16d85b33
     }
 
     appendAuroraCommandOptions(auroraCmd, isVerbose);
