--- conflicted
+++ resolved
@@ -97,16 +97,11 @@
     SchedulerUtils.persistUpdatedPackingPlan(Runtime.topologyName(runtime), updatedPackingPlan,
         Runtime.schedulerStateManagerAdaptor(runtime));
 
-<<<<<<< HEAD
-    Resource containerResource =
-        updatedPackingPlan.getContainers().iterator().next().getRequiredResource();
-=======
     // Use the ScheduledResource to create aurora properties
     // the ScheduledResource is guaranteed to be set after calling
     // cloneWithHomogeneousScheduledResource in the above code
     Resource containerResource =
         updatedPackingPlan.getContainers().iterator().next().getScheduledResource().get();
->>>>>>> 1921c190
     Map<AuroraField, String> auroraProperties = createAuroraProperties(containerResource);
 
     return controller.createJob(auroraProperties);
@@ -249,12 +244,6 @@
     auroraProperties.put(AuroraField.METRICSCACHEMGR_CLASSPATH,
         Context.metricsCacheManagerClassPath(config));
 
-<<<<<<< HEAD
-    auroraProperties.put(AuroraField.AUTO_HEAL_TIME_WINDOW,
-        Context.autoRestartBackpressureContainerTimeWindow(config));
-    auroraProperties.put(AuroraField.AUTO_HEAL_MIN_INTERVAL,
-            Context.autoRestartBackpressureContainerMinInterval(config));
-=======
     boolean isStatefulEnabled = TopologyUtils.getConfigWithDefault(
         topology.getTopologyConfig().getKvsList(),
         com.twitter.heron.api.Config.TOPOLOGY_STATEFUL_ENABLED, false);
@@ -266,7 +255,11 @@
         Context.statefulStorageCustomClassPath(config));
     auroraProperties.put(AuroraField.CKPTMGR_CLASSPATH, completeCkptmgrProcessClassPath);
     auroraProperties.put(AuroraField.STATEFUL_CONFIG_YAML, Context.statefulConfigFile(config));
->>>>>>> 1921c190
+
+    auroraProperties.put(AuroraField.AUTO_HEAL_TIME_WINDOW,
+        Context.autoRestartBackpressureContainerTimeWindow(config));
+    auroraProperties.put(AuroraField.AUTO_HEAL_MIN_INTERVAL,
+        Context.autoRestartBackpressureContainerMinInterval(config));
 
     return auroraProperties;
   }
