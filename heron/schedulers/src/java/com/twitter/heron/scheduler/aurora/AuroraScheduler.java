// Copyright 2016 Twitter. All rights reserved.
//
// Licensed under the Apache License, Version 2.0 (the "License");
// you may not use this file except in compliance with the License.
// You may obtain a copy of the License at
//
//    http://www.apache.org/licenses/LICENSE-2.0
//
// Unless required by applicable law or agreed to in writing, software
// distributed under the License is distributed on an "AS IS" BASIS,
// WITHOUT WARRANTIES OR CONDITIONS OF ANY KIND, either express or implied.
// See the License for the specific language governing permissions and
// limitations under the License.

package com.twitter.heron.scheduler.aurora;

import java.io.File;
import java.nio.charset.Charset;
import java.util.ArrayList;
import java.util.HashMap;
import java.util.List;
import java.util.Map;
import java.util.Set;
import java.util.concurrent.ExecutionException;
import java.util.logging.Level;
import java.util.logging.Logger;

import javax.xml.bind.DatatypeConverter;

import com.google.common.base.Optional;

import com.twitter.heron.api.generated.TopologyAPI;
import com.twitter.heron.common.basics.FileUtils;
import com.twitter.heron.proto.scheduler.Scheduler;
import com.twitter.heron.scheduler.ScalableScheduler;
import com.twitter.heron.scheduler.UpdateTopologyManager;
import com.twitter.heron.spi.common.Config;
import com.twitter.heron.spi.common.Context;
import com.twitter.heron.spi.common.Misc;
import com.twitter.heron.spi.packing.PackingPlan;
import com.twitter.heron.spi.packing.Resource;
import com.twitter.heron.spi.scheduler.IScheduler;
import com.twitter.heron.spi.utils.Runtime;
import com.twitter.heron.spi.utils.SchedulerUtils;
import com.twitter.heron.spi.utils.TopologyUtils;

public class AuroraScheduler implements IScheduler, ScalableScheduler {
  private static final Logger LOG = Logger.getLogger(AuroraLauncher.class.getName());

  private Config config;
  private Config runtime;
  private AuroraController controller;
  private UpdateTopologyManager updateTopologyManager;

  @Override
  public void initialize(Config mConfig, Config mRuntime) {
    this.config = mConfig;
    this.runtime = mRuntime;
    this.controller = getController();
    this.updateTopologyManager =
        new UpdateTopologyManager(runtime, Optional.<ScalableScheduler>of(this));
  }

  /**
   * Get an AuroraControl basing on the config and runtime
   *
   * @return AuroraControl
   */
  protected AuroraController getController() {
    return new AuroraController(
        Runtime.topologyName(runtime),
        Context.cluster(config),
        Context.role(config),
        Context.environ(config),
        Context.verbose(config));
  }

  @Override
  public void close() {
    // Nothing to do here
  }

  @Override
  public boolean onSchedule(PackingPlan packing) {
    if (packing == null || packing.getContainers().isEmpty()) {
      LOG.severe("No container requested. Can't schedule");
      return false;
    }

    LOG.info("Launching topology in aurora");

    Map<String, String> auroraProperties = createAuroraProperties(packing);

    return controller.createJob(getHeronAuroraPath(), auroraProperties);
  }

  @Override
  public List<String> getJobLinks() {
    List<String> jobLinks = new ArrayList<>();

    //Only the aurora job page is returned
    String jobLinkFormat = AuroraContext.getJobLinkTemplate(config);
    if (jobLinkFormat != null && !jobLinkFormat.isEmpty()) {
      String jobLink = Misc.substitute(config, jobLinkFormat);
      jobLinks.add(jobLink);
    }

    return jobLinks;
  }

  @Override
  public boolean onKill(Scheduler.KillTopologyRequest request) {
    return controller.killJob();
  }

  @Override
  public boolean onRestart(Scheduler.RestartTopologyRequest request) {
    int containerId = request.getContainerIndex();
    return controller.restartJob(containerId);
  }

  @Override
  public boolean onUpdate(Scheduler.UpdateTopologyRequest request) {
<<<<<<< HEAD
    try {
      updateTopologyManager.updateTopology(
          request.getCurrentPackingPlan(), request.getProposedPackingPlan());
    } catch (ExecutionException | InterruptedException e) {
      LOG.log(Level.SEVERE, "Could not update topology for request: " + request, e);
      return false;
    }
    return true;
  }

  @Override
  public void addContainers(Set<PackingPlan.ContainerPlan> containersToAdd) {
    controller.addContainers(containersToAdd.size());
  }

  @Override
  public void removeContainers(Set<PackingPlan.ContainerPlan> existingContainers,
                               Set<PackingPlan.ContainerPlan> containersToRemove) {
    controller.removeContainers(existingContainers.size(), containersToRemove.size());
=======
    LOG.severe("Topology onUpdate not implemented by this scheduler.");
    return false;
>>>>>>> b80ba2db
  }

  /**
   * Encode the JVM options
   *
   * @return encoded string
   */
  protected String formatJavaOpts(String javaOpts) {
    String javaOptsBase64 = DatatypeConverter.printBase64Binary(
        javaOpts.getBytes(Charset.forName("UTF-8")));

    return String.format("\"%s\"", javaOptsBase64.replace("=", "&equals;"));
  }

  protected String getHeronAuroraPath() {
    return new File(Context.heronConf(config), "heron.aurora").getPath();
  }

  protected Map<String, String> createAuroraProperties(PackingPlan packing) {
    Map<String, String> auroraProperties = new HashMap<>();

    TopologyAPI.Topology topology = Runtime.topology(runtime);

    // Align the cpu, ram, disk to the maximal one
    Resource containerResource = SchedulerUtils.getMaxRequiredResource(packing);

    auroraProperties.put("SANDBOX_EXECUTOR_BINARY", Context.executorSandboxBinary(config));
    auroraProperties.put("TOPOLOGY_NAME", topology.getName());
    auroraProperties.put("TOPOLOGY_ID", topology.getId());
    auroraProperties.put("TOPOLOGY_DEFINITION_FILE",
        FileUtils.getBaseName(Context.topologyDefinitionFile(config)));
    auroraProperties.put("INSTANCE_DISTRIBUTION", Runtime.instanceDistribution(runtime));
    auroraProperties.put("STATEMGR_CONNECTION_STRING",
        Context.stateManagerConnectionString(config));
    auroraProperties.put("STATEMGR_ROOT_PATH", Context.stateManagerRootPath(config));
    auroraProperties.put("SANDBOX_TMASTER_BINARY", Context.tmasterSandboxBinary(config));
    auroraProperties.put("SANDBOX_STMGR_BINARY", Context.stmgrSandboxBinary(config));
    auroraProperties.put("SANDBOX_METRICSMGR_CLASSPATH",
        Context.metricsManagerSandboxClassPath(config));
    auroraProperties.put("INSTANCE_JVM_OPTS_IN_BASE64",
        formatJavaOpts(TopologyUtils.getInstanceJvmOptions(topology)));
    auroraProperties.put("TOPOLOGY_CLASSPATH",
        TopologyUtils.makeClassPath(topology, Context.topologyBinaryFile(config)));

    auroraProperties.put("SANDBOX_SYSTEM_YAML", Context.systemConfigSandboxFile(config));
    auroraProperties.put("COMPONENT_RAMMAP", Runtime.componentRamMap(runtime));
    auroraProperties.put("COMPONENT_JVM_OPTS_IN_BASE64",
        formatJavaOpts(TopologyUtils.getComponentJvmOptions(topology)));
    auroraProperties.put("TOPOLOGY_PACKAGE_TYPE", Context.topologyPackageType(config));
    auroraProperties.put("TOPOLOGY_BINARY_FILE",
        FileUtils.getBaseName(Context.topologyBinaryFile(config)));
    auroraProperties.put("HERON_SANDBOX_JAVA_HOME", Context.javaSandboxHome(config));

    auroraProperties.put("SANDBOX_SHELL_BINARY", Context.shellSandboxBinary(config));
    auroraProperties.put("SANDBOX_PYTHON_INSTANCE_BINARY",
        Context.pythonInstanceSandboxBinary(config));

    auroraProperties.put("CPUS_PER_CONTAINER", Double.toString(containerResource.getCpu()));
    auroraProperties.put("DISK_PER_CONTAINER", Long.toString(containerResource.getDisk()));
    auroraProperties.put("RAM_PER_CONTAINER", Long.toString(containerResource.getRam()));

    auroraProperties.put("NUM_CONTAINERS", (1 + TopologyUtils.getNumContainers(topology)) + "");

    auroraProperties.put("CLUSTER", Context.cluster(config));
    auroraProperties.put("ENVIRON", Context.environ(config));
    auroraProperties.put("ROLE", Context.role(config));
    auroraProperties.put("ISPRODUCTION", isProduction() + "");

    auroraProperties.put("SANDBOX_INSTANCE_CLASSPATH", Context.instanceSandboxClassPath(config));
    auroraProperties.put("SANDBOX_METRICS_YAML", Context.metricsSinksSandboxFile(config));

    String completeSchedulerClassPath = new StringBuilder()
        .append(Context.schedulerSandboxClassPath(config)).append(":")
        .append(Context.packingSandboxClassPath(config)).append(":")
        .append(Context.stateManagerSandboxClassPath(config))
        .toString();
    auroraProperties.put("SANDBOX_SCHEDULER_CLASSPATH", completeSchedulerClassPath);

    String heronCoreReleasePkgURI = Context.corePackageUri(config);
    String topologyPkgURI = Runtime.topologyPackageUri(runtime).toString();

    auroraProperties.put("CORE_PACKAGE_URI", heronCoreReleasePkgURI);
    auroraProperties.put("TOPOLOGY_PACKAGE_URI", topologyPkgURI);

    return auroraProperties;
  }

  protected boolean isProduction() {
    // TODO (nlu): currently enforce environment to be "prod" for a Production job
    return "prod".equals(Context.environ(config));
  }
}<|MERGE_RESOLUTION|>--- conflicted
+++ resolved
@@ -32,19 +32,19 @@
 import com.twitter.heron.api.generated.TopologyAPI;
 import com.twitter.heron.common.basics.FileUtils;
 import com.twitter.heron.proto.scheduler.Scheduler;
-import com.twitter.heron.scheduler.ScalableScheduler;
 import com.twitter.heron.scheduler.UpdateTopologyManager;
 import com.twitter.heron.spi.common.Config;
 import com.twitter.heron.spi.common.Context;
 import com.twitter.heron.spi.common.Misc;
 import com.twitter.heron.spi.packing.PackingPlan;
 import com.twitter.heron.spi.packing.Resource;
+import com.twitter.heron.spi.scheduler.IScalable;
 import com.twitter.heron.spi.scheduler.IScheduler;
 import com.twitter.heron.spi.utils.Runtime;
 import com.twitter.heron.spi.utils.SchedulerUtils;
 import com.twitter.heron.spi.utils.TopologyUtils;
 
-public class AuroraScheduler implements IScheduler, ScalableScheduler {
+public class AuroraScheduler implements IScheduler, IScalable {
   private static final Logger LOG = Logger.getLogger(AuroraLauncher.class.getName());
 
   private Config config;
@@ -58,7 +58,7 @@
     this.runtime = mRuntime;
     this.controller = getController();
     this.updateTopologyManager =
-        new UpdateTopologyManager(runtime, Optional.<ScalableScheduler>of(this));
+        new UpdateTopologyManager(runtime, Optional.<IScalable>of(this));
   }
 
   /**
@@ -121,7 +121,6 @@
 
   @Override
   public boolean onUpdate(Scheduler.UpdateTopologyRequest request) {
-<<<<<<< HEAD
     try {
       updateTopologyManager.updateTopology(
           request.getCurrentPackingPlan(), request.getProposedPackingPlan());
@@ -138,13 +137,8 @@
   }
 
   @Override
-  public void removeContainers(Set<PackingPlan.ContainerPlan> existingContainers,
-                               Set<PackingPlan.ContainerPlan> containersToRemove) {
-    controller.removeContainers(existingContainers.size(), containersToRemove.size());
-=======
-    LOG.severe("Topology onUpdate not implemented by this scheduler.");
-    return false;
->>>>>>> b80ba2db
+  public void removeContainers(Set<PackingPlan.ContainerPlan> containersToRemove) {
+    controller.removeContainers(containersToRemove);
   }
 
   /**
