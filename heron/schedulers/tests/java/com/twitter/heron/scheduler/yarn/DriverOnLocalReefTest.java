// Copyright 2016 Twitter. All rights reserved.
//
// Licensed under the Apache License, Version 2.0 (the "License");
// you may not use this file except in compliance with the License.
// You may obtain a copy of the License at
//
//    http://www.apache.org/licenses/LICENSE-2.0
//
// Unless required by applicable law or agreed to in writing, software
// distributed under the License is distributed on an "AS IS" BASIS,
// WITHOUT WARRANTIES OR CONDITIONS OF ANY KIND, either express or implied.
// See the License for the specific language governing permissions and
// limitations under the License.

package com.twitter.heron.scheduler.yarn;

import java.io.IOException;
import java.util.HashSet;
import java.util.Set;
import java.util.concurrent.CountDownLatch;
import java.util.concurrent.TimeUnit;

import javax.inject.Inject;

import org.apache.reef.client.ClientConfiguration;
import org.apache.reef.client.DriverConfiguration;
import org.apache.reef.client.REEF;
import org.apache.reef.client.RunningJob;
import org.apache.reef.driver.context.ActiveContext;
import org.apache.reef.driver.evaluator.AllocatedEvaluator;
import org.apache.reef.driver.evaluator.EvaluatorRequestor;
import org.apache.reef.runtime.local.client.LocalRuntimeConfiguration;
import org.apache.reef.tang.Configuration;
import org.apache.reef.tang.Injector;
import org.apache.reef.tang.Tang;
import org.apache.reef.tang.annotations.Unit;
import org.apache.reef.wake.EventHandler;
import org.apache.reef.wake.time.event.StartTime;
import org.junit.Test;

import com.twitter.heron.scheduler.yarn.DriverOnLocalReefTest.TestDriver.Activated;
import com.twitter.heron.scheduler.yarn.DriverOnLocalReefTest.TestDriver.Allocated;
import com.twitter.heron.scheduler.yarn.DriverOnLocalReefTest.TestDriver.DriverStarter;
import com.twitter.heron.spi.packing.PackingPlan;
import com.twitter.heron.spi.packing.Resource;

public class DriverOnLocalReefTest {
  @Test
  public void requestContainersForTMasterAndWorkers() throws Exception {
    Configuration runtimeConf = LocalRuntimeConfiguration.CONF.build();

    Configuration reefClientConf = ClientConfiguration.CONF
        .set(ClientConfiguration.ON_JOB_RUNNING, ClientListener.JobRunning.class)
        .build();

    Configuration driverConf = DriverConfiguration.CONF
        .set(DriverConfiguration.ON_DRIVER_STARTED, DriverStarter.class)
        .set(DriverConfiguration.ON_EVALUATOR_ALLOCATED, Allocated.class)
        .set(DriverConfiguration.ON_CONTEXT_ACTIVE, Activated.class)
        .build();

    final Injector injector = Tang.Factory.getTang().newInjector(runtimeConf, reefClientConf);
    final REEF reef = injector.getInstance(REEF.class);

    final ClientListener clientListener = injector.getInstance(ClientListener.class);
    clientListener.jobWatcher = new CountDownLatch(1);
    reef.submit(driverConf);
    clientListener.jobWatcher.await(1, TimeUnit.SECONDS);
    // The local implementation can fail to find JAVA_HOME. It can cause this test to fail.
    // Uncomment the verification steps below to test it manually
//    Assert.assertEquals(0, clientListener.jobWatcher.getCount());
  }

  @Unit
  static class ClientListener {
    private CountDownLatch jobWatcher = new CountDownLatch(1);

    @Inject
    ClientListener() {
    }

    class JobRunning implements EventHandler<RunningJob> {
      @Override
      public void onNext(RunningJob runningJob) {
        System.out.println("job is running");
        jobWatcher.countDown();
      }
    }
  }

  @Unit
  static class TestDriver {
    private HeronMasterDriver driver;
    private CountDownLatch counter;

    @Inject
    TestDriver(EvaluatorRequestor requestor) throws IOException {
      driver = new HeronMasterDriver(requestor, null, "", "", "", "", null, null, null, 0, false);
    }

    private void addContainer(int id,
                              double cpu,
                              long mem,
                              Set<PackingPlan.ContainerPlan> containers) {
      Resource resource = new Resource(cpu, mem * 1024 * 1024, 0L);
      PackingPlan.ContainerPlan container = new PackingPlan.ContainerPlan(id, null, resource);
      containers.add(container);
    }

    class DriverStarter implements EventHandler<StartTime> {
      @Override
      public void onNext(StartTime startTime) {
        try {
          counter = new CountDownLatch(2);
          driver.scheduleTMasterContainer();
          Set<PackingPlan.ContainerPlan> containers = new HashSet<>();
<<<<<<< HEAD
          addContainer("1", 1.0, 512L, containers);
          PackingPlan packing = new PackingPlan("packingId", containers);
=======
          addContainer(1, 1.0, 512L, containers);
          PackingPlan packing = new PackingPlan("packingId", containers, null);
>>>>>>> 1bc70f41
          driver.scheduleHeronWorkers(packing);
          counter.await(1, TimeUnit.SECONDS);
        } catch (InterruptedException e) {
          throw new RuntimeException(e);
        } catch (HeronMasterDriver.ContainerAllocationException e) {
          throw new RuntimeException(e);
        }
      }
    }

    class Allocated implements EventHandler<AllocatedEvaluator> {
      @Override
      public void onNext(AllocatedEvaluator evaluator) {
        driver.new ContainerAllocationHandler().onNext(evaluator);
      }
    }

    class Activated implements EventHandler<ActiveContext> {
      @Override
      public void onNext(ActiveContext activeContext) {
        counter.countDown();
        try {
          TimeUnit.MILLISECONDS.sleep(100);
        } catch (InterruptedException e) {
          throw new RuntimeException(e);
        }
        activeContext.close();
      }
    }
  }
}<|MERGE_RESOLUTION|>--- conflicted
+++ resolved
@@ -114,13 +114,8 @@
           counter = new CountDownLatch(2);
           driver.scheduleTMasterContainer();
           Set<PackingPlan.ContainerPlan> containers = new HashSet<>();
-<<<<<<< HEAD
-          addContainer("1", 1.0, 512L, containers);
+          addContainer(1, 1.0, 512L, containers);
           PackingPlan packing = new PackingPlan("packingId", containers);
-=======
-          addContainer(1, 1.0, 512L, containers);
-          PackingPlan packing = new PackingPlan("packingId", containers, null);
->>>>>>> 1bc70f41
           driver.scheduleHeronWorkers(packing);
           counter.await(1, TimeUnit.SECONDS);
         } catch (InterruptedException e) {
