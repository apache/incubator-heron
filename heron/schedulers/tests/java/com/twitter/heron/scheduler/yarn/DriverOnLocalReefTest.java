--- conflicted
+++ resolved
@@ -110,19 +110,10 @@
     class DriverStarter implements EventHandler<StartTime> {
       @Override
       public void onNext(StartTime startTime) {
-<<<<<<< HEAD
-        counter = new CountDownLatch(2);
-        driver.scheduleTMasterContainer();
-        Set<PackingPlan.ContainerPlan> containers = new HashSet<>();
-        addContainer("1", 1.0, 512L, containers);
-        PackingPlan packing = new PackingPlan("packingId", containers, null);
-        driver.scheduleHeronWorkers(packing);
-=======
->>>>>>> c34e7c76
         try {
           counter = new CountDownLatch(2);
           driver.scheduleTMasterContainer();
-          Map<String, PackingPlan.ContainerPlan> containers = new HashMap<>();
+          Set<PackingPlan.ContainerPlan> containers = new HashSet<>();
           addContainer("1", 1.0, 512L, containers);
           PackingPlan packing = new PackingPlan("packingId", containers, null);
           driver.scheduleHeronWorkers(packing);
