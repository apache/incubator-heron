// Copyright 2016 Twitter. All rights reserved.
//
// Licensed under the Apache License, Version 2.0 (the "License");
// you may not use this file except in compliance with the License.
// You may obtain a copy of the License at
//
//    http://www.apache.org/licenses/LICENSE-2.0
//
// Unless required by applicable law or agreed to in writing, software
// distributed under the License is distributed on an "AS IS" BASIS,
// WITHOUT WARRANTIES OR CONDITIONS OF ANY KIND, either express or implied.
// See the License for the specific language governing permissions and
// limitations under the License.

package com.twitter.heron.scheduler.yarn;

import java.io.IOException;
import java.util.HashSet;
import java.util.Set;

import org.apache.reef.driver.context.ActiveContext;
import org.apache.reef.driver.evaluator.AllocatedEvaluator;
import org.apache.reef.driver.evaluator.EvaluatorRequest;
import org.apache.reef.driver.evaluator.EvaluatorRequestor;
import org.apache.reef.driver.evaluator.FailedEvaluator;
import org.apache.reef.driver.task.RunningTask;
import org.apache.reef.evaluator.context.parameters.ContextIdentifier;
import org.apache.reef.tang.Configuration;
import org.apache.reef.tang.types.NamedParameterNode;
import org.junit.Assert;
import org.junit.Before;
import org.junit.Test;
import org.mockito.Mockito;

import com.twitter.heron.spi.packing.PackingPlan;
import com.twitter.heron.spi.packing.Resource;

public class HeronMasterDriverTest {
  private EvaluatorRequestor mockRequestor;
  private HeronMasterDriver driver;
  private HeronMasterDriver spyDriver;

  @Before
  public void createMocks() throws IOException {
    mockRequestor = Mockito.mock(EvaluatorRequestor.class);
    driver = new HeronMasterDriver(mockRequestor,
        null,
        "yarn",
        "heron",
        "testTopology",
        "env",
        "jar",
        "package",
        "core",
        0,
        false);
    spyDriver = Mockito.spy(driver);
  }

  @Test
  public void requestsEvaluatorForTMaster() throws Exception {
    AllocatedEvaluator mockEvaluator = Mockito.mock(AllocatedEvaluator.class);
    Mockito.when(mockEvaluator.getId()).thenReturn("testEvaluatorId");
    Mockito.doReturn(mockEvaluator).when(spyDriver).allocateContainer("0", 1, 1024);

    Configuration mockConfig = Mockito.mock(Configuration.class);
    Mockito.doReturn(mockConfig).when(spyDriver).createContextConfig("0");

    spyDriver.scheduleTMasterContainer();
    Mockito.verify(mockEvaluator, Mockito.timeout(1000).times(1)).submitContext(mockConfig);
  }

  @Test
  public void requestsEvaluatorsForWorkers() throws Exception {
    AllocatedEvaluator mockEvaluator1 = Mockito.mock(AllocatedEvaluator.class);
    Mockito.when(mockEvaluator1.getId()).thenReturn("testEvaluatorId1");
    Mockito.doReturn(mockEvaluator1).when(spyDriver).allocateContainer("1", 2, 2048);

    AllocatedEvaluator mockEvaluator2 = Mockito.mock(AllocatedEvaluator.class);
    Mockito.when(mockEvaluator2.getId()).thenReturn("testEvaluatorId2");
    Mockito.doReturn(mockEvaluator2).when(spyDriver).allocateContainer("2", 4, 2050);

    Configuration mockConfig = Mockito.mock(Configuration.class);
    Mockito.doReturn(mockConfig).when(spyDriver).createContextConfig("1");
    Mockito.doReturn(mockConfig).when(spyDriver).createContextConfig("2");

    Set<PackingPlan.ContainerPlan> containers = new HashSet<>();
    addContainer("1", 2.0, 2048L, containers);
    addContainer("2", 4.0, 2050L, containers);

    PackingPlan packing = new PackingPlan("packingId", containers, new Resource(1.5, 2, 3));
    spyDriver.scheduleHeronWorkers(packing);
    Mockito.verify(mockEvaluator1, Mockito.timeout(1000).times(1)).submitContext(mockConfig);
    Mockito.verify(mockEvaluator2, Mockito.timeout(1000).times(1)).submitContext(mockConfig);
  }

  private void addContainer(String id,
                            double cpu,
                            long mem,
                            Set<PackingPlan.ContainerPlan> containers) {
    Resource resource = new Resource(cpu, mem * 1024 * 1024, 0L);
<<<<<<< HEAD
    PackingPlan.ContainerPlan container = new PackingPlan.ContainerPlan(
        id, new HashMap<String, PackingPlan.InstancePlan>(), resource);
    containers.put(container.getId(), container);
=======
    PackingPlan.ContainerPlan container
        = new PackingPlan.ContainerPlan(id, new HashSet<PackingPlan.InstancePlan>(), resource);
    containers.add(container);
>>>>>>> 16d85b33
  }

  @Test
  public void onKillClosesContainers() throws Exception {
    ActiveContext mockContext1 = Mockito.mock(ActiveContext.class);
    Mockito.when(mockContext1.getId()).thenReturn("0"); // TM

    ActiveContext mockContext2 = Mockito.mock(ActiveContext.class);
    Mockito.when(mockContext2.getId()).thenReturn("1"); // worker

    Mockito.doReturn("").when(spyDriver).getPackingAsString();
    Mockito.doReturn("").when(spyDriver).getComponentRamMap();

    spyDriver.new HeronExecutorLauncher().onNext(mockContext1);
    spyDriver.new HeronExecutorLauncher().onNext(mockContext2);

    spyDriver.killTopology();

    Mockito.verify(mockContext1).close();
    Mockito.verify(mockContext2).close();
  }

  @Test
  public void onRestartKillsAndStartsTasks() throws Exception {
    Mockito.doReturn("").when(spyDriver).getPackingAsString();
    Mockito.doReturn("").when(spyDriver).getComponentRamMap();

    ActiveContext mockContext1 = Mockito.mock(ActiveContext.class);
    Mockito.when(mockContext1.getId()).thenReturn("0"); // TM
    RunningTask mockTaskTM = Mockito.mock(RunningTask.class);
    Mockito.when(mockTaskTM.getActiveContext()).thenReturn(mockContext1);

    ActiveContext mockContext2 = Mockito.mock(ActiveContext.class);
    Mockito.when(mockContext2.getId()).thenReturn("1"); // worker
    RunningTask mockTaskWorker = Mockito.mock(RunningTask.class);
    Mockito.when(mockTaskWorker.getActiveContext()).thenReturn(mockContext2);

    spyDriver.new HeronRunningTaskHandler().onNext(mockTaskTM);
    spyDriver.new HeronRunningTaskHandler().onNext(mockTaskWorker);

    spyDriver.restartTopology();

    Mockito.verify(mockTaskTM).close();
    Mockito.verify(mockTaskWorker).close();

    Mockito.verify(mockContext1).submitTask(Mockito.any(Configuration.class));
    Mockito.verify(mockContext1, Mockito.never()).close();
    Mockito.verify(mockContext2).submitTask(Mockito.any(Configuration.class));
    Mockito.verify(mockContext2, Mockito.never()).close();
  }

  @Test
  public void restartsSpecificTask() throws Exception {
    Mockito.doReturn("").when(spyDriver).getPackingAsString();
    Mockito.doReturn("").when(spyDriver).getComponentRamMap();

    ActiveContext mockContextTM = Mockito.mock(ActiveContext.class);
    Mockito.when(mockContextTM.getId()).thenReturn("0"); // TM
    RunningTask mockTaskTM = Mockito.mock(RunningTask.class);
    Mockito.when(mockTaskTM.getActiveContext()).thenReturn(mockContextTM);
    Mockito.when(mockTaskTM.getId()).thenReturn("0");

    ActiveContext mockContextWorker = Mockito.mock(ActiveContext.class);
    Mockito.when(mockContextWorker.getId()).thenReturn("1"); // worker
    RunningTask mockTaskWorker = Mockito.mock(RunningTask.class);
    Mockito.when(mockTaskWorker.getActiveContext()).thenReturn(mockContextWorker);
    Mockito.when(mockTaskWorker.getId()).thenReturn("1");

    spyDriver.new HeronRunningTaskHandler().onNext(mockTaskTM);
    spyDriver.new HeronRunningTaskHandler().onNext(mockTaskWorker);

    spyDriver.restartContainer("0");

    Mockito.verify(mockTaskTM).close();
    Mockito.verify(mockTaskTM, Mockito.timeout(2)).getActiveContext();
    Mockito.verify(mockContextTM).submitTask(Mockito.any(Configuration.class));

    Mockito.verify(mockTaskWorker, Mockito.never()).close();
    Mockito.verify(mockTaskWorker, Mockito.timeout(1)).getActiveContext();
    Mockito.verify(mockContextWorker, Mockito.never()).submitTask(Mockito.any(Configuration.class));
  }

  @Test
  public void handlesFailedTMasterContainer() throws Exception {
    AllocatedEvaluator mockTMasterEvaluator = Mockito.mock(AllocatedEvaluator.class);
    Mockito.when(mockTMasterEvaluator.getId()).thenReturn("tMaster");
    Mockito.doReturn(mockTMasterEvaluator).when(spyDriver).allocateContainer("0", 1, 1024);

    spyDriver.scheduleTMasterContainer();
    Mockito.verify(mockTMasterEvaluator, Mockito.timeout(1000).times(1))
        .submitContext(Mockito.any(Configuration.class));

    FailedEvaluator mockFailedContainer = Mockito.mock(FailedEvaluator.class);
    Mockito.when(mockFailedContainer.getId()).thenReturn("tMaster");
    spyDriver.new HeronExecutorContainerErrorHandler().onNext(mockFailedContainer);

    Mockito.verify(spyDriver, Mockito.timeout(1000).times(2)).allocateContainer("0", 1, 1024);
  }

  @Test
  public void handlesFailedWorkerContainer() throws Exception {
    AllocatedEvaluator mockWorkerEvaluator = Mockito.mock(AllocatedEvaluator.class);
    Mockito.when(mockWorkerEvaluator.getId()).thenReturn("worker");
    Mockito.doReturn(mockWorkerEvaluator).when(spyDriver).allocateContainer("1", 1, 1024);

    Set<PackingPlan.ContainerPlan> containers = new HashSet<>();
    addContainer("1", 1.0, 1024L, containers);
    PackingPlan packing = new PackingPlan("packingId", containers, new Resource(1.5, 2, 3));
    spyDriver.scheduleHeronWorkers(packing);
    Mockito.verify(mockWorkerEvaluator, Mockito.timeout(1000).times(1))
        .submitContext(Mockito.any(Configuration.class));

    FailedEvaluator mockFailedContainer = Mockito.mock(FailedEvaluator.class);
    Mockito.when(mockFailedContainer.getId()).thenReturn("worker");
    spyDriver.new HeronExecutorContainerErrorHandler().onNext(mockFailedContainer);

    Mockito.verify(spyDriver, Mockito.timeout(1000).times(2)).allocateContainer("1", 1, 1024);
  }

  @Test
  public void createsContextConfigForExecutorId() {
    Configuration config = driver.createContextConfig("4");
    boolean found = false;
    for (NamedParameterNode<?> namedParameterNode : config.getNamedParameters()) {
      if (namedParameterNode.getName().equals(ContextIdentifier.class.getSimpleName())) {
        Assert.assertEquals("4", config.getNamedParameter(namedParameterNode));
        found = true;
      }
    }
    Assert.assertTrue("\"ContextIdentifier\" didn't exist.", found);
  }

  @Test
  public void requestsAndConsumesAllocatedContainer() throws Exception {
    EvaluatorRequest evaluatorRequest = driver.createEvaluatorRequest(7, 234);
    Mockito.doReturn(evaluatorRequest).when(spyDriver).createEvaluatorRequest(7, 234);

    AllocatedEvaluator mockEvaluator = Mockito.mock(AllocatedEvaluator.class);
    Mockito.when(mockEvaluator.getId()).thenReturn("testEvaluatorId");
    spyDriver.new HeronContainerAllocationHandler().onNext(mockEvaluator);

    AllocatedEvaluator evaluator = spyDriver.allocateContainer("5", 7, 234);
    Mockito.verify(mockRequestor).submit(evaluatorRequest);
    Assert.assertEquals(evaluator, mockEvaluator);
  }
}<|MERGE_RESOLUTION|>--- conflicted
+++ resolved
@@ -99,15 +99,9 @@
                             long mem,
                             Set<PackingPlan.ContainerPlan> containers) {
     Resource resource = new Resource(cpu, mem * 1024 * 1024, 0L);
-<<<<<<< HEAD
-    PackingPlan.ContainerPlan container = new PackingPlan.ContainerPlan(
-        id, new HashMap<String, PackingPlan.InstancePlan>(), resource);
-    containers.put(container.getId(), container);
-=======
     PackingPlan.ContainerPlan container
         = new PackingPlan.ContainerPlan(id, new HashSet<PackingPlan.InstancePlan>(), resource);
     containers.add(container);
->>>>>>> 16d85b33
   }
 
   @Test
