// Copyright 2016 Twitter. All rights reserved.
//
// Licensed under the Apache License, Version 2.0 (the "License");
// you may not use this file except in compliance with the License.
// You may obtain a copy of the License at
//
//    http://www.apache.org/licenses/LICENSE-2.0
//
// Unless required by applicable law or agreed to in writing, software
// distributed under the License is distributed on an "AS IS" BASIS,
// WITHOUT WARRANTIES OR CONDITIONS OF ANY KIND, either express or implied.
// See the License for the specific language governing permissions and
// limitations under the License.

package com.twitter.heron.ckptmgr;

import java.io.File;
import java.util.HashMap;
import java.util.Map;

import com.twitter.heron.common.basics.TypeUtils;
import com.twitter.heron.common.config.ConfigReader;

public class CheckpointManagerConfig {

<<<<<<< HEAD
  private final Map<String, Object> storageConfig = new HashMap<>();
  private final Map<String, Object> ckptmgrConfig = new HashMap<>();

  @SuppressWarnings("unchecked")
  public CheckpointManagerConfig(String filename) {
    ckptmgrConfig.putAll(ConfigReader.loadFile(filename));
    String backend = (String) ckptmgrConfig.get(STORAGE_CONFIG);
    storageConfig.putAll((Map<String, Object>) ckptmgrConfig.get(backend));
  }

  public Object getBackendConfig(String key) {
    return storageConfig.get(key);
=======
  private Map<String, Object> config = new HashMap<>();

  private CheckpointManagerConfig(Builder build) {
    this.config = new HashMap<>(build.keyValues);
  }

  public static Builder newBuilder(boolean loadDefaults) {
    return Builder.create(loadDefaults);
>>>>>>> 8c69d656
  }

  public Map<String, Object> getBackendConfig() {
    return (Map<String, Object>) get(CheckpointManagerConfigKey.STORAGE_CONFIG);
  }

<<<<<<< HEAD
  public Map<String, Object> getBackendConfig() {
    return storageConfig;
=======
  public String getStorageClassname() {
    return getString(CheckpointManagerConfigKey.STORAGE_CLASSNAME);
  }

  public Long getWriteBatchSizeBytes() {
    return getLong(CheckpointManagerConfigKey.WRITE_BATCH_SIZE);
  }

  public Long getWriteBatchTimeMs() {
    return getLong(CheckpointManagerConfigKey.WRITE_BATCH_TIME);
  }

  public Long getReadBatchSizeBytes() {
    return getLong(CheckpointManagerConfigKey.READ_BATCH_SIZE);
  }

  public Long getReadBatchTimeMs() {
    return getLong(CheckpointManagerConfigKey.READ_BATCH_TIME);
  }

  public Integer getSocketSendSize() {
    return getInteger(CheckpointManagerConfigKey.SOCKET_SEND_SIZE);
>>>>>>> 8c69d656
  }

  public Integer getSocketReceiveSize() {
    return getInteger(CheckpointManagerConfigKey.SOCKET_RECEIVE_SIZE);
  }

  private String getString(CheckpointManagerConfigKey key) {
    assertType(key, CheckpointManagerConfigKey.Type.STRING);
    return (String) get(key);
  }

  private Integer getInteger(CheckpointManagerConfigKey key) {
    assertType(key, CheckpointManagerConfigKey.Type.INTEGER);
    return TypeUtils.getInteger(get(key));
  }

  private Long getLong(CheckpointManagerConfigKey key) {
    assertType(key, CheckpointManagerConfigKey.Type.LONG);
    return TypeUtils.getLong(get(key));
  }

  private Object get(CheckpointManagerConfigKey key) {
    return config.get(key.value());
  }

  private void assertType(CheckpointManagerConfigKey key, CheckpointManagerConfigKey.Type type) {
    if (key.getType() != type) {
      throw new IllegalArgumentException(String.format(
          "config key %s is of type %s instead of expected type %s", key, key.getType(), type));
    }
  }

  public static class Builder {
    private final Map<String, Object> keyValues = new HashMap<>();

    private static CheckpointManagerConfig.Builder create(boolean loadDefaults) {
      CheckpointManagerConfig.Builder cb = new Builder();

      if (loadDefaults) {
        loadDefaults(cb, CheckpointManagerConfigKey.values());
      }

      return cb;
    }

    private static void loadDefaults(CheckpointManagerConfig.Builder cb, CheckpointManagerConfigKey... keys) {
      for (CheckpointManagerConfigKey key : keys) {
        if (key.getDefault() != null) {
          cb.put(key, key.getDefault());
        }
      }
    }

    public Builder put(CheckpointManagerConfigKey key, Object value) {
      convertAndAdd(this.keyValues, key, value);
      return this;
    }

    public Builder putAll(String fileName, boolean mustExist) {
      File file = new File(fileName);
      if (!file.exists() && mustExist) {
        throw new IllegalArgumentException(
            String.format("Config file %s does not exist", fileName));
      }

      Map<String, Object> configValues = ConfigReader.loadFile(fileName);
      for (String keyValue : configValues.keySet()) {
        CheckpointManagerConfigKey key = CheckpointManagerConfigKey.toCheckpointManagerConfigKey(keyValue);
        if (key != null) {
          convertAndAdd(configValues, key, configValues.get(keyValue));
        }
      }
      keyValues.putAll(configValues);
      return this;
    }

    private static void convertAndAdd(Map<String, Object> config, CheckpointManagerConfigKey key, Object value) {
      if (key != null) {
        switch (key.getType()) {
          case INTEGER:
            config.put(key.value(), TypeUtils.getInteger(value));
            break;
          case LONG:
            config.put(key.value(), TypeUtils.getLong(value));
            break;
          case STRING:
            config.put(key.value(), value);
            break;
          case OBJECT:
            config.put(key.value(), value);
            break;
          default:
            throw new IllegalArgumentException(String.format(
                "config key %s is of type %s which is not yet supported", key, key.getType()));
        }
      }
    }

    public CheckpointManagerConfig build() {
      return new CheckpointManagerConfig(this);
    }
  }
}<|MERGE_RESOLUTION|>--- conflicted
+++ resolved
@@ -23,20 +23,6 @@
 
 public class CheckpointManagerConfig {
 
-<<<<<<< HEAD
-  private final Map<String, Object> storageConfig = new HashMap<>();
-  private final Map<String, Object> ckptmgrConfig = new HashMap<>();
-
-  @SuppressWarnings("unchecked")
-  public CheckpointManagerConfig(String filename) {
-    ckptmgrConfig.putAll(ConfigReader.loadFile(filename));
-    String backend = (String) ckptmgrConfig.get(STORAGE_CONFIG);
-    storageConfig.putAll((Map<String, Object>) ckptmgrConfig.get(backend));
-  }
-
-  public Object getBackendConfig(String key) {
-    return storageConfig.get(key);
-=======
   private Map<String, Object> config = new HashMap<>();
 
   private CheckpointManagerConfig(Builder build) {
@@ -45,17 +31,12 @@
 
   public static Builder newBuilder(boolean loadDefaults) {
     return Builder.create(loadDefaults);
->>>>>>> 8c69d656
   }
 
   public Map<String, Object> getBackendConfig() {
     return (Map<String, Object>) get(CheckpointManagerConfigKey.STORAGE_CONFIG);
   }
 
-<<<<<<< HEAD
-  public Map<String, Object> getBackendConfig() {
-    return storageConfig;
-=======
   public String getStorageClassname() {
     return getString(CheckpointManagerConfigKey.STORAGE_CLASSNAME);
   }
@@ -78,7 +59,6 @@
 
   public Integer getSocketSendSize() {
     return getInteger(CheckpointManagerConfigKey.SOCKET_SEND_SIZE);
->>>>>>> 8c69d656
   }
 
   public Integer getSocketReceiveSize() {
