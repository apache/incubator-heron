--- conflicted
+++ resolved
@@ -15,308 +15,16 @@
 #!/usr/bin/env python2.7
 ''' main.py '''
 import logging
-<<<<<<< HEAD
-import os
-import signal
-import pkgutil
-import urlparse
-import stat
-import subprocess
-=======
->>>>>>> 1921c190
 import tornado.ioloop
 import tornado.web
 
 from tornado.httpclient import AsyncHTTPClient
 from tornado.options import define, options, parse_command_line
 
-<<<<<<< HEAD
-from heron.shell.src.python import utils
-
-def stream_to_string(stream):
-  """
-  Converts stream to string. Blocks until end of stream
-  """
-  str_builder = ''
-  while True:
-    line = stream.readline()
-    if not line:
-      break
-    str_builder += line
-  return str_builder
-
-def pipe(in_stream, to_cmd):
-  """
-  Pipes in_stream from output of previous pipe into to_cmd.
-  Returns stdout stream of to_cmd
-  """
-  p = subprocess.Popen(to_cmd,
-                       stdout=subprocess.PIPE,
-                       stdin=in_stream)
-  return p.stdout
-
-def str_cmd(cmd):
-  """
-  Runs the command and returns its stdout and stderr.
-  """
-  p = subprocess.Popen(cmd, stdout=subprocess.PIPE, stderr=subprocess.PIPE)
-  (stdout, stderr) = (stream_to_string(p.stdout), stream_to_string(p.stderr))
-  return {'command': ' '.join(cmd), 'stderr': stderr, 'stdout': stdout}
-
-# pylint: disable=unnecessary-lambda
-def chain(cmd_list):
-  """
-  Feed output of one command to the next and return final output
-  Returns string output of chained application of commands.
-  """
-  return {
-      'command' : ' | '.join(map(lambda x: ' '.join(x), cmd_list)),
-      'stdout' : stream_to_string(reduce(pipe, [None] + cmd_list))
-  }
-
-def get_container_id(instance_id):
-  ''' get container id '''
-  return instance_id.split('_')[1]  # Format: container_<index>_component_name_<index>
-
-def get_asset(asset_name):
-  ''' get assset '''
-  return pkgutil.get_data("heron.shell", os.path.join("assets", asset_name))
-
-
-class PidHandler(tornado.web.RequestHandler):
-  """
-  Responsible for getting the process ID for an instance.
-  """
-
-  # pylint: disable=attribute-defined-outside-init
-  @tornado.web.asynchronous
-  def get(self, instance_id):
-    ''' get method '''
-    self.content_type = 'application/json'
-    self.write(json.dumps(chain([
-        ['ps', 'auxwwww'],
-        ['grep', instance_id],
-        ['grep', 'java'],
-        ['awk', '{print $2}']])).strip())
-    self.finish()
-
-class MemoryHistogramHandler(tornado.web.RequestHandler):
-  """
-  Responsible for getting the memory histogram of a jvm process given its pid.
-  """
-
-  # pylint: disable=attribute-defined-outside-init
-  @tornado.web.asynchronous
-  def get(self, pid):
-    ''' get method '''
-    body = str_cmd(['jmap', '-histo', pid])
-    self.content_type = 'application/json'
-    self.write(json.dumps(body))
-    self.finish()
-
-class JmapHandler(tornado.web.RequestHandler):
-  """
-  Responsible for getting the jmap for a jvm process given its pid.
-  """
-
-  # pylint: disable=attribute-defined-outside-init
-  @tornado.web.asynchronous
-  def get(self, pid):
-    ''' get method '''
-    str_cmd(['rm', '-rf', '/tmp/heap.bin'])
-    body = str_cmd(['jmap', '-dump:format=b,file=/tmp/heap.bin', pid])
-    str_cmd(['chmod', '+r', '/tmp/heap.bin'])
-    self.content_type = 'application/json'
-    self.write(json.dumps(body))
-    self.finish()
-
-class JstackHandler(tornado.web.RequestHandler):
-  """
-  Responsible for getting the jstack for a jvm process given its pid.
-  """
-
-  # pylint: disable=attribute-defined-outside-init
-  @tornado.web.asynchronous
-  def get(self, pid):
-    ''' get method '''
-    body = str_cmd(['jstack', pid])
-    self.content_type = 'application/json'
-    self.write(json.dumps(body))
-    self.finish()
-
-class BrowseHandler(tornado.web.RequestHandler):
-  """
-  Responsible for browsing directories.
-  """
-
-  # pylint: disable=attribute-defined-outside-init
-  @tornado.web.asynchronous
-  def get(self, path):
-    ''' get method '''
-    if not path:
-      path = "."
-    if path.startswith("/"):
-      self.write("Only relative paths are allowed")
-      self.set_status(403)
-      self.finish()
-      return
-    t = Template(get_asset("browse.html"))
-    args = dict(
-        path=path,
-        listing=utils.get_listing(path),
-        format_prefix=utils.format_prefix,
-        stat=stat,
-        get_stat=utils.get_stat,
-        os=os,
-        css=get_asset("bootstrap.css")
-    )
-    self.write(t.generate(**args))
-    self.finish()
-
-class FileStatsHandler(tornado.web.RequestHandler):
-  """
-  Get the file stats in JSON format given the path.
-  """
-  @tornado.web.asynchronous
-  def get(self, path):
-    ''' get method '''
-    path = tornado.escape.url_unescape(path)
-    if not path:
-      path = "."
-
-    # User should not be able to access anything outside
-    # of the dir that heron-shell is running in. This ensures
-    # sandboxing. So we don't allow absolute paths and parent
-    # accessing.
-    if path.startswith("/") or ".." in path:
-      self.write("Only relative paths inside job dir are allowed")
-      self.set_status(403)
-      self.finish()
-      return
-    listing = utils.get_listing(path)
-    file_stats = {}
-    for fn in listing:
-      try:
-        is_dir = False
-        formatted_stat = utils.format_prefix(fn, utils.get_stat(path, fn))
-        if stat.S_ISDIR(utils.get_stat(path, fn).st_mode):
-          is_dir = True
-        file_stats[fn] = {
-            "formatted_stat": formatted_stat,
-            "is_dir": is_dir,
-            "path": tornado.escape.url_escape(os.path.join(path, fn)),
-        }
-        if fn == "..":
-          path_fragments = path.split("/")
-          if not path_fragments:
-            file_stats[fn]["path"] = "."
-          else:
-            file_stats[fn]["path"] = tornado.escape.url_escape("/".join(path_fragments[:-1]))
-      except:
-        continue
-    self.write(json.dumps(file_stats))
-    self.finish()
-
-class FileHandler(tornado.web.RequestHandler):
-  """
-  Responsible for creating the web page for files. The html
-  will in turn call the /filedata/ endpoint to get the file data.
-  """
-  @tornado.web.asynchronous
-  def get(self, path):
-    """ get method """
-    t = Template(get_asset("file.html"))
-    if path is None:
-      self.set_status(404)
-      self.write("No such file")
-      self.finish()
-      return
-    if path.startswith("/"):
-      self.write("Only relative paths are allowed")
-      self.set_status(403)
-      self.finish()
-      return
-    args = dict(
-        filename=path,
-        jquery=get_asset("jquery.js"),
-        pailer=get_asset("jquery.pailer.js"),
-        css=get_asset("bootstrap.css"),
-    )
-    self.write(t.generate(**args))
-    self.finish()
-
-class FileDataHandler(tornado.web.RequestHandler):
-  """
-  Responsible for reading and returning the file data given the offset
-  and length of file to be read.
-  """
-  @tornado.web.asynchronous
-  def get(self, path):
-    """ get method """
-    if path is None:
-      return {}
-    if path.startswith("/"):
-      self.write("Only relative paths are allowed")
-      self.set_status(403)
-      self.finish()
-      return
-    offset = self.get_argument("offset", default=-1)
-    length = self.get_argument("length", default=-1)
-    if not os.path.isfile(path):
-      return {}
-    data = utils.read_chunk(path, offset, length)
-    self.write(json.dumps(data))
-    self.finish()
-
-class KillExecutorHandler(tornado.web.RequestHandler):
-  """
-  Responsible for killing heron-executor process.
-  """
-  @tornado.web.asynchronous
-  def post(self):
-    """ post method """
-    logger.info("Received 'Killing parent executor' request")
-    if not options.secret:
-      self.set_status(404)
-      self.finish()
-      return
-    data = dict(urlparse.parse_qsl(self.request.body))
-    sharedSecret = data.get('secret')
-    if sharedSecret != options.secret:
-      self.set_status(403)
-      self.finish()
-      return
-    logger.info("Killing parent executor response 200")
-    self.set_status(200)
-    self.finish()
-    logger.info("Killing parent executor")
-    os.killpg(os.getppid(), signal.SIGTERM)
-
-class DownloadHandler(tornado.web.StaticFileHandler):
-  """
-  Responsible for downloading the files.
-  """
-  def set_headers(self):
-    """ set headers """
-    self.set_header("Content-Disposition", "attachment")
-=======
 from heron.shell.src.python import handlers
->>>>>>> 1921c190
 
 AsyncHTTPClient.configure(None, defaults=dict(request_timeout=120.0))
 app = tornado.web.Application([
-<<<<<<< HEAD
-    (r"^/jmap/([0-9]+$)", JmapHandler),
-    (r"^/histo/([0-9]+$)", MemoryHistogramHandler),
-    (r"^/jstack/([0-9]+$)", JstackHandler),
-    (r"^/pid/(.*)", PidHandler),
-    (r"^/browse/(.*)", BrowseHandler),
-    (r"^/file/(.*)", FileHandler),
-    (r"^/filedata/(.*)", FileDataHandler),
-    (r"^/filestats/(.*)", FileStatsHandler),
-    (r"^/download/(.*)", DownloadHandler, {"path":"."}),
-    (r"^/killexecutor", KillExecutorHandler),
-=======
     (r"^/jmap/([0-9]+$)", handlers.JmapHandler),
     (r"^/histo/([0-9]+$)", handlers.MemoryHistogramHandler),
     (r"^/jstack/([0-9]+$)", handlers.JstackHandler),
@@ -326,7 +34,7 @@
     (r"^/filedata/(.*)", handlers.FileDataHandler),
     (r"^/filestats/(.*)", handlers.FileStatsHandler),
     (r"^/download/(.*)", handlers.DownloadHandler, {"path":"."}),
->>>>>>> 1921c190
+    (r"^/killexecutor", handlers.KillExecutorHandler),
 ])
 
 
