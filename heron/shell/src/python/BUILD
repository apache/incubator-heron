package(default_visibility = ["//visibility:public"])

pex_library(
    name = "heron-shell-lib",
    srcs = glob(
        ["**/*.py"],
    ),
    reqs = [
<<<<<<< HEAD
        "requests==2.25.0",
=======
        "logging-formatter-anticrlf==1.2",
        "requests==2.12.3",
>>>>>>> ee369ef7
        "tornado==4.5.3",
    ],
    deps = [
        "//heron/common/src/python:common-py",
    ],
)

pex_binary(
    name = "heron-shell",
    srcs = ["main.py"],
    resources = [
        "//heron/shell/assets",
    ],
    deps = [
        ":heron-shell-lib",
    ],
)<|MERGE_RESOLUTION|>--- conflicted
+++ resolved
@@ -6,12 +6,8 @@
         ["**/*.py"],
     ),
     reqs = [
-<<<<<<< HEAD
+        "logging-formatter-anticrlf==1.2",
         "requests==2.25.0",
-=======
-        "logging-formatter-anticrlf==1.2",
-        "requests==2.12.3",
->>>>>>> ee369ef7
         "tornado==4.5.3",
     ],
     deps = [
