# Copyright 2016 Twitter. All rights reserved.
#
# Licensed under the Apache License, Version 2.0 (the "License");
# you may not use this file except in compliance with the License.
# You may obtain a copy of the License at
#
#    http://www.apache.org/licenses/LICENSE-2.0
#
# Unless required by applicable law or agreed to in writing, software
# distributed under the License is distributed on an "AS IS" BASIS,
# WITHOUT WARRANTIES OR CONDITIONS OF ANY KIND, either express or implied.
# See the License for the specific language governing permissions and
# limitations under the License.
''' utils.py '''
import grp
import os
import pkgutil
import pwd
import stat
import subprocess

from datetime import datetime
from xml.sax.saxutils import escape

from heron.common.src.python.utils import log

def format_mode(sres):
  """
  Format a line in the directory list based on the file's type and other attributes.
  """
  mode = sres.st_mode

  root = (mode & 0700) >> 6
  group = (mode & 0070) >> 3
  user = (mode & 07)

  def stat_type(md):
    ''' stat type'''
    if stat.S_ISDIR(md):
      return 'd'
    elif stat.S_ISSOCK(md):
      return 's'
    else:
      return '-'

  def triple(md):
    ''' triple '''
    return '%c%c%c' % (
        'r' if md & 0b100 else '-',
        'w' if md & 0b010 else '-',
        'x' if md & 0b001 else '-')

  return ''.join([stat_type(mode), triple(root), triple(group), triple(user)])

def format_mtime(mtime):
  """
  Format the date associated with a file to be displayed in directory listing.
  """
  now = datetime.now()
  dt = datetime.fromtimestamp(mtime)
  return '%s %2d %5s' % (
      dt.strftime('%b'), dt.day,
      dt.year if dt.year != now.year else dt.strftime('%H:%M'))

# pylint: disable=unused-argument
def format_prefix(filename, sres):
  """
  Prefix to a filename in the directory listing. This is to make the
  listing similar to an output of "ls -alh".
  """
  try:
    pwent = pwd.getpwuid(sres.st_uid)
    user = pwent.pw_name
  except KeyError:
    user = sres.st_uid

  try:
    grent = grp.getgrgid(sres.st_gid)
    group = grent.gr_name
  except KeyError:
    group = sres.st_gid

  return '%s %3d %10s %10s %10d %s' % (
      format_mode(sres),
      sres.st_nlink,
      user,
      group,
      sres.st_size,
      format_mtime(sres.st_mtime),
  )

def get_listing(path):
  """
  Returns the list of files and directories in a path.
  Prepents a ".." (parent directory link) if path is not current dir.
  """
  if path != ".":
    listing = sorted(['..'] + os.listdir(path))
  else:
    listing = sorted(os.listdir(path))
  return listing

def get_stat(path, filename):
  ''' get stat '''
  return os.stat(os.path.join(path, filename))

def read_chunk(filename, offset=None, length=None):
  """
  Read a chunk of a file from an offset upto the length.
  """
  offset = offset or -1
  length = length or -1

  try:
    length = long(length)
    offset = long(offset)
  except ValueError:
    return {}

  if not os.path.isfile(filename):
    return {}

  try:
    fstat = os.stat(filename)
  except Exception:
    return {}

  if offset == -1:
    offset = fstat.st_size

  if length == -1:
    length = fstat.st_size - offset

  with open(filename, "r") as fp:
    fp.seek(offset)
    try:
      data = fp.read(length)
    except IOError:
      return {}

  if data:
    return dict(offset=offset, length=len(data), data=escape(data.decode('utf8', 'replace')))

  return dict(offset=offset, length=0)

<<<<<<< HEAD
class StringBuilder(object):
  def __init__(self):
    self.str = ""

  def add(self, line):
    self.str += line

  def result(self):
    return self.str

=======
>>>>>>> 514705c5
def stream_to_string(stream):
  """
  Converts stream to string. Blocks until end of stream
  """
  str_builder = ''
  while True:
    line = stream.readline()
    if not line:
      break
    str_builder += line
  return str_builder

<<<<<<< HEAD
def pipe(prev_proc, to_cmd):
=======
def pipe(in_stream, to_cmd):
>>>>>>> 514705c5
  """
  Pipes in_stream from output of previous pipe into to_cmd.
  Returns stdout stream of to_cmd
  """
<<<<<<< HEAD
  stdin = None if prev_proc is None else prev_proc.stdout
  proc = subprocess.Popen(to_cmd,
                          stdout=subprocess.PIPE,
                          stdin=stdin)
  if prev_proc is not None:
    prev_proc.stdout.close() # Allow prev_proc to receive a SIGPIPE
  return proc

def str_cmd(cmd, cwd=None, env=None):
  """
  Runs the command and returns its stdout and stderr.
  """
  proc = subprocess.Popen(cmd, stdout=subprocess.PIPE,
                          stderr=subprocess.PIPE, cwd=cwd, env=env)
  stdout_builder, stderr_builder = StringBuilder(), StringBuilder()
  log.async_stream_process_stdout(proc, stdout_builder.add)
  log.async_stream_process_stderr(proc, stderr_builder.add)
  proc.wait()
  stdout, stderr = stdout_builder.result(), stderr_builder.result()
=======
  p = subprocess.Popen(to_cmd,
                       stdout=subprocess.PIPE,
                       stdin=in_stream)
  return p.stdout

def str_cmd(cmd):
  """
  Runs the command and returns its stdout and stderr.
  """
  p = subprocess.Popen(cmd, stdout=subprocess.PIPE, stderr=subprocess.PIPE)
  (stdout, stderr) = (stream_to_string(p.stdout), stream_to_string(p.stderr))
>>>>>>> 514705c5
  return {'command': ' '.join(cmd), 'stderr': stderr, 'stdout': stdout}

# pylint: disable=unnecessary-lambda
def chain(cmd_list):
  """
  Feed output of one command to the next and return final output
  Returns string output of chained application of commands.
  """
<<<<<<< HEAD
  command = ' | '.join(map(lambda x: ' '.join(x), cmd_list))
  chained_proc = reduce(pipe, [None] + cmd_list)
  stdout_builder = StringBuilder()
  log.async_stream_process_stdout(chained_proc, stdout_builder.add)
  return {
      'command': command,
      'stdout': stdout_builder.result()
=======
  return {
      'command' : ' | '.join(map(lambda x: ' '.join(x), cmd_list)),
      'stdout' : stream_to_string(reduce(pipe, [None] + cmd_list))
>>>>>>> 514705c5
  }

def get_container_id(instance_id):
  ''' get container id '''
  return instance_id.split('_')[1]  # Format: container_<index>_component_name_<index>

def get_asset(asset_name):
  ''' get assset '''
  return pkgutil.get_data("heron.shell", os.path.join("assets", asset_name))<|MERGE_RESOLUTION|>--- conflicted
+++ resolved
@@ -143,7 +143,6 @@
 
   return dict(offset=offset, length=0)
 
-<<<<<<< HEAD
 class StringBuilder(object):
   def __init__(self):
     self.str = ""
@@ -154,30 +153,11 @@
   def result(self):
     return self.str
 
-=======
->>>>>>> 514705c5
-def stream_to_string(stream):
-  """
-  Converts stream to string. Blocks until end of stream
-  """
-  str_builder = ''
-  while True:
-    line = stream.readline()
-    if not line:
-      break
-    str_builder += line
-  return str_builder
-
-<<<<<<< HEAD
 def pipe(prev_proc, to_cmd):
-=======
-def pipe(in_stream, to_cmd):
->>>>>>> 514705c5
   """
   Pipes in_stream from output of previous pipe into to_cmd.
   Returns stdout stream of to_cmd
   """
-<<<<<<< HEAD
   stdin = None if prev_proc is None else prev_proc.stdout
   proc = subprocess.Popen(to_cmd,
                           stdout=subprocess.PIPE,
@@ -197,19 +177,6 @@
   log.async_stream_process_stderr(proc, stderr_builder.add)
   proc.wait()
   stdout, stderr = stdout_builder.result(), stderr_builder.result()
-=======
-  p = subprocess.Popen(to_cmd,
-                       stdout=subprocess.PIPE,
-                       stdin=in_stream)
-  return p.stdout
-
-def str_cmd(cmd):
-  """
-  Runs the command and returns its stdout and stderr.
-  """
-  p = subprocess.Popen(cmd, stdout=subprocess.PIPE, stderr=subprocess.PIPE)
-  (stdout, stderr) = (stream_to_string(p.stdout), stream_to_string(p.stderr))
->>>>>>> 514705c5
   return {'command': ' '.join(cmd), 'stderr': stderr, 'stdout': stdout}
 
 # pylint: disable=unnecessary-lambda
@@ -218,7 +185,6 @@
   Feed output of one command to the next and return final output
   Returns string output of chained application of commands.
   """
-<<<<<<< HEAD
   command = ' | '.join(map(lambda x: ' '.join(x), cmd_list))
   chained_proc = reduce(pipe, [None] + cmd_list)
   stdout_builder = StringBuilder()
@@ -226,11 +192,6 @@
   return {
       'command': command,
       'stdout': stdout_builder.result()
-=======
-  return {
-      'command' : ' | '.join(map(lambda x: ' '.join(x), cmd_list)),
-      'stdout' : stream_to_string(reduce(pipe, [None] + cmd_list))
->>>>>>> 514705c5
   }
 
 def get_container_id(instance_id):
