# Copyright 2016 Twitter. All rights reserved.
#
# Licensed under the Apache License, Version 2.0 (the "License");
# you may not use this file except in compliance with the License.
# You may obtain a copy of the License at
#
#    http://www.apache.org/licenses/LICENSE-2.0
#
# Unless required by applicable law or agreed to in writing, software
# distributed under the License is distributed on an "AS IS" BASIS,
# WITHOUT WARRANTIES OR CONDITIONS OF ANY KIND, either express or implied.
# See the License for the specific language governing permissions and
# limitations under the License.
''' utils.py '''
import grp
import os
import pkgutil
import pwd
import stat
import subprocess

from datetime import datetime
from xml.sax.saxutils import escape

from heron.common.src.python.utils import log

def format_mode(sres):
  """
  Format a line in the directory list based on the file's type and other attributes.
  """
  mode = sres.st_mode

  root = (mode & 0700) >> 6
  group = (mode & 0070) >> 3
  user = (mode & 07)

  def stat_type(md):
    ''' stat type'''
    if stat.S_ISDIR(md):
      return 'd'
    elif stat.S_ISSOCK(md):
      return 's'
    else:
      return '-'

  def triple(md):
    ''' triple '''
    return '%c%c%c' % (
        'r' if md & 0b100 else '-',
        'w' if md & 0b010 else '-',
        'x' if md & 0b001 else '-')

  return ''.join([stat_type(mode), triple(root), triple(group), triple(user)])

def format_mtime(mtime):
  """
  Format the date associated with a file to be displayed in directory listing.
  """
  now = datetime.now()
  dt = datetime.fromtimestamp(mtime)
  return '%s %2d %5s' % (
      dt.strftime('%b'), dt.day,
      dt.year if dt.year != now.year else dt.strftime('%H:%M'))

# pylint: disable=unused-argument
def format_prefix(filename, sres):
  """
  Prefix to a filename in the directory listing. This is to make the
  listing similar to an output of "ls -alh".
  """
  try:
    pwent = pwd.getpwuid(sres.st_uid)
    user = pwent.pw_name
  except KeyError:
    user = sres.st_uid

  try:
    grent = grp.getgrgid(sres.st_gid)
    group = grent.gr_name
  except KeyError:
    group = sres.st_gid

  return '%s %3d %10s %10s %10d %s' % (
      format_mode(sres),
      sres.st_nlink,
      user,
      group,
      sres.st_size,
      format_mtime(sres.st_mtime),
  )

def get_listing(path):
  """
  Returns the list of files and directories in a path.
  Prepents a ".." (parent directory link) if path is not current dir.
  """
  if path != ".":
    listing = sorted(['..'] + os.listdir(path))
  else:
    listing = sorted(os.listdir(path))
  return listing

def get_stat(path, filename):
  ''' get stat '''
  return os.stat(os.path.join(path, filename))

def read_chunk(filename, offset=None, length=None):
  """
  Read a chunk of a file from an offset upto the length.
  """
  offset = offset or -1
  length = length or -1

  try:
    length = long(length)
    offset = long(offset)
  except ValueError:
    return {}

  if not os.path.isfile(filename):
    return {}

  try:
    fstat = os.stat(filename)
  except Exception:
    return {}

  if offset == -1:
    offset = fstat.st_size

  if length == -1:
    length = fstat.st_size - offset

  with open(filename, "r") as fp:
    fp.seek(offset)
    try:
      data = fp.read(length)
    except IOError:
      return {}

  if data:
    return dict(offset=offset, length=len(data), data=escape(data.decode('utf8', 'replace')))

  return dict(offset=offset, length=0)

<<<<<<< HEAD
def stream_to_string(stream):
  """
  Converts stream to string. Blocks until end of stream
  """
  str_builder = ''
  while True:
    line = stream.readline()
    if not line:
      break
    str_builder += line
  return str_builder

def pipe(in_stream, to_cmd):
  """
  Pipes in_stream from output of previous pipe into to_cmd.
  Returns stdout stream of to_cmd
  """
  p = subprocess.Popen(to_cmd,
                       stdout=subprocess.PIPE,
                       stdin=in_stream)
  return p.stdout

def str_cmd(cmd):
  """
  Runs the command and returns its stdout and stderr.
  """
  p = subprocess.Popen(cmd, stdout=subprocess.PIPE, stderr=subprocess.PIPE)
  (stdout, stderr) = (stream_to_string(p.stdout), stream_to_string(p.stderr))
=======
class StringBuilder(object):
  def __init__(self):
    self.str = ""

  def add(self, line):
    self.str += line

  def result(self):
    return self.str

def pipe(prev_proc, to_cmd):
  """
  Pipes output of prev_proc into to_cmd.
  Returns piped process
  """
  stdin = None if prev_proc is None else prev_proc.stdout
  proc = subprocess.Popen(to_cmd,
                          stdout=subprocess.PIPE,
                          stdin=stdin)
  if prev_proc is not None:
    prev_proc.stdout.close() # Allow prev_proc to receive a SIGPIPE
  return proc

def str_cmd(cmd, cwd, env):
  """
  Runs the command and returns its stdout and stderr.
  """
  proc = subprocess.Popen(cmd, stdout=subprocess.PIPE,
                          stderr=subprocess.PIPE, cwd=cwd, env=env)
  stdout_builder, stderr_builder = StringBuilder(), StringBuilder()
  log.async_stream_process_stdout(proc, stdout_builder.add)
  log.async_stream_process_stderr(proc, stderr_builder.add)
  proc.wait()
  stdout, stderr = stdout_builder.result(), stderr_builder.result()
>>>>>>> daa1d1c2
  return {'command': ' '.join(cmd), 'stderr': stderr, 'stdout': stdout}

# pylint: disable=unnecessary-lambda
def chain(cmd_list):
  """
  Feed output of one command to the next and return final output
  Returns string output of chained application of commands.
  """
<<<<<<< HEAD
  return {
      'command' : ' | '.join(map(lambda x: ' '.join(x), cmd_list)),
      'stdout' : stream_to_string(reduce(pipe, [None] + cmd_list))
=======
  command = ' | '.join(map(lambda x: ' '.join(x), cmd_list))
  chained_proc = reduce(pipe, [None] + cmd_list)
  stdout_builder = StringBuilder()
  log.async_stream_process_stdout(chained_proc, stdout_builder.add)
  chained_proc.wait()
  return {
      'command': command,
      'stdout': stdout_builder.result()
>>>>>>> daa1d1c2
  }

def get_container_id(instance_id):
  ''' get container id '''
  return instance_id.split('_')[1]  # Format: container_<index>_component_name_<index>

def get_asset(asset_name):
  ''' get assset '''
  return pkgutil.get_data("heron.shell", os.path.join("assets", asset_name))<|MERGE_RESOLUTION|>--- conflicted
+++ resolved
@@ -143,36 +143,6 @@
 
   return dict(offset=offset, length=0)
 
-<<<<<<< HEAD
-def stream_to_string(stream):
-  """
-  Converts stream to string. Blocks until end of stream
-  """
-  str_builder = ''
-  while True:
-    line = stream.readline()
-    if not line:
-      break
-    str_builder += line
-  return str_builder
-
-def pipe(in_stream, to_cmd):
-  """
-  Pipes in_stream from output of previous pipe into to_cmd.
-  Returns stdout stream of to_cmd
-  """
-  p = subprocess.Popen(to_cmd,
-                       stdout=subprocess.PIPE,
-                       stdin=in_stream)
-  return p.stdout
-
-def str_cmd(cmd):
-  """
-  Runs the command and returns its stdout and stderr.
-  """
-  p = subprocess.Popen(cmd, stdout=subprocess.PIPE, stderr=subprocess.PIPE)
-  (stdout, stderr) = (stream_to_string(p.stdout), stream_to_string(p.stderr))
-=======
 class StringBuilder(object):
   def __init__(self):
     self.str = ""
@@ -207,7 +177,6 @@
   log.async_stream_process_stderr(proc, stderr_builder.add)
   proc.wait()
   stdout, stderr = stdout_builder.result(), stderr_builder.result()
->>>>>>> daa1d1c2
   return {'command': ' '.join(cmd), 'stderr': stderr, 'stdout': stdout}
 
 # pylint: disable=unnecessary-lambda
@@ -216,11 +185,6 @@
   Feed output of one command to the next and return final output
   Returns string output of chained application of commands.
   """
-<<<<<<< HEAD
-  return {
-      'command' : ' | '.join(map(lambda x: ' '.join(x), cmd_list)),
-      'stdout' : stream_to_string(reduce(pipe, [None] + cmd_list))
-=======
   command = ' | '.join(map(lambda x: ' '.join(x), cmd_list))
   chained_proc = reduce(pipe, [None] + cmd_list)
   stdout_builder = StringBuilder()
@@ -229,7 +193,6 @@
   return {
       'command': command,
       'stdout': stdout_builder.result()
->>>>>>> daa1d1c2
   }
 
 def get_container_id(instance_id):
