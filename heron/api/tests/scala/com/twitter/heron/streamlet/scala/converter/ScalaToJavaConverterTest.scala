--- conflicted
+++ resolved
@@ -72,11 +72,8 @@
     override def setup(context: Context): Unit = {
       numbers += (1, 2, 3, 4, 5)
     }
-<<<<<<< HEAD
     override def get(): Iterable[Int] = numbers
-=======
-    override def get: Iterable[Int] = numbers
->>>>>>> ae589f09
+
     override def cleanup(): Unit = numbers.clear()
   }
 
