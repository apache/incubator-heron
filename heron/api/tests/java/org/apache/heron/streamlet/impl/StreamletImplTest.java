/**
 * Licensed to the Apache Software Foundation (ASF) under one
 * or more contributor license agreements.  See the NOTICE file
 * distributed with this work for additional information
 * regarding copyright ownership.  The ASF licenses this file
 * to you under the Apache License, Version 2.0 (the
 * "License"); you may not use this file except in compliance
 * with the License.  You may obtain a copy of the License at
 *
 *   http://www.apache.org/licenses/LICENSE-2.0
 *
 * Unless required by applicable law or agreed to in writing,
 * software distributed under the License is distributed on an
 * "AS IS" BASIS, WITHOUT WARRANTIES OR CONDITIONS OF ANY
 * KIND, either express or implied.  See the License for the
 * specific language governing permissions and limitations
 * under the License.
 */
package org.apache.heron.streamlet.impl;

import java.util.Arrays;
import java.util.Collection;
import java.util.HashMap;
import java.util.HashSet;
import java.util.List;
import java.util.Map;
import java.util.Set;
import java.util.function.Consumer;
import java.util.function.Function;

import org.junit.Test;

import org.apache.heron.api.grouping.ShuffleStreamGrouping;
import org.apache.heron.api.topology.TopologyBuilder;
import org.apache.heron.api.utils.Utils;
import org.apache.heron.common.basics.ByteAmount;
import org.apache.heron.resource.TestBasicBolt;
import org.apache.heron.resource.TestBolt;
import org.apache.heron.resource.TestSpout;
import org.apache.heron.resource.TestWindowBolt;
import org.apache.heron.streamlet.Builder;
import org.apache.heron.streamlet.Config;
import org.apache.heron.streamlet.Context;
import org.apache.heron.streamlet.IStreamletBasicOperator;
import org.apache.heron.streamlet.IStreamletRichOperator;
import org.apache.heron.streamlet.IStreamletWindowOperator;
<<<<<<< HEAD
import org.apache.heron.streamlet.KeyValue;
import org.apache.heron.streamlet.KeyedWindow;
=======
import org.apache.heron.streamlet.KVStreamlet;
>>>>>>> 103bfc15
import org.apache.heron.streamlet.SerializableConsumer;
import org.apache.heron.streamlet.SerializablePredicate;
import org.apache.heron.streamlet.SerializableTransformer;
import org.apache.heron.streamlet.Source;
import org.apache.heron.streamlet.Streamlet;
import org.apache.heron.streamlet.WindowConfig;
import org.apache.heron.streamlet.impl.streamlets.ConsumerStreamlet;
import org.apache.heron.streamlet.impl.streamlets.CountByKeyAndWindowStreamlet;
import org.apache.heron.streamlet.impl.streamlets.CountByKeyStreamlet;
import org.apache.heron.streamlet.impl.streamlets.CustomStreamlet;
import org.apache.heron.streamlet.impl.streamlets.FilterStreamlet;
import org.apache.heron.streamlet.impl.streamlets.FlatMapStreamlet;
import org.apache.heron.streamlet.impl.streamlets.JoinStreamlet;
import org.apache.heron.streamlet.impl.streamlets.KeyByStreamlet;
import org.apache.heron.streamlet.impl.streamlets.MapStreamlet;
import org.apache.heron.streamlet.impl.streamlets.ReduceByKeyAndWindowStreamlet;
import org.apache.heron.streamlet.impl.streamlets.ReduceByKeyStreamlet;
import org.apache.heron.streamlet.impl.streamlets.SourceStreamlet;
import org.apache.heron.streamlet.impl.streamlets.SpoutStreamlet;
import org.apache.heron.streamlet.impl.streamlets.SupplierStreamlet;
import org.apache.heron.streamlet.impl.streamlets.TransformStreamlet;
import org.apache.heron.streamlet.impl.streamlets.UnionStreamlet;

import static org.junit.Assert.assertEquals;
import static org.junit.Assert.assertFalse;
import static org.junit.Assert.assertTrue;
import static org.junit.Assert.fail;

/**
 * Unit tests for {@link StreamletImpl}
 */
public class StreamletImplTest {

  private Builder builder = Builder.newBuilder();

  @Test
  public void testBasicParams() {
    Streamlet<Double> sample = builder.newSource(() -> Math.random());
    sample.setName("MyStreamlet");
    sample.setNumPartitions(20);
    assertEquals("MyStreamlet", sample.getName());
    assertEquals(20, sample.getNumPartitions());
    sample.setName("AnotherName");
    assertEquals("AnotherName", sample.getName());
    sample.setNumPartitions(10);
    assertEquals(10, sample.getNumPartitions());
    StreamletImpl<Double> bStreamlet = (StreamletImpl<Double>) sample;
    assertFalse(bStreamlet.isBuilt());
    assertEquals(bStreamlet.getChildren().size(), 0);
  }

  @Test
  public void testSplitAndWithStream() {
    Map<String, SerializablePredicate<Double>> splitter = new HashMap();
    splitter.put("all", i -> true);
    splitter.put("positive", i -> i > 0);
    splitter.put("negative", i -> i < 0);

    Streamlet<Double> baseStreamlet = builder.newSource(() -> Math.random());
    // The streamlet should have three output streams after split()
    Streamlet<Double> multiStreams = baseStreamlet.split(splitter);

    // Default stream is used
    Streamlet<Double> positiveStream = multiStreams.withStream("positive");
    Streamlet<Double> negativeStream = multiStreams.withStream("negative");

    Streamlet<Double> allMap = multiStreams.withStream("all").map((num) -> num * 10);
    Streamlet<Double> positiveMap = positiveStream.map((num) -> num * 10);
    Streamlet<Double> negativeMap = negativeStream.map((num) -> num * 10);

    // Original streamlet should still have the default strean id eventhough the id
    // is not available. Other shadow streamlets should have the correct stream ids.
    assertEquals(multiStreams.getStreamId(), Utils.DEFAULT_STREAM_ID);
    assertEquals(positiveStream.getStreamId(), "positive");
    assertEquals(negativeStream.getStreamId(), "negative");

    StreamletImpl<Double> impl = (StreamletImpl<Double>) multiStreams;
    assertEquals(impl.getChildren().size(), 3);

    // Children streamlets should have the right parent stream id
    assertEquals(((MapStreamlet<Double, Double>) allMap).getParent().getStreamId(),
        "all");
    assertEquals(((MapStreamlet<Double, Double>) positiveMap).getParent().getStreamId(),
        "positive");
    assertEquals(((MapStreamlet<Double, Double>) negativeMap).getParent().getStreamId(),
        "negative");
  }

  @Test(expected = RuntimeException.class)
  public void testSplitAndWithWrongStream() {
    Map<String, SerializablePredicate<Double>> splitter = new HashMap();
    splitter.put("all", i -> true);
    splitter.put("positive", i -> i > 0);
    splitter.put("negative", i -> i < 0);

    Streamlet<Double> baseStreamlet = builder.newSource(() -> Math.random());
    // The streamlet should have three output streams after split()
    Streamlet<Double> multiStreams = baseStreamlet.split(splitter);

    // Select a good stream id and a bad stream id
    Streamlet<Double> goodStream = multiStreams.withStream("positive");
    Streamlet<Double> badStream = multiStreams.withStream("wrong-id");
  }

  @Test(expected = RuntimeException.class)
  public void testWithWrongStream() {
    Streamlet<Double> baseStreamlet = builder.newSource(() -> Math.random());
    // Normal Streamlet objects, including sources, have only the default stream id.
    // Selecting any other stream using withStream() should trigger a runtime
    // exception
    Streamlet<Double> badStream = baseStreamlet.withStream("wrong-id");
  }

  @Test
  public void testSupplierStreamlet() {
    Streamlet<Double> streamlet = builder.newSource(() -> Math.random());
    assertTrue(streamlet instanceof SupplierStreamlet);
  }

  @Test
  public void testSourceStreamlet() {
    Streamlet<String> streamlet = builder.newSource(new TestSource());
    assertTrue(streamlet instanceof SourceStreamlet);
  }

  @Test
  public void testSpoutStreamlet() {
    TestSpout spout = new TestSpout();
    Streamlet<Double> streamlet = builder.newSource(spout);
    assertTrue(streamlet instanceof SpoutStreamlet);
  }

  @Test
  @SuppressWarnings("unchecked")
  public void testMapStreamlet() {
    Streamlet<Double> baseStreamlet = builder.newSource(() -> Math.random());
    Streamlet<Double> streamlet = baseStreamlet.setNumPartitions(20).map((num) -> num * 10);
    assertTrue(streamlet instanceof MapStreamlet);
    MapStreamlet<Double, Double> mStreamlet = (MapStreamlet<Double, Double>) streamlet;
    assertEquals(20, mStreamlet.getNumPartitions());
    SupplierStreamlet<Double> supplierStreamlet = (SupplierStreamlet<Double>) baseStreamlet;
    assertEquals(supplierStreamlet.getChildren().size(), 1);
    assertEquals(supplierStreamlet.getChildren().get(0), streamlet);
  }

  @Test
  @SuppressWarnings("unchecked")
  public void testFlatMapStreamlet() {
    Streamlet<Double> baseStreamlet = builder.newSource(() -> Math.random());
    Streamlet<Double> streamlet = baseStreamlet.setNumPartitions(20)
                                               .flatMap((num) -> Arrays.asList(num * 10));
    assertTrue(streamlet instanceof FlatMapStreamlet);
    FlatMapStreamlet<Double, Double> mStreamlet = (FlatMapStreamlet<Double, Double>) streamlet;
    assertEquals(20, mStreamlet.getNumPartitions());
    SupplierStreamlet<Double> supplierStreamlet = (SupplierStreamlet<Double>) baseStreamlet;
    assertEquals(supplierStreamlet.getChildren().size(), 1);
    assertEquals(supplierStreamlet.getChildren().get(0), streamlet);
  }

  @Test
  @SuppressWarnings("unchecked")
  public void testFilterStreamlet() {
    Streamlet<Double> baseStreamlet = builder.newSource(() -> Math.random());
    Streamlet<Double> streamlet = baseStreamlet.setNumPartitions(20).filter((num) -> num != 0);
    assertTrue(streamlet instanceof FilterStreamlet);
    FilterStreamlet<Double> mStreamlet = (FilterStreamlet<Double>) streamlet;
    assertEquals(20, mStreamlet.getNumPartitions());
    SupplierStreamlet<Double> supplierStreamlet = (SupplierStreamlet<Double>) baseStreamlet;
    assertEquals(supplierStreamlet.getChildren().size(), 1);
    assertEquals(supplierStreamlet.getChildren().get(0), streamlet);
  }

  @Test
  @SuppressWarnings("unchecked")
  public void testRepartitionStreamlet() {
    Streamlet<Double> baseStreamlet = builder.newSource(() -> Math.random());
    Streamlet<Double> streamlet = baseStreamlet.setNumPartitions(20).repartition(40);
    assertTrue(streamlet instanceof MapStreamlet);
    MapStreamlet<Double, Double> mStreamlet = (MapStreamlet<Double, Double>) streamlet;
    assertEquals(40, mStreamlet.getNumPartitions());
    SupplierStreamlet<Double> supplierStreamlet = (SupplierStreamlet<Double>) baseStreamlet;
    assertEquals(20, supplierStreamlet.getNumPartitions());
    assertEquals(supplierStreamlet.getChildren().size(), 1);
    assertEquals(supplierStreamlet.getChildren().get(0), streamlet);
  }

  @Test
  @SuppressWarnings("unchecked")
  public void testCloneStreamlet() {
    Streamlet<Double> baseStreamlet = builder.newSource(() -> Math.random());
    List<Streamlet<Double>> streamlets = baseStreamlet.setNumPartitions(20).clone(2);
    assertEquals(streamlets.size(), 2);
    assertTrue(streamlets.get(0) instanceof MapStreamlet);
    assertTrue(streamlets.get(1) instanceof MapStreamlet);
    SupplierStreamlet<Double> supplierStreamlet = (SupplierStreamlet<Double>) baseStreamlet;
    assertEquals(20, supplierStreamlet.getNumPartitions());
    assertEquals(supplierStreamlet.getChildren().size(), 2);
    assertEquals(supplierStreamlet.getChildren(), streamlets);
  }

  @Test
  @SuppressWarnings("unchecked")
  public void testUnionStreamlet() {
    Streamlet<Double> baseStreamlet1 = builder.newSource(() -> Math.random());
    Streamlet<Double> baseStreamlet2 = builder.newSource(() -> Math.random());
    Streamlet<Double> streamlet = baseStreamlet1.union(baseStreamlet2);
    assertTrue(streamlet instanceof UnionStreamlet);
    SupplierStreamlet<Double> supplierStreamlet1 = (SupplierStreamlet<Double>) baseStreamlet1;
    SupplierStreamlet<Double> supplierStreamlet2 = (SupplierStreamlet<Double>) baseStreamlet2;
    assertEquals(supplierStreamlet1.getChildren().size(), 1);
    assertEquals(supplierStreamlet1.getChildren().get(0), streamlet);
    assertEquals(supplierStreamlet2.getChildren().size(), 1);
    assertEquals(supplierStreamlet2.getChildren().get(0), streamlet);
  }

  @Test
  @SuppressWarnings("unchecked")
  public void testTransformStreamlet() {
    Streamlet<Double> baseStreamlet = builder.newSource(() -> Math.random());
    Streamlet<Double> streamlet =
        baseStreamlet.transform(new SerializableTransformer<Double, Double>() {
          @Override
          public void setup(Context context) {

          }

          @Override
          public void transform(Double aDouble, Consumer<Double> consumer) {
            consumer.accept(aDouble);
          }

          @Override
          public void cleanup() {

          }
        });
    assertTrue(streamlet instanceof TransformStreamlet);
    SupplierStreamlet<Double> supplierStreamlet = (SupplierStreamlet<Double>) baseStreamlet;
    assertEquals(supplierStreamlet.getChildren().size(), 1);
    assertEquals(supplierStreamlet.getChildren().get(0), streamlet);
  }

  private class MyBoltOperator extends TestBolt implements IStreamletRichOperator<Double, Double> {
  }

  @Test
  @SuppressWarnings("unchecked")
  public void testCustomStreamletFromBolt() {
    Streamlet<Double> baseStreamlet = builder.newSource(() -> Math.random());
    Streamlet<Double> streamlet = baseStreamlet.setNumPartitions(20)
                                               .applyOperator(new MyBoltOperator());
    assertTrue(streamlet instanceof CustomStreamlet);
    CustomStreamlet<Double, Double> mStreamlet = (CustomStreamlet<Double, Double>) streamlet;
    assertEquals(20, mStreamlet.getNumPartitions());
    SupplierStreamlet<Double> supplierStreamlet = (SupplierStreamlet<Double>) baseStreamlet;
    assertEquals(supplierStreamlet.getChildren().size(), 1);
    assertEquals(supplierStreamlet.getChildren().get(0), streamlet);
  }

  @Test
  @SuppressWarnings("unchecked")
  public void testCustomStreamletWithGrouperFromBolt() throws Exception {
    Streamlet<Double> baseStreamlet = builder.newSource(() -> Math.random());
    Streamlet<Double> streamlet = baseStreamlet.setNumPartitions(20)
                                               .applyOperator(new MyBoltOperator(),
                                                              new ShuffleStreamGrouping());
    assertTrue(streamlet instanceof CustomStreamlet);
    CustomStreamlet<Double, Double> mStreamlet = (CustomStreamlet<Double, Double>) streamlet;
    assertEquals(20, mStreamlet.getNumPartitions());
    SupplierStreamlet<Double> supplierStreamlet = (SupplierStreamlet<Double>) baseStreamlet;
    assertEquals(supplierStreamlet.getChildren().size(), 1);
    assertEquals(supplierStreamlet.getChildren().get(0), streamlet);
  }

  private class MyBasicBoltOperator extends TestBasicBolt
      implements IStreamletBasicOperator<Double, Double> {
  }

  @Test
  @SuppressWarnings("unchecked")
  public void testCustomStreamletFromBasicBolt() {
    Streamlet<Double> baseStreamlet = builder.newSource(() -> Math.random());
    Streamlet<Double> streamlet = baseStreamlet.setNumPartitions(20)
                                               .applyOperator(new MyBasicBoltOperator());
    assertTrue(streamlet instanceof CustomStreamlet);
    CustomStreamlet<Double, Double> mStreamlet =
        (CustomStreamlet<Double, Double>) streamlet;
    assertEquals(20, mStreamlet.getNumPartitions());
    SupplierStreamlet<Double> supplierStreamlet = (SupplierStreamlet<Double>) baseStreamlet;
    assertEquals(supplierStreamlet.getChildren().size(), 1);
    assertEquals(supplierStreamlet.getChildren().get(0), streamlet);
  }

  private class MyWindowBoltOperator extends TestWindowBolt
      implements IStreamletWindowOperator<Double, Double> {
  }

  @Test
  @SuppressWarnings("unchecked")
  public void testCustomStreamletFromWindowBolt() {
    Streamlet<Double> baseStreamlet = builder.newSource(() -> Math.random());
    Streamlet<Double> streamlet = baseStreamlet.setNumPartitions(20)
                                               .applyOperator(new MyWindowBoltOperator());
    assertTrue(streamlet instanceof CustomStreamlet);
    CustomStreamlet<Double, Double> mStreamlet =
        (CustomStreamlet<Double, Double>) streamlet;
    assertEquals(20, mStreamlet.getNumPartitions());
    SupplierStreamlet<Double> supplierStreamlet = (SupplierStreamlet<Double>) baseStreamlet;
    assertEquals(supplierStreamlet.getChildren().size(), 1);
    assertEquals(supplierStreamlet.getChildren().get(0), streamlet);
  }

  @Test
  public void testKeyByStreamlet() {
    Streamlet<Double> baseStreamlet = builder.newSource(() -> Math.random());
    KVStreamlet<Long, Double> kvStream = baseStreamlet.keyBy(x -> Math.round(x));

    assertTrue(kvStream instanceof KeyByStreamlet);
    KeyByStreamlet<Double, Long, Double> mStreamlet =
        (KeyByStreamlet<Double, Long, Double>) kvStream;
    assertEquals(1, mStreamlet.getNumPartitions());
    SupplierStreamlet<Double> supplierStreamlet = (SupplierStreamlet<Double>) baseStreamlet;
    assertEquals(supplierStreamlet.getChildren().size(), 1);
    assertEquals(supplierStreamlet.getChildren().get(0), kvStream);
  }

  @Test
  @SuppressWarnings("unchecked")
  public void testReduceByKeyStreamlet() {
    Streamlet<Double> baseStreamlet = builder.newSource(() -> Math.random());
    Streamlet<KeyValue<String, Double>> streamlet = baseStreamlet.setNumPartitions(20)
        .reduceByKey(x -> (x > 0) ? "positive" : ((x < 0) ? "negative" : "zero"),
            x -> x,
            0.0,
            (x, y) -> x + y);  // A sum operation

    assertTrue(streamlet instanceof ReduceByKeyStreamlet);
    ReduceByKeyStreamlet<Double, String, Double> mStreamlet =
        (ReduceByKeyStreamlet<Double, String, Double>) streamlet;
    assertEquals(20, mStreamlet.getNumPartitions());
    SupplierStreamlet<Double> supplierStreamlet = (SupplierStreamlet<Double>) baseStreamlet;
    assertEquals(supplierStreamlet.getChildren().size(), 1);
    assertEquals(supplierStreamlet.getChildren().get(0), streamlet);
  }

  @Test
  @SuppressWarnings("unchecked")
  public void testCountByKeyStreamlet() {
    Streamlet<Double> baseStreamlet = builder.newSource(() -> Math.random());
    Streamlet<KeyValue<String, Long>> streamlet = baseStreamlet.setNumPartitions(20)
        .countByKey(x -> (x > 0) ? "positive" : ((x < 0) ? "negative" : "zero"));

    assertTrue(streamlet instanceof CountByKeyStreamlet);
    CountByKeyStreamlet<Double, String> mStreamlet =
        (CountByKeyStreamlet<Double, String>) streamlet;
    assertEquals(20, mStreamlet.getNumPartitions());
    SupplierStreamlet<Double> supplierStreamlet = (SupplierStreamlet<Double>) baseStreamlet;
    assertEquals(supplierStreamlet.getChildren().size(), 1);
    assertEquals(supplierStreamlet.getChildren().get(0), streamlet);
  }

  @Test
  @SuppressWarnings("unchecked")
  public void testCountByKeyAndWindowStreamlet() {
    Streamlet<Double> baseStreamlet = builder.newSource(() -> Math.random());
    Streamlet<KeyValue<KeyedWindow<String>, Long>> streamlet = baseStreamlet.setNumPartitions(20)
        .countByKeyAndWindow(x -> (x > 0) ? "positive" : ((x < 0) ? "negative" : "zero"),
                             WindowConfig.TumblingCountWindow(10));

    assertTrue(streamlet instanceof CountByKeyAndWindowStreamlet);
    CountByKeyAndWindowStreamlet<Double, String> mStreamlet =
        (CountByKeyAndWindowStreamlet<Double, String>) streamlet;
    assertEquals(20, mStreamlet.getNumPartitions());
    SupplierStreamlet<Double> supplierStreamlet = (SupplierStreamlet<Double>) baseStreamlet;
    assertEquals(supplierStreamlet.getChildren().size(), 1);
    assertEquals(supplierStreamlet.getChildren().get(0), streamlet);
  }

  @Test
  @SuppressWarnings("unchecked")
  public void testSimpleBuild() throws Exception {
    Streamlet<String> baseStreamlet = builder.newSource(() -> "sa re ga ma");
    baseStreamlet.flatMap(x -> Arrays.asList(x.split(" ")))
                 .reduceByKeyAndWindow(x -> x, x -> 1, WindowConfig.TumblingCountWindow(10),
                     (x, y) -> x + y);
    SupplierStreamlet<String> supplierStreamlet = (SupplierStreamlet<String>) baseStreamlet;
    assertFalse(supplierStreamlet.isBuilt());
    TopologyBuilder topologyBuilder = new TopologyBuilder();
    Set<String> stageNames = new HashSet<>();
    supplierStreamlet.build(topologyBuilder, stageNames);
    assertTrue(supplierStreamlet.allBuilt());
    assertEquals(supplierStreamlet.getChildren().size(), 1);
    assertTrue(supplierStreamlet.getChildren().get(0) instanceof FlatMapStreamlet);
    FlatMapStreamlet<String, String> fStreamlet =
        (FlatMapStreamlet<String, String>) supplierStreamlet.getChildren().get(0);
    assertEquals(fStreamlet.getChildren().size(), 1);
    assertTrue(fStreamlet.getChildren().get(0) instanceof ReduceByKeyAndWindowStreamlet);
    ReduceByKeyAndWindowStreamlet<String, Integer, Integer> rStreamlet =
        (ReduceByKeyAndWindowStreamlet<String, Integer, Integer>) fStreamlet
            .getChildren().get(0);
    assertEquals(rStreamlet.getChildren().size(), 0);
  }

  @Test
  @SuppressWarnings("unchecked")
  public void testComplexBuild() {
    // First source
    Streamlet<String> baseStreamlet1 = builder.newSource(() -> "sa re ga ma");
    Streamlet<String> leftStream =
        baseStreamlet1.flatMap(x -> Arrays.asList(x.split(" ")));

    // Second source
    Streamlet<String> baseStreamlet2 = builder.newSource(() -> "I Love You");
    Streamlet<String> rightStream =
        baseStreamlet2.flatMap(x -> Arrays.asList(x.split(" ")));

    // join
    leftStream.join(rightStream, x -> x, x -> x,
        WindowConfig.TumblingCountWindow(10), (x, y) -> x + y);

    SupplierStreamlet<String> supplierStreamlet1 = (SupplierStreamlet<String>) baseStreamlet1;
    SupplierStreamlet<String> supplierStreamlet2 = (SupplierStreamlet<String>) baseStreamlet2;
    assertFalse(supplierStreamlet1.isBuilt());
    assertFalse(supplierStreamlet2.isBuilt());
    TopologyBuilder topologyBuilder = new TopologyBuilder();
    Set<String> stageNames = new HashSet<>();
    supplierStreamlet1.build(topologyBuilder, stageNames);
    assertTrue(supplierStreamlet1.isBuilt());
    assertFalse(supplierStreamlet1.allBuilt());

    supplierStreamlet2.build(topologyBuilder, stageNames);
    assertTrue(supplierStreamlet1.allBuilt());
    assertTrue(supplierStreamlet2.allBuilt());

    // go over all stuff
    assertEquals(supplierStreamlet1.getChildren().size(), 1);
    assertTrue(supplierStreamlet1.getChildren().get(0) instanceof FlatMapStreamlet);
    FlatMapStreamlet<String, String> fStreamlet =
        (FlatMapStreamlet<String, String>) supplierStreamlet1.getChildren().get(0);
    assertEquals(fStreamlet.getChildren().size(), 1);
    assertTrue(fStreamlet.getChildren().get(0) instanceof JoinStreamlet);
    JoinStreamlet<String, String, String, String> jStreamlet =
        (JoinStreamlet<String, String, String, String>) fStreamlet.getChildren().get(0);
    assertEquals(jStreamlet.getChildren().size(), 0);

    assertEquals(supplierStreamlet2.getChildren().size(), 1);
    assertTrue(supplierStreamlet2.getChildren().get(0) instanceof FlatMapStreamlet);
    fStreamlet =
        (FlatMapStreamlet<String, String>) supplierStreamlet2.getChildren().get(0);
    assertEquals(fStreamlet.getChildren().size(), 1);
    assertTrue(fStreamlet.getChildren().get(0) instanceof JoinStreamlet);
    jStreamlet =
        (JoinStreamlet<String, String, String, String>) fStreamlet.getChildren().get(0);
    assertEquals(jStreamlet.getChildren().size(), 0);
  }

  @Test
  @SuppressWarnings("unchecked")
  public void testCalculatedDefaultStageNames() {
    // create SupplierStreamlet
    Streamlet<String> baseStreamlet = builder.newSource(() ->
        "This is test content");
    SupplierStreamlet<String> supplierStreamlet = (SupplierStreamlet<String>) baseStreamlet;
    assertEquals(supplierStreamlet.getChildren().size(), 0);

    // apply the consumer function
    baseStreamlet.consume((SerializableConsumer<String>) s -> { });

    // build SupplierStreamlet
    assertFalse(supplierStreamlet.isBuilt());
    TopologyBuilder topologyBuilder = new TopologyBuilder();
    Set<String> stageNames = new HashSet<>();
    supplierStreamlet.build(topologyBuilder, stageNames);

    // verify SupplierStreamlet
    assertTrue(supplierStreamlet.allBuilt());
    assertEquals(1, supplierStreamlet.getChildren().size());
    assertTrue(supplierStreamlet.getChildren().get(0) instanceof ConsumerStreamlet);
    assertEquals("consumer1", supplierStreamlet.getChildren().get(0).getName());

    // verify stageNames
    assertEquals(2, stageNames.size());
    List<String> expectedStageNames = Arrays.asList("consumer1", "supplier1");
    assertTrue(stageNames.containsAll(expectedStageNames));

    // verify ConsumerStreamlet
    ConsumerStreamlet<String> consumerStreamlet =
        (ConsumerStreamlet<String>) supplierStreamlet.getChildren().get(0);
    assertEquals(0, consumerStreamlet.getChildren().size());
  }

  @Test
  public void testConfigBuilder() {
    Config defaultConfig = Config.defaultConfig();
    assertEquals(defaultConfig.getSerializer(), Config.Serializer.KRYO);
    assertEquals(0, Double.compare(defaultConfig.getPerContainerCpu(), 1.0));
    assertEquals(defaultConfig.getPerContainerRam(), ByteAmount.fromMegabytes(100).asBytes());
    assertEquals(defaultConfig.getDeliverySemantics(), Config.DeliverySemantics.ATMOST_ONCE);
    Config nonDefaultConfig = Config.newBuilder()
        .setDeliverySemantics(Config.DeliverySemantics.EFFECTIVELY_ONCE)
        .setSerializer(Config.Serializer.JAVA)
        .setPerContainerCpu(3.5)
        .setPerContainerRamInGigabytes(10)
        .build();
    assertEquals(nonDefaultConfig.getDeliverySemantics(),
        Config.DeliverySemantics.EFFECTIVELY_ONCE);
    assertEquals(nonDefaultConfig.getSerializer(), Config.Serializer.JAVA);
    assertEquals(nonDefaultConfig.getPerContainerRamAsGigabytes(), 10);
    assertEquals(nonDefaultConfig.getPerContainerRamAsMegabytes(), 1024 * 10);
    assertEquals(0, Double.compare(nonDefaultConfig.getPerContainerCpu(), 3.5));
  }

  @Test
  public void testDefaultStreamletNameIfNotSet() {
    // create SupplierStreamlet
    Streamlet<String> baseStreamlet = builder.newSource(() ->
        "This is test content");
    SupplierStreamlet<String> supplierStreamlet = (SupplierStreamlet<String>) baseStreamlet;
    Set<String> stageNames = new HashSet<>();

    // set default name by streamlet name prefix
    supplierStreamlet.setDefaultNameIfNone(
        StreamletImpl.StreamletNamePrefix.SUPPLIER, stageNames);

    // verify stageNames
    assertEquals(1, stageNames.size());
    assertTrue(stageNames.containsAll(Arrays.asList("supplier1")));
  }

  @Test
  public void testStreamletNameIfAlreadySet() {
    String supplierName = "MyStringSupplier";
    // create SupplierStreamlet
    Streamlet<String> baseStreamlet = builder.newSource(() ->
        "This is test content");
    SupplierStreamlet<String> supplierStreamlet = (SupplierStreamlet<String>) baseStreamlet;
    supplierStreamlet.setName(supplierName);
    Set<String> stageNames = new HashSet<>();

    // set default name by streamlet name prefix
    supplierStreamlet.setDefaultNameIfNone(
        StreamletImpl.StreamletNamePrefix.SUPPLIER, stageNames);

    // verify stageNames
    assertEquals(1, stageNames.size());
    assertTrue(stageNames.containsAll(Arrays.asList(supplierName)));
  }

  @Test(expected = RuntimeException.class)
  public void testStreamletNameIfDuplicateNameIsSet() {
    // create SupplierStreamlet
    Streamlet<String> baseStreamlet = builder.newSource(() ->
        "This is test content");

    SupplierStreamlet<String> supplierStreamlet = (SupplierStreamlet<String>) baseStreamlet;

    // set duplicate streamlet name and expect thrown exception
    supplierStreamlet
        .map((content) -> content.toUpperCase()).setName("MyMapStreamlet")
        .map((content) -> content + "_test_suffix").setName("MyMapStreamlet");

    // build SupplierStreamlet
    assertFalse(supplierStreamlet.isBuilt());
    TopologyBuilder topologyBuilder = new TopologyBuilder();
    Set<String> stageNames = new HashSet<>();
    supplierStreamlet.build(topologyBuilder, stageNames);
  }

  @Test
  public void testSetNameWithInvalidValues() {
    Streamlet<Double> streamlet = builder.newSource(() -> Math.random());
    Function<String, Streamlet<Double>> function = streamlet::setName;
    testByFunction(function, null);
    testByFunction(function, "");
    testByFunction(function, "  ");
  }

  @Test(expected = IllegalArgumentException.class)
  public void testSetNumPartitionsWithInvalidValue() {
    Streamlet<Double> streamlet = builder.newSource(() -> Math.random());
    streamlet.setNumPartitions(0);
  }

  @Test(expected = IllegalArgumentException.class)
  public void testWithStreamWithInvalidValue() {
    Streamlet<Double> baseStreamlet = builder.newSource(() -> Math.random());
    baseStreamlet.withStream("");
  }

  @Test(expected = IllegalArgumentException.class)
  @SuppressWarnings("unchecked")
  public void testCloneStreamletWithInvalidNumberOfClone() {
    Streamlet<Double> baseStreamlet = builder.newSource(() -> Math.random());
    baseStreamlet.setNumPartitions(20).clone(0);
  }

  private void testByFunction(Function<String, Streamlet<Double>> function, String sName) {
    try {
      function.apply(sName);
      fail("Should have thrown an IllegalArgumentException because streamlet name is invalid");
    } catch (IllegalArgumentException e) {
      assertEquals("Streamlet name cannot be null/blank", e.getMessage());
    }
  }

  private class TestSource implements Source<String> {

    private List<String> list;
    @Override
    public void setup(Context context) {
      list = Arrays.asList("aa", "bb", "cc");
    }

    @Override
    public Collection<String> get() {
      return list;
    }

    @Override
    public void cleanup() {
      list.clear();
    }
  }

}<|MERGE_RESOLUTION|>--- conflicted
+++ resolved
@@ -44,12 +44,8 @@
 import org.apache.heron.streamlet.IStreamletBasicOperator;
 import org.apache.heron.streamlet.IStreamletRichOperator;
 import org.apache.heron.streamlet.IStreamletWindowOperator;
-<<<<<<< HEAD
-import org.apache.heron.streamlet.KeyValue;
+import org.apache.heron.streamlet.KVStreamlet;
 import org.apache.heron.streamlet.KeyedWindow;
-=======
-import org.apache.heron.streamlet.KVStreamlet;
->>>>>>> 103bfc15
 import org.apache.heron.streamlet.SerializableConsumer;
 import org.apache.heron.streamlet.SerializablePredicate;
 import org.apache.heron.streamlet.SerializableTransformer;
@@ -380,7 +376,7 @@
   @SuppressWarnings("unchecked")
   public void testReduceByKeyStreamlet() {
     Streamlet<Double> baseStreamlet = builder.newSource(() -> Math.random());
-    Streamlet<KeyValue<String, Double>> streamlet = baseStreamlet.setNumPartitions(20)
+    KVStreamlet<String, Double> streamlet = baseStreamlet.setNumPartitions(20)
         .reduceByKey(x -> (x > 0) ? "positive" : ((x < 0) ? "negative" : "zero"),
             x -> x,
             0.0,
@@ -399,7 +395,7 @@
   @SuppressWarnings("unchecked")
   public void testCountByKeyStreamlet() {
     Streamlet<Double> baseStreamlet = builder.newSource(() -> Math.random());
-    Streamlet<KeyValue<String, Long>> streamlet = baseStreamlet.setNumPartitions(20)
+    KVStreamlet<String, Long> streamlet = baseStreamlet.setNumPartitions(20)
         .countByKey(x -> (x > 0) ? "positive" : ((x < 0) ? "negative" : "zero"));
 
     assertTrue(streamlet instanceof CountByKeyStreamlet);
@@ -415,7 +411,7 @@
   @SuppressWarnings("unchecked")
   public void testCountByKeyAndWindowStreamlet() {
     Streamlet<Double> baseStreamlet = builder.newSource(() -> Math.random());
-    Streamlet<KeyValue<KeyedWindow<String>, Long>> streamlet = baseStreamlet.setNumPartitions(20)
+    KVStreamlet<KeyedWindow<String>, Long> streamlet = baseStreamlet.setNumPartitions(20)
         .countByKeyAndWindow(x -> (x > 0) ? "positive" : ((x < 0) ? "negative" : "zero"),
                              WindowConfig.TumblingCountWindow(10));
 
