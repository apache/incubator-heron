--- conflicted
+++ resolved
@@ -263,15 +263,9 @@
 
   @Test
   public void testResourcesBuilder() {
-<<<<<<< HEAD
     Resources defaultResources = Resources.defaultResources();
     assertEquals(0, Float.compare(defaultResources.getCpu(), 1.0f));
     assertEquals(defaultResources.getRam(), 104857600);
-=======
-    Resources defaultResoures = Resources.defaultResources();
-    assertEquals(0, Float.compare(defaultResoures.getCpu(), 1.0f));
-    assertEquals(defaultResoures.getRam(), ByteAmount.fromMegabytes(100));
->>>>>>> ef3fc79b
 
     Resources nonDefaultResources = new Resources.Builder()
         .setCpu(5.1f)
