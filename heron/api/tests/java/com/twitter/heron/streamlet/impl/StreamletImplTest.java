--- conflicted
+++ resolved
@@ -261,7 +261,6 @@
   }
 
   @Test
-<<<<<<< HEAD
   public void testConfigBuilder() {
     Config defaultConfig = Config.defaultConfig();
     assertEquals(defaultConfig.getSerializer(), Config.Serializer.KRYO);
@@ -281,54 +280,6 @@
     assertEquals(nonDefaultConfig.getPerContainerRam().asGigabytes(), 10);
     assertEquals(nonDefaultConfig.getPerContainerRam().asMegabytes(), 1024 * 10);
     assertEquals(0, Float.compare(nonDefaultConfig.getPerContainerCpu(), 3.5f));
-=======
-  public void testResourcesBuilder() {
-    Resources defaultResources = Resources.defaultResources();
-    assertEquals(0, Float.compare(defaultResources.getCpu(), 1.0f));
-    assertEquals(defaultResources.getRam(), ByteAmount.fromMegabytes(100));
-
-    Resources nonDefaultResources = new Resources.Builder()
-        .setCpu(5.1f)
-        .setRamInGB(20)
-        .build();
-    assertEquals(0, Float.compare(nonDefaultResources.getCpu(), 5.1f));
-    assertEquals(nonDefaultResources.getRam(), ByteAmount.fromGigabytes(20));
->>>>>>> 9e0d48fe
-  }
-
-  @Test
-  public void testConfigBuilder() {
-    Config defaultConfig = Config.defaultConfig();
-    assertEquals(defaultConfig.getDeliverySemantics(), Config.DeliverySemantics.ATMOST_ONCE);
-    assertEquals(defaultConfig.getNumContainers(), 1);
-    assertEquals(0, Float.compare(defaultConfig.getResources().getCpu(), 1.0f));
-    assertEquals(defaultConfig.getResources().getRam(), ByteAmount.fromMegabytes(100));
-    assertEquals(defaultConfig.getSerializer(), Config.Serializer.KRYO);
-
-    Resources nonDefaultResources = new Resources.Builder()
-        .setCpu(3.1f)
-        .setRamInMB(2500)
-        .build();
-
-    Config nonDefaultConfig = new Config.Builder()
-        .setContainerResources(nonDefaultResources)
-        .setDeliverySemantics(Config.DeliverySemantics.EFFECTIVELY_ONCE)
-        .setNumContainers(8)
-        .setTopologySerializer(Config.Serializer.JAVA)
-        .setUserConfig("key", "value")
-        .build();
-    assertEquals(nonDefaultConfig.getNumContainers(), 8);
-    assertEquals(nonDefaultConfig.getDeliverySemantics(),
-        Config.DeliverySemantics.EFFECTIVELY_ONCE);
-    assertEquals(0, Float.compare(nonDefaultConfig.getResources().getCpu(), 3.1f));
-    assertEquals(nonDefaultConfig.getResources().getRam(), ByteAmount.fromMegabytes(2500));
-    assertEquals(nonDefaultConfig.getSerializer(), Config.Serializer.JAVA);
-
-    Config multiSetConfig = new Config.Builder()
-        .setTopologySerializer(Config.Serializer.JAVA)
-        .setTopologySerializer(Config.Serializer.KRYO)
-        .build();
-    assertEquals(multiSetConfig.getSerializer(), Config.Serializer.KRYO);
   }
 
   @Test
