--- conflicted
+++ resolved
@@ -124,7 +124,7 @@
     LOGGER("logger"),
     MAP("map"),
     SOURCE("generator"),
-    REDUCE("reduceByKeyAndWindow"),
+    REDUCE("reduce"),
     REMAP("remap"),
     SINK("sink"),
     SPLIT("split"),
@@ -458,7 +458,7 @@
    * @param identity The identity element is the initial value for each key
    * @param reduceFn The reduce function that you want to apply to all the values of a key.
    */
-  public <K extends Serializable, T extends Serializable> Streamlet<KeyValue<K, T>> reduceByKey(
+  public <K extends Serializable, T extends Serializable> KVStreamlet<K, T> reduceByKey(
       SerializableFunction<R, K> keyExtractor,
       SerializableFunction<R, T> valueExtractor,
       T identity,
@@ -648,13 +648,38 @@
     return splitStreamlet;
   }
 
-  /**
-<<<<<<< HEAD
+  /*
+   * Return a new KVStreamlet<K, R> by applying key extractor to each element of this Streamlet
+   * @param keyExtractor The function applied to a tuple of this streamlet to get the key
+   */
+  @Override
+  public <K> KVStreamlet<K, R> keyBy(SerializableFunction<R, K> keyExtractor) {
+    return keyBy(keyExtractor, (a) -> a);
+  }
+
+  /**
+   * Return a new KVStreamlet<K, V> by applying key and value extractor to each element of this
+   * Streamlet
+   * @param keyExtractor The function applied to a tuple of this streamlet to get the key
+   * @param valueExtractor The function applied to a tuple of this streamlet to extract the value
+   */
+  public <K, V> KVStreamlet<K, V> keyBy(SerializableFunction<R, K> keyExtractor,
+                                        SerializableFunction<R, V> valueExtractor) {
+    checkNotNull(keyExtractor, "keyExtractor cannot be null");
+    checkNotNull(valueExtractor, "valueExtractor cannot be null");
+
+    KeyByStreamlet<R, K, V> retval =
+        new KeyByStreamlet<R, K, V>(this, keyExtractor, valueExtractor);
+    addChild(retval);
+    return retval;
+  }
+
+  /**
    * Returns a new stream of <key, count> by counting tuples in this stream on each key.
    * @param keyExtractor The function applied to a tuple of this streamlet to get the key
    */
   @Override
-  public <K extends Serializable> Streamlet<KeyValue<K, Long>>
+  public <K extends Serializable> KVStreamlet<K, Long>
       countByKey(SerializableFunction<R, K> keyExtractor) {
     checkNotNull(keyExtractor, "keyExtractor cannot be null");
 
@@ -672,36 +697,13 @@
    * Note that there could be 0 or multiple target stream ids
    */
   @Override
-  public <K> Streamlet<KeyValue<KeyedWindow<K>, Long>> countByKeyAndWindow(
+  public <K> KVStreamlet<KeyedWindow<K>, Long> countByKeyAndWindow(
       SerializableFunction<R, K> keyExtractor, WindowConfig windowCfg) {
     checkNotNull(keyExtractor, "keyExtractor cannot be null");
     checkNotNull(windowCfg, "windowCfg cannot be null");
 
     CountByKeyAndWindowStreamlet<R, K> retval =
         new CountByKeyAndWindowStreamlet<>(this, keyExtractor, windowCfg);
-=======
-   * Return a new KVStreamlet<K, R> by applying key extractor to each element of this Streamlet
-   * @param keyExtractor The function applied to a tuple of this streamlet to get the key
-   */
-  @Override
-  public <K> KVStreamlet<K, R> keyBy(SerializableFunction<R, K> keyExtractor) {
-    return keyBy(keyExtractor, (a) -> a);
-  }
-
-  /**
-   * Return a new KVStreamlet<K, V> by applying key and value extractor to each element of this
-   * Streamlet
-   * @param keyExtractor The function applied to a tuple of this streamlet to get the key
-   * @param valueExtractor The function applied to a tuple of this streamlet to extract the value
-   */
-  public <K, V> KVStreamlet<K, V> keyBy(SerializableFunction<R, K> keyExtractor,
-                                        SerializableFunction<R, V> valueExtractor) {
-    checkNotNull(keyExtractor, "keyExtractor cannot be null");
-    checkNotNull(valueExtractor, "valueExtractor cannot be null");
-
-    KeyByStreamlet<R, K, V> retval =
-        new KeyByStreamlet<R, K, V>(this, keyExtractor, valueExtractor);
->>>>>>> 103bfc15
     addChild(retval);
     return retval;
   }
