//  Copyright 2017 Twitter. All rights reserved.
//
//  Licensed under the Apache License, Version 2.0 (the "License");
//  you may not use this file except in compliance with the License.
//  You may obtain a copy of the License at
//
//  http://www.apache.org/licenses/LICENSE-2.0
//
//  Unless required by applicable law or agreed to in writing, software
//  distributed under the License is distributed on an "AS IS" BASIS,
//  WITHOUT WARRANTIES OR CONDITIONS OF ANY KIND, either express or implied.
//  See the License for the specific language governing permissions and
//  limitations under the License.

package com.twitter.heron.streamlet.impl.streamlets;

import java.util.Set;

import com.twitter.heron.api.topology.TopologyBuilder;
import com.twitter.heron.streamlet.JoinType;
import com.twitter.heron.streamlet.KeyValue;
import com.twitter.heron.streamlet.KeyedWindow;
import com.twitter.heron.streamlet.SerializableBiFunction;
import com.twitter.heron.streamlet.SerializableFunction;
import com.twitter.heron.streamlet.WindowConfig;
import com.twitter.heron.streamlet.impl.StreamletImpl;
import com.twitter.heron.streamlet.impl.WindowConfigImpl;
import com.twitter.heron.streamlet.impl.groupings.JoinCustomGrouping;
import com.twitter.heron.streamlet.impl.operators.JoinOperator;

/**
 * JoinStreamlet represents a KVStreamlet that is the result of joining two KVStreamlets left
 * and right using a WindowConfig. For all left and right tuples in the window whose keys
 * match, the user supplied joinFunction is applied on the values to get the resulting value.
 * JoinStreamlet's elements are of KeyValue type where the key is KeyWindowInfo<K> type
 * and the value is of type VR.
 */
public final class JoinStreamlet<K, R, S, T> extends StreamletImpl<KeyValue<KeyedWindow<K>, T>> {
  private JoinType joinType;
  private StreamletImpl<R> left;
  private StreamletImpl<S> right;
  private SerializableFunction<R, K> leftKeyExtractor;
  private SerializableFunction<S, K> rightKeyExtractor;
  private WindowConfigImpl windowCfg;
  private SerializableBiFunction<R, S, ? extends T> joinFn;
  private static final String NAMEPREFIX = "join";

  public static <A, B, C, D> JoinStreamlet<A, B, C, D>
      createJoinStreamlet(StreamletImpl<B> left,
                          StreamletImpl<C> right,
                          SerializableFunction<B, A> leftKeyExtractor,
                          SerializableFunction<C, A> rightKeyExtractor,
                          WindowConfig windowCfg,
                          JoinType joinType,
                          SerializableBiFunction<B, C, ? extends D> joinFn) {
    return new JoinStreamlet<>(joinType, left,
        right, leftKeyExtractor, rightKeyExtractor, windowCfg, joinFn);
  }

  private JoinStreamlet(JoinType joinType, StreamletImpl<R> left,
                        StreamletImpl<S> right,
                        SerializableFunction<R, K> leftKeyExtractor,
                        SerializableFunction<S, K> rightKeyExtractor,
                        WindowConfig windowCfg,
                        SerializableBiFunction<R, S, ? extends T> joinFn) {
    this.joinType = joinType;
    this.left = left;
    this.right = right;
    this.leftKeyExtractor = leftKeyExtractor;
    this.rightKeyExtractor = rightKeyExtractor;
    this.windowCfg = (WindowConfigImpl) windowCfg;
    this.joinFn = joinFn;
    setNumPartitions(left.getNumPartitions());
  }

  public JoinType getJoinType() {
    return joinType;
  }

  @Override
  public boolean doBuild(TopologyBuilder bldr, Set<String> stageNames) {
    if (!left.isBuilt() || !right.isBuilt()) {
      return false;
    }
<<<<<<< HEAD
    setDefaultNameIfNone(StreamletNamePrefixes.JOIN.toString(), stageNames);
=======
    setDefaultNameIfNone(NAMEPREFIX, stageNames);
>>>>>>> 9e0d48fe
    stageNames.add(getName());
    JoinOperator<K, R, S, T> bolt = new JoinOperator<>(joinType, left.getName(),
        right.getName(), leftKeyExtractor, rightKeyExtractor, joinFn);
    windowCfg.attachWindowConfig(bolt);
    bldr.setBolt(getName(), bolt, getNumPartitions())
        .customGrouping(left.getName(), new JoinCustomGrouping<K, R>(leftKeyExtractor))
        .customGrouping(right.getName(), new JoinCustomGrouping<K, S>(rightKeyExtractor));
    return true;
  }
}<|MERGE_RESOLUTION|>--- conflicted
+++ resolved
@@ -82,11 +82,7 @@
     if (!left.isBuilt() || !right.isBuilt()) {
       return false;
     }
-<<<<<<< HEAD
     setDefaultNameIfNone(StreamletNamePrefixes.JOIN.toString(), stageNames);
-=======
-    setDefaultNameIfNone(NAMEPREFIX, stageNames);
->>>>>>> 9e0d48fe
     stageNames.add(getName());
     JoinOperator<K, R, S, T> bolt = new JoinOperator<>(joinType, left.getName(),
         right.getName(), leftKeyExtractor, rightKeyExtractor, joinFn);
