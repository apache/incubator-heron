//  Copyright 2017 Twitter. All rights reserved.
//
//  Licensed under the Apache License, Version 2.0 (the "License");
//  you may not use this file except in compliance with the License.
//  You may obtain a copy of the License at
//
//  http://www.apache.org/licenses/LICENSE-2.0
//
//  Unless required by applicable law or agreed to in writing, software
//  distributed under the License is distributed on an "AS IS" BASIS,
//  WITHOUT WARRANTIES OR CONDITIONS OF ANY KIND, either express or implied.
//  See the License for the specific language governing permissions and
//  limitations under the License.

package com.twitter.heron.streamlet.impl.streamlets;

import java.util.Set;

import com.twitter.heron.api.topology.TopologyBuilder;
import com.twitter.heron.streamlet.impl.StreamletImpl;
import com.twitter.heron.streamlet.impl.operators.UnionOperator;

/**
 * UnionStreamlet is a Streamlet composed of all the elements of two
 * parent streamlets.
 */
public class UnionStreamlet<I> extends StreamletImpl<I> {
  private StreamletImpl<I> left;
  private StreamletImpl<? extends I> right;
  private static final String NAMEPREFIX = "union";

  public UnionStreamlet(StreamletImpl<I> left, StreamletImpl<? extends I> right) {
    this.left = left;
    this.right = right;
    setNumPartitions(left.getNumPartitions());
  }

  @Override
  public boolean doBuild(TopologyBuilder bldr, Set<String> stageNames) {
    if (!left.isBuilt() || !right.isBuilt()) {
      // We can only continue to build us if both of our parents are built.
      // The system will call us again later
      return false;
    }
<<<<<<< HEAD
    setDefaultNameIfNone(StreamletNamePrefixes.UNION.toString(), stageNames);
=======
    setDefaultNameIfNone(NAMEPREFIX, stageNames);
>>>>>>> 9e0d48fe
    stageNames.add(getName());
    bldr.setBolt(getName(), new UnionOperator<I>(),
        getNumPartitions()).shuffleGrouping(left.getName()).shuffleGrouping(right.getName());
    return true;
  }
}<|MERGE_RESOLUTION|>--- conflicted
+++ resolved
@@ -42,11 +42,7 @@
       // The system will call us again later
       return false;
     }
-<<<<<<< HEAD
     setDefaultNameIfNone(StreamletNamePrefixes.UNION.toString(), stageNames);
-=======
-    setDefaultNameIfNone(NAMEPREFIX, stageNames);
->>>>>>> 9e0d48fe
     stageNames.add(getName());
     bldr.setBolt(getName(), new UnionOperator<I>(),
         getNumPartitions()).shuffleGrouping(left.getName()).shuffleGrouping(right.getName());
