--- conflicted
+++ resolved
@@ -37,11 +37,7 @@
 
   @Override
   public boolean doBuild(TopologyBuilder bldr, Set<String> stageNames) {
-<<<<<<< HEAD
     setDefaultNameIfNone(StreamletNamePrefixes.SUPPLIER.toString(), stageNames);
-=======
-    setDefaultNameIfNone(NAMEPREFIX, stageNames);
->>>>>>> 9e0d48fe
     stageNames.add(getName());
     bldr.setSpout(getName(), new SupplierSource<R>(supplier), getNumPartitions());
     return true;
