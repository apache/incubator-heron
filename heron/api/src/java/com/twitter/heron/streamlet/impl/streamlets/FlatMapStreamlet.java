//  Copyright 2017 Twitter. All rights reserved.
//
//  Licensed under the Apache License, Version 2.0 (the "License");
//  you may not use this file except in compliance with the License.
//  You may obtain a copy of the License at
//
//  http://www.apache.org/licenses/LICENSE-2.0
//
//  Unless required by applicable law or agreed to in writing, software
//  distributed under the License is distributed on an "AS IS" BASIS,
//  WITHOUT WARRANTIES OR CONDITIONS OF ANY KIND, either express or implied.
//  See the License for the specific language governing permissions and
//  limitations under the License.

package com.twitter.heron.streamlet.impl.streamlets;

import java.util.Set;

import com.twitter.heron.api.topology.TopologyBuilder;
import com.twitter.heron.streamlet.SerializableFunction;
import com.twitter.heron.streamlet.impl.StreamletImpl;
import com.twitter.heron.streamlet.impl.operators.FlatMapOperator;

/**
 * FlatMapStreamlet represents a Streamlet that is made up of applying the user
 * supplied flatMap function to each element of the parent streamlet and flattening
 * out the result.
 */
public class FlatMapStreamlet<R, T> extends StreamletImpl<T> {
  private StreamletImpl<R> parent;
  private SerializableFunction<? super R, ? extends Iterable<? extends T>> flatMapFn;
  private static final String NAMEPREFIX = "flatmap";

  public FlatMapStreamlet(StreamletImpl<R> parent,
                          SerializableFunction<? super R,
                              ? extends Iterable<? extends T>> flatMapFn) {
    this.parent = parent;
    this.flatMapFn = flatMapFn;
    setNumPartitions(parent.getNumPartitions());
  }

  @Override
  public boolean doBuild(TopologyBuilder bldr, Set<String> stageNames) {
<<<<<<< HEAD
    setDefaultNameIfNone(StreamletNamePrefixes.FLATMAP.toString(), stageNames);
=======
    setDefaultNameIfNone(NAMEPREFIX, stageNames);
>>>>>>> 9e0d48fe
    stageNames.add(getName());
    bldr.setBolt(getName(), new FlatMapOperator<R, T>(flatMapFn),
        getNumPartitions()).shuffleGrouping(parent.getName());
    return true;
  }
}<|MERGE_RESOLUTION|>--- conflicted
+++ resolved
@@ -41,11 +41,7 @@
 
   @Override
   public boolean doBuild(TopologyBuilder bldr, Set<String> stageNames) {
-<<<<<<< HEAD
     setDefaultNameIfNone(StreamletNamePrefixes.FLATMAP.toString(), stageNames);
-=======
-    setDefaultNameIfNone(NAMEPREFIX, stageNames);
->>>>>>> 9e0d48fe
     stageNames.add(getName());
     bldr.setBolt(getName(), new FlatMapOperator<R, T>(flatMapFn),
         getNumPartitions()).shuffleGrouping(parent.getName());
