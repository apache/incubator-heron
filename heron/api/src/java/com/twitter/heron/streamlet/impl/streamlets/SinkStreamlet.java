--- conflicted
+++ resolved
@@ -39,11 +39,7 @@
 
   @Override
   public boolean doBuild(TopologyBuilder bldr, Set<String> stageNames) {
-<<<<<<< HEAD
     setDefaultNameIfNone(StreamletNamePrefixes.SINK.toString(), stageNames);
-=======
-    setDefaultNameIfNone(NAMEPREFIX, stageNames);
->>>>>>> 9e0d48fe
     stageNames.add(getName());
     bldr.setBolt(getName(), new ComplexSink<>(sink),
         getNumPartitions()).shuffleGrouping(parent.getName());
