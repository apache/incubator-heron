--- conflicted
+++ resolved
@@ -41,11 +41,7 @@
 
   @Override
   public boolean doBuild(TopologyBuilder bldr, Set<String> stageNames) {
-<<<<<<< HEAD
     setDefaultNameIfNone(StreamletNamePrefixes.TRANSFORM.toString(), stageNames);
-=======
-    setDefaultNameIfNone(NAMEPREFIX, stageNames);
->>>>>>> 9e0d48fe
     stageNames.add(getName());
     bldr.setBolt(getName(), new TransformOperator<R, T>(serializableTransformer),
         getNumPartitions()).shuffleGrouping(parent.getName());
