--- conflicted
+++ resolved
@@ -17,12 +17,8 @@
 import java.util.Set;
 
 import com.twitter.heron.api.topology.TopologyBuilder;
-<<<<<<< HEAD
 import com.twitter.heron.streamlet.SerializableFunction;
-import com.twitter.heron.streamlet.impl.BaseStreamlet;
-=======
 import com.twitter.heron.streamlet.impl.StreamletImpl;
->>>>>>> 5fda0581
 import com.twitter.heron.streamlet.impl.sinks.LogSink;
 
 /**
@@ -30,21 +26,16 @@
  * streamlet after logging each element. Since elements of the parents are just logged
  * nothing is emitted, thus this streamlet is empty.
  */
-<<<<<<< HEAD
-public class LogStreamlet<R> extends BaseStreamlet<R> {
-  private BaseStreamlet<R> parent;
-  private SerializableFunction<? super R, String> logFormatter;
-=======
 public class LogStreamlet<R> extends StreamletImpl<R> {
   private StreamletImpl<R> parent;
->>>>>>> 5fda0581
+  private SerializableFunction<? super R, String> logFormatter;
 
   public LogStreamlet(StreamletImpl<R> parent) {
     this.parent = parent;
     setNumPartitions(parent.getNumPartitions());
   }
 
-  public LogStreamlet(BaseStreamlet<R> parent,
+  public LogStreamlet(StreamletImpl<R> parent,
       SerializableFunction<? super R, String> logFormatter) {
     this.parent = parent;
     this.logFormatter = logFormatter;
@@ -63,10 +54,10 @@
     }
     stageNames.add(getName());
 
-    if (null != this.logFormatter) {
+    if (null != logFormatter) {
+      logSink = new LogSink<R>(this.logFormatter);
+    } else {
       logSink = new LogSink<R>();
-    } else {
-      logSink = new LogSink<R>(this.logFormatter);
     }
 
     bldr.setBolt(getName(), logSink,
