--- conflicted
+++ resolved
@@ -36,11 +36,7 @@
 
   @Override
   public boolean doBuild(TopologyBuilder bldr, Set<String> stageNames) {
-<<<<<<< HEAD
     setDefaultNameIfNone(StreamletNamePrefixes.LOGGER.toString(), stageNames);
-=======
-    setDefaultNameIfNone(NAMEPREFIX, stageNames);
->>>>>>> 9e0d48fe
     stageNames.add(getName());
     bldr.setBolt(getName(), new LogSink<R>(),
         getNumPartitions()).shuffleGrouping(parent.getName());
