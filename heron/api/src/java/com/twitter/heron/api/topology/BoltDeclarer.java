// Copyright 2016 Twitter. All rights reserved.
//
// Licensed under the Apache License, Version 2.0 (the "License");
// you may not use this file except in compliance with the License.
// You may obtain a copy of the License at
//
//    http://www.apache.org/licenses/LICENSE-2.0
//
// Unless required by applicable law or agreed to in writing, software
// distributed under the License is distributed on an "AS IS" BASIS,
// WITHOUT WARRANTIES OR CONDITIONS OF ANY KIND, either express or implied.
// See the License for the specific language governing permissions and
// limitations under the License.

package com.twitter.heron.api.topology;

import java.util.LinkedList;
import java.util.List;
import java.util.Map;

import com.google.protobuf.ByteString;

import com.twitter.heron.api.bolt.IRichBolt;
import com.twitter.heron.api.generated.TopologyAPI;
import com.twitter.heron.api.grouping.CustomStreamGrouping;
import com.twitter.heron.api.tuple.Fields;
import com.twitter.heron.api.utils.Utils;

public class BoltDeclarer extends BaseComponentDeclarer<BoltDeclarer> {
  private OutputFieldsGetter output;
  private List<TopologyAPI.InputStream.Builder> inputs;

  public BoltDeclarer(String name, IRichBolt bolt, Number taskParallelism) {
    super(name, bolt, taskParallelism);
    inputs = new LinkedList<TopologyAPI.InputStream.Builder>();
    output = new OutputFieldsGetter();
    bolt.declareOutputFields(output);
  }

  @Override
  public BoltDeclarer returnThis() {
    return this;
  }

  public void dump(TopologyAPI.Topology.Builder bldr) {
    TopologyAPI.Bolt.Builder boltBldr = TopologyAPI.Bolt.newBuilder();

    TopologyAPI.Component.Builder cbldr = TopologyAPI.Component.newBuilder();
    super.dump(cbldr);
    boltBldr.setComp(cbldr);

    for (TopologyAPI.InputStream.Builder iter : inputs) {
      boltBldr.addInputs(iter);
    }

    Map<String, TopologyAPI.StreamSchema.Builder> outs = output.getFieldsDeclaration();
    for (Map.Entry<String, TopologyAPI.StreamSchema.Builder> entry : outs.entrySet()) {
      TopologyAPI.OutputStream.Builder obldr = TopologyAPI.OutputStream.newBuilder();
      TopologyAPI.StreamId.Builder sbldr = TopologyAPI.StreamId.newBuilder();
      sbldr.setId(entry.getKey());
      sbldr.setComponentName(getName());
      obldr.setStream(sbldr);
      obldr.setSchema(entry.getValue());
      boltBldr.addOutputs(obldr);
    }

    bldr.addBolts(boltBldr);
  }

  public BoltDeclarer fieldsGrouping(String componentName, Fields fields) {
    return fieldsGrouping(componentName, Utils.DEFAULT_STREAM_ID, fields);
  }

  public BoltDeclarer fieldsGrouping(String componentName, String streamId, Fields fields) {
    TopologyAPI.InputStream.Builder bldr = TopologyAPI.InputStream.newBuilder();
    bldr.setStream(
        TopologyAPI.StreamId.newBuilder().setId(streamId).setComponentName(componentName));
    bldr.setGtype(TopologyAPI.Grouping.FIELDS);
    TopologyAPI.StreamSchema.Builder gfbldr = TopologyAPI.StreamSchema.newBuilder();
    for (int i = 0; i < fields.size(); ++i) {
      TopologyAPI.StreamSchema.KeyType.Builder ktBldr =
          TopologyAPI.StreamSchema.KeyType.newBuilder();
      ktBldr.setKey(fields.get(i));
      ktBldr.setType(TopologyAPI.Type.OBJECT);
      gfbldr.addKeys(ktBldr);
    }
    bldr.setGroupingFields(gfbldr);
    return grouping(bldr);
  }

  public BoltDeclarer globalGrouping(String componentName) {
    return globalGrouping(componentName, Utils.DEFAULT_STREAM_ID);
  }

  public BoltDeclarer globalGrouping(String componentName, String streamId) {
    TopologyAPI.InputStream.Builder bldr = TopologyAPI.InputStream.newBuilder();
    bldr.setStream(
        TopologyAPI.StreamId.newBuilder().setId(streamId).setComponentName(componentName));
    bldr.setGtype(TopologyAPI.Grouping.LOWEST);
    return grouping(bldr);
  }

  public BoltDeclarer shuffleGrouping(String componentName) {
    return shuffleGrouping(componentName, Utils.DEFAULT_STREAM_ID);
  }

  public BoltDeclarer shuffleGrouping(String componentName, String streamId) {
    TopologyAPI.InputStream.Builder bldr = TopologyAPI.InputStream.newBuilder();
    bldr.setStream(
        TopologyAPI.StreamId.newBuilder().setId(streamId).setComponentName(componentName));
    bldr.setGtype(TopologyAPI.Grouping.SHUFFLE);
    return grouping(bldr);
  }

  public BoltDeclarer localOrShuffleGrouping(String componentName) {
    return localOrShuffleGrouping(componentName, Utils.DEFAULT_STREAM_ID);
  }

  public BoltDeclarer localOrShuffleGrouping(String componentName, String streamId) {
    // Heron tasks are process based, thus there's no concept of local(within process)
    // shuffling. So we map local grouping strategy to shuffleGrouping
    return shuffleGrouping(componentName, streamId);
  }

  public BoltDeclarer noneGrouping(String componentName) {
    return noneGrouping(componentName, Utils.DEFAULT_STREAM_ID);
  }

  public BoltDeclarer noneGrouping(String componentName, String streamId) {
    TopologyAPI.InputStream.Builder bldr = TopologyAPI.InputStream.newBuilder();
    bldr.setStream(
        TopologyAPI.StreamId.newBuilder().setId(streamId).setComponentName(componentName));
    bldr.setGtype(TopologyAPI.Grouping.NONE);
    return grouping(bldr);
  }

  public BoltDeclarer allGrouping(String componentName) {
    return allGrouping(componentName, Utils.DEFAULT_STREAM_ID);
  }

  public BoltDeclarer allGrouping(String componentName, String streamId) {
    TopologyAPI.InputStream.Builder bldr = TopologyAPI.InputStream.newBuilder();
    bldr.setStream(
        TopologyAPI.StreamId.newBuilder().setId(streamId).setComponentName(componentName));
    bldr.setGtype(TopologyAPI.Grouping.ALL);
    return grouping(bldr);
  }

  public BoltDeclarer directGrouping(String componentName) {
    return directGrouping(componentName, Utils.DEFAULT_STREAM_ID);
  }

  public BoltDeclarer directGrouping(String componentName, String streamId) {
    TopologyAPI.InputStream.Builder bldr = TopologyAPI.InputStream.newBuilder();
    bldr.setStream(
        TopologyAPI.StreamId.newBuilder().setId(streamId).setComponentName(componentName));
    bldr.setGtype(TopologyAPI.Grouping.DIRECT);
<<<<<<< HEAD
=======
    bldr.setType(TopologyAPI.CustomGroupingObjectType.JAVA_OBJECT);
>>>>>>> 3c8e98b6
    return grouping(bldr);
  }

  public BoltDeclarer customGrouping(String componentName, CustomStreamGrouping grouping) {
    return customGrouping(componentName, Utils.DEFAULT_STREAM_ID, grouping);
  }

  public BoltDeclarer customGrouping(
      String componentName,
      String streamId,
      CustomStreamGrouping grouping) {
    TopologyAPI.InputStream.Builder bldr = TopologyAPI.InputStream.newBuilder();
    bldr.setStream(
        TopologyAPI.StreamId.newBuilder().setId(streamId).setComponentName(componentName));
    bldr.setGtype(TopologyAPI.Grouping.CUSTOM);
    bldr.setType(TopologyAPI.CustomGroupingObjectType.JAVA_OBJECT);
    bldr.setCustomGroupingObject(ByteString.copyFrom(Utils.serialize(grouping)));
    return grouping(bldr);
  }

  private BoltDeclarer grouping(TopologyAPI.InputStream.Builder stream) {
    inputs.add(stream);
    return this;
  }
}<|MERGE_RESOLUTION|>--- conflicted
+++ resolved
@@ -155,10 +155,7 @@
     bldr.setStream(
         TopologyAPI.StreamId.newBuilder().setId(streamId).setComponentName(componentName));
     bldr.setGtype(TopologyAPI.Grouping.DIRECT);
-<<<<<<< HEAD
-=======
     bldr.setType(TopologyAPI.CustomGroupingObjectType.JAVA_OBJECT);
->>>>>>> 3c8e98b6
     return grouping(bldr);
   }
 
