--- conflicted
+++ resolved
@@ -113,11 +113,8 @@
   public void testDefaultContainerSize() throws Exception {
     int spoutParallelism = 4;
     int boltParallelism = 3;
-<<<<<<< HEAD
-=======
-    Integer totalInstances = spoutParallelism + boltParallelism;
-
->>>>>>> 4806bc00
+    Integer totalInstances = spoutParallelism + boltParallelism;
+
     // Set up the topology and its config
     com.twitter.heron.api.Config topologyConfig = new com.twitter.heron.api.Config();
 
@@ -142,17 +139,9 @@
     com.twitter.heron.api.Config topologyConfig = new com.twitter.heron.api.Config();
 
     topologyConfig.setContainerPaddingPercentage(padding);
-<<<<<<< HEAD
-    TopologyAPI.Topology topology =
-        getTopology(spoutParallelism, boltParallelism, topologyConfig);
-
-    PackingPlan packingPlan =
-        getFirstFitDecreasingPackingPlan(topology);
-=======
     TopologyAPI.Topology topology = getTopology(spoutParallelism, boltParallelism, topologyConfig);
     PackingPlan packingPlan = getFirstFitDecreasingPackingPlan(topology);
 
->>>>>>> 4806bc00
     Assert.assertEquals(packingPlan.getContainers().size(), 2);
     Assert.assertEquals(totalInstances, packingPlan.getInstanceCount());
   }
@@ -248,13 +237,9 @@
         getFirstFitDecreasingPackingPlan(topologyExplicitRamMap);
 
     Assert.assertEquals(packingPlanExplicitRamMap.getContainers().size(), 1);
-<<<<<<< HEAD
-    assertPackingPlan(packingPlanExplicitRamMap, boltRam, spoutRam);
-=======
     Assert.assertEquals(totalInstances, packingPlanExplicitRamMap.getInstanceCount());
     AssertPacking.assertContainers(packingPlanExplicitRamMap.getContainers(),
         BOLT_NAME, SPOUT_NAME, boltRam, spoutRam, maxContainerRam);
->>>>>>> 4806bc00
   }
 
   /**
@@ -285,14 +270,10 @@
         getFirstFitDecreasingPackingPlan(topologyExplicitRamMap);
 
     Assert.assertEquals(packingPlanExplicitRamMap.getContainers().size(), 2);
-<<<<<<< HEAD
-    assertPackingPlan(packingPlanExplicitRamMap, boltRam, spoutRam);
-=======
     Assert.assertEquals(totalInstances, packingPlanExplicitRamMap.getInstanceCount());
 
     AssertPacking.assertContainers(packingPlanExplicitRamMap.getContainers(),
         BOLT_NAME, SPOUT_NAME, boltRam, spoutRam, maxContainerRam);
->>>>>>> 4806bc00
   }
 
   /**
@@ -324,12 +305,8 @@
     Assert.assertEquals(packingPlanExplicitRamMap.getContainers().size(), 2);
     Assert.assertEquals(totalInstances, packingPlanExplicitRamMap.getInstanceCount());
 
-<<<<<<< HEAD
-    assertPackingPlan(packingPlanExplicitRamMap, boltRam, instanceRamDefault);
-=======
     AssertPacking.assertContainers(packingPlanExplicitRamMap.getContainers(),
         BOLT_NAME, SPOUT_NAME, boltRam, instanceRamDefault, maxContainerRam);
->>>>>>> 4806bc00
   }
 
   /**
@@ -360,14 +337,10 @@
         getFirstFitDecreasingPackingPlan(topologyExplicitRamMap);
 
     Assert.assertEquals(packingPlanExplicitRamMap.getContainers().size(), 2);
-<<<<<<< HEAD
-    assertPackingPlan(packingPlanExplicitRamMap, boltRam, instanceRamDefault);
-=======
     Assert.assertEquals(totalInstances, packingPlanExplicitRamMap.getInstanceCount());
 
     AssertPacking.assertContainers(packingPlanExplicitRamMap.getContainers(),
         BOLT_NAME, SPOUT_NAME, boltRam, instanceRamDefault, null);
->>>>>>> 4806bc00
   }
 
   /**
