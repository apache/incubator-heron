--- conflicted
+++ resolved
@@ -137,7 +137,6 @@
   public void testDefaultContainerSize() throws Exception {
     int spoutParallelism = 4;
     int boltParallelism = 3;
-    int totalInstances = spoutParallelism + boltParallelism;
     // Set up the topology and its config
     com.twitter.heron.api.Config topologyConfig = new com.twitter.heron.api.Config();
 
@@ -168,7 +167,6 @@
 
     PackingPlan packingPlan =
         getFirstFitDecreasingPackingPlan(topology);
-
     Assert.assertEquals(packingPlan.getContainers().size(), 2);
   }
 
@@ -262,40 +260,7 @@
         getFirstFitDecreasingPackingPlan(topologyExplicitRamMap);
 
     Assert.assertEquals(packingPlanExplicitRamMap.getContainers().size(), 1);
-
-<<<<<<< HEAD
-    Assert.assertEquals(Math.round(totalInstances * instanceCpuDefault
-            + DEFAULT_CONTAINER_PADDING / 100.0 * (totalInstances * instanceCpuDefault)
-            + instanceCpuDefault),
-        (long) packingPlanExplicitRamMap.getResource().getCpu());
-
-    Assert.assertEquals(spoutParallelism * spoutRam + boltParallelism * boltRam
-            + (long) (DEFAULT_CONTAINER_PADDING / 100.0 * (spoutParallelism * spoutRam
-            + boltParallelism * boltRam))
-            + instanceRamDefault,
-        packingPlanExplicitRamMap.getResource().getRam());
-
-    Assert.assertEquals(totalInstances * instanceDiskDefault
-            + (long) (DEFAULT_CONTAINER_PADDING / 100.0 * (totalInstances * instanceDiskDefault))
-            + instanceDiskDefault,
-        packingPlanExplicitRamMap.getResource().getDisk());
-
     assertPackingPlan(packingPlanExplicitRamMap, boltRam, spoutRam);
-=======
-    // Ram for bolt should be the value in component ram map
-    for (PackingPlan.ContainerPlan containerPlan
-        : packingPlanExplicitRamMap.getContainers()) {
-      Assert.assertNotEquals(maxContainerRam, containerPlan.getResource().getRam());
-      for (PackingPlan.InstancePlan instancePlan : containerPlan.getInstances()) {
-        if (instancePlan.getComponentName().equals(BOLT_NAME)) {
-          Assert.assertEquals(boltRam, instancePlan.getResource().getRam());
-        }
-        if (instancePlan.getComponentName().equals(SPOUT_NAME)) {
-          Assert.assertEquals(spoutRam, instancePlan.getResource().getRam());
-        }
-      }
-    }
->>>>>>> 28c0118e
   }
 
   /**
@@ -325,44 +290,7 @@
         getFirstFitDecreasingPackingPlan(topologyExplicitRamMap);
 
     Assert.assertEquals(packingPlanExplicitRamMap.getContainers().size(), 2);
-
-<<<<<<< HEAD
-    Assert.assertEquals((long) (Math.round(spoutParallelism * instanceCpuDefault
-            + DEFAULT_CONTAINER_PADDING / 100.0 * (spoutParallelism * instanceCpuDefault))
-            + Math.round(boltParallelism * instanceCpuDefault
-            + DEFAULT_CONTAINER_PADDING / 100.0 * (boltParallelism * instanceCpuDefault))
-            + instanceCpuDefault),
-        (long) packingPlanExplicitRamMap.getResource().getCpu());
-
-    Assert.assertEquals((spoutParallelism * spoutRam)
-            + (long) (DEFAULT_CONTAINER_PADDING / 100.0 * (spoutParallelism * spoutRam))
-            + boltParallelism * boltRam
-            + (long) (DEFAULT_CONTAINER_PADDING / 100.0 * (boltParallelism * boltRam))
-            + instanceRamDefault,
-        packingPlanExplicitRamMap.getResource().getRam());
-
-    Assert.assertEquals(spoutParallelism * instanceDiskDefault
-            + (long) (DEFAULT_CONTAINER_PADDING / 100.0 * (spoutParallelism * instanceDiskDefault))
-            + boltParallelism * instanceDiskDefault
-            + (long) (DEFAULT_CONTAINER_PADDING / 100.0 * (boltParallelism * instanceDiskDefault))
-            + instanceDiskDefault,
-        packingPlanExplicitRamMap.getResource().getDisk());
-
     assertPackingPlan(packingPlanExplicitRamMap, boltRam, spoutRam);
-=======
-    // Ram for bolt/spout should be the value in component ram map
-    for (PackingPlan.ContainerPlan containerPlan
-        : packingPlanExplicitRamMap.getContainers()) {
-      for (PackingPlan.InstancePlan instancePlan : containerPlan.getInstances()) {
-        if (instancePlan.getComponentName().equals(BOLT_NAME)) {
-          Assert.assertEquals(boltRam, instancePlan.getResource().getRam());
-        }
-        if (instancePlan.getComponentName().equals(SPOUT_NAME)) {
-          Assert.assertEquals(spoutRam, instancePlan.getResource().getRam());
-        }
-      }
-    }
->>>>>>> 28c0118e
   }
 
   /**
@@ -392,43 +320,7 @@
 
     Assert.assertEquals(packingPlanExplicitRamMap.getContainers().size(), 2);
 
-<<<<<<< HEAD
-    Assert.assertEquals((long) (Math.round(4 * instanceCpuDefault
-            + DEFAULT_CONTAINER_PADDING / 100.0 * (4 * instanceCpuDefault))
-            + Math.round(3 * instanceCpuDefault
-            + DEFAULT_CONTAINER_PADDING / 100.0 * (3 * instanceCpuDefault))
-            + instanceCpuDefault),
-        (long) packingPlanExplicitRamMap.getResource().getCpu());
-
-    Assert.assertEquals(2 * boltRam + 2 * instanceRamDefault
-            + (long) (DEFAULT_CONTAINER_PADDING / 100.0 * (2 * boltRam + 2 * instanceRamDefault))
-            + boltRam + 2 * instanceRamDefault
-            + (long) (DEFAULT_CONTAINER_PADDING / 100.0 * (boltRam + 2 * instanceRamDefault))
-            + instanceRamDefault,
-        packingPlanExplicitRamMap.getResource().getRam());
-
-    Assert.assertEquals(4 * instanceDiskDefault
-            + (long) (DEFAULT_CONTAINER_PADDING / 100.0 * (4 * instanceDiskDefault))
-            + 3 * instanceDiskDefault
-            + (long) (DEFAULT_CONTAINER_PADDING / 100.0 * (3 * instanceDiskDefault))
-            + instanceDiskDefault,
-        packingPlanExplicitRamMap.getResource().getDisk());
-
     assertPackingPlan(packingPlanExplicitRamMap, boltRam, instanceRamDefault);
-=======
-    for (PackingPlan.ContainerPlan containerPlan
-        : packingPlanExplicitRamMap.getContainers()) {
-      for (PackingPlan.InstancePlan instancePlan : containerPlan.getInstances()) {
-        // Ram for bolt should be the value in component ram map
-        if (instancePlan.getComponentName().equals(BOLT_NAME)) {
-          Assert.assertEquals(boltRam, instancePlan.getResource().getRam());
-        }
-        if (instancePlan.getComponentName().equals(SPOUT_NAME)) {
-          Assert.assertEquals(instanceRamDefault, instancePlan.getResource().getRam());
-        }
-      }
-    }
->>>>>>> 28c0118e
   }
 
   /**
@@ -458,44 +350,7 @@
         getFirstFitDecreasingPackingPlan(topologyExplicitRamMap);
 
     Assert.assertEquals(packingPlanExplicitRamMap.getContainers().size(), 2);
-
-<<<<<<< HEAD
-    Assert.assertEquals((long) (Math.round(4 * instanceCpuDefault
-            + padding / 100.0 * (4 * instanceCpuDefault))
-            + Math.round(3 * instanceCpuDefault
-            + padding / 100.0 * (3 * instanceCpuDefault))
-            + instanceCpuDefault),
-        (long) packingPlanExplicitRamMap.getResource().getCpu());
-
-    Assert.assertEquals(2 * boltRam + 2 * instanceRamDefault
-            + (long) (padding / 100.0 * (2 * boltRam + 2 * instanceRamDefault))
-            + boltRam + 2 * instanceRamDefault
-            + (long) (padding / 100.0 * (boltRam + 2 * instanceRamDefault))
-            + instanceRamDefault,
-        packingPlanExplicitRamMap.getResource().getRam());
-
-    Assert.assertEquals(4 * instanceDiskDefault
-            + (long) (padding / 100.0 * (4 * instanceDiskDefault))
-            + 3 * instanceDiskDefault
-            + (long) (padding / 100.0 * (3 * instanceDiskDefault))
-            + instanceDiskDefault,
-        packingPlanExplicitRamMap.getResource().getDisk());
-
     assertPackingPlan(packingPlanExplicitRamMap, boltRam, instanceRamDefault);
-=======
-    for (PackingPlan.ContainerPlan containerPlan
-        : packingPlanExplicitRamMap.getContainers()) {
-      for (PackingPlan.InstancePlan instancePlan : containerPlan.getInstances()) {
-        // Ram for bolt should be the value in component ram map
-        if (instancePlan.getComponentName().equals(BOLT_NAME)) {
-          Assert.assertEquals(boltRam, instancePlan.getResource().getRam());
-        }
-        if (instancePlan.getComponentName().equals(SPOUT_NAME)) {
-          Assert.assertEquals(instanceRamDefault, instancePlan.getResource().getRam());
-        }
-      }
-    }
->>>>>>> 28c0118e
   }
 
   /**
@@ -547,28 +402,6 @@
         getFirstFitDecreasingPackingPlan(topology);
 
     Assert.assertEquals(packingPlan.getContainers().size(), 2);
-
-    long startRam = (totalInstances + HERON_INTERNAL_CONTAINERS)
-        * instanceRamDefault
-        + (long) ((DEFAULT_CONTAINER_PADDING / 100.0
-        * totalInstances * instanceRamDefault));
-
-    Assert.assertEquals(packingPlan.getResource().getRam(), startRam);
-
-    double startCpu = Math.round(spoutParallelism * instanceCpuDefault
-        + (DEFAULT_CONTAINER_PADDING / 100.0 * spoutParallelism * instanceCpuDefault))
-        + Math.round(boltParallelism * instanceCpuDefault
-        + (DEFAULT_CONTAINER_PADDING / 100.0 * boltParallelism * instanceCpuDefault))
-        + instanceCpuDefault;
-
-    Assert.assertEquals((long) packingPlan.getResource().getCpu(), (long) startCpu);
-
-    long startDisk = (totalInstances + HERON_INTERNAL_CONTAINERS)
-        * instanceDiskDefault
-        + (long) ((DEFAULT_CONTAINER_PADDING / 100.0
-        * totalInstances * instanceDiskDefault));
-
-    Assert.assertEquals(packingPlan.getResource().getDisk(), startDisk);
 
     int numScalingInstances = 3;
     Map<String, Integer> componentChanges = new HashMap<>();
@@ -577,23 +410,6 @@
         componentChanges);
 
     Assert.assertEquals(newPackingPlan.getContainers().size(), 3);
-
-    long newRam = numScalingInstances * instanceRamDefault
-        + (long) (DEFAULT_CONTAINER_PADDING / 100.0
-        * numScalingInstances * instanceRamDefault);
-
-    Assert.assertEquals(newPackingPlan.getResource().getRam(), startRam + newRam);
-
-    double newCpu = Math.round(numScalingInstances * instanceCpuDefault
-        + (DEFAULT_CONTAINER_PADDING / 100.0 * numScalingInstances * instanceCpuDefault));
-
-    Assert.assertEquals((long) newPackingPlan.getResource().getCpu(), (long) (startCpu + newCpu));
-
-    long newDisk = numScalingInstances * instanceDiskDefault
-        + (long) ((DEFAULT_CONTAINER_PADDING / 100.0
-        * numScalingInstances * instanceDiskDefault));
-
-    Assert.assertEquals(newPackingPlan.getResource().getDisk(), startDisk + newDisk);
   }
 
   /**
@@ -622,30 +438,6 @@
         getFirstFitDecreasingPackingPlan(topologyExplicitRamMap);
 
     Assert.assertEquals(packingPlanExplicitRamMap.getContainers().size(), 2);
-
-    long startRam = 2 * boltRam + 2 * instanceRamDefault
-        + (long) (DEFAULT_CONTAINER_PADDING / 100.0 * (2 * boltRam + 2 * instanceRamDefault))
-        + boltRam + 2 * instanceRamDefault
-        + (long) (DEFAULT_CONTAINER_PADDING / 100.0 * (boltRam + 2 * instanceRamDefault))
-        + instanceRamDefault;
-
-    Assert.assertEquals(startRam, packingPlanExplicitRamMap.getResource().getRam());
-
-    double startCpu = (long) (Math.round(4 * instanceCpuDefault
-        + DEFAULT_CONTAINER_PADDING / 100.0 * (4 * instanceCpuDefault))
-        + Math.round(3 * instanceCpuDefault
-        + DEFAULT_CONTAINER_PADDING / 100.0 * (3 * instanceCpuDefault))
-        + instanceCpuDefault);
-
-    Assert.assertEquals((long) startCpu, (long) packingPlanExplicitRamMap.getResource().getCpu());
-
-    long startDisk = 4 * instanceDiskDefault
-        + (long) (DEFAULT_CONTAINER_PADDING / 100.0 * (4 * instanceDiskDefault))
-        + 3 * instanceDiskDefault
-        + (long) (DEFAULT_CONTAINER_PADDING / 100.0 * (3 * instanceDiskDefault))
-        + instanceDiskDefault;
-
-    Assert.assertEquals(startDisk, packingPlanExplicitRamMap.getResource().getDisk());
 
     assertPackingPlan(packingPlanExplicitRamMap, boltRam, instanceRamDefault);
     int numScalingInstances = 3;
@@ -657,28 +449,12 @@
 
     Assert.assertEquals(newPackingPlan.getContainers().size(), 4);
 
-    long newRam = 2 * boltRam
-        + (long) (DEFAULT_CONTAINER_PADDING / 100.0 * 2 * boltRam)
-        + 1 * boltRam
-        + (long) (DEFAULT_CONTAINER_PADDING / 100.0 * boltRam);
-
-    Assert.assertEquals(newPackingPlan.getResource().getRam(), startRam + newRam);
-
-    double newCpu = Math.round(2 * instanceCpuDefault
-        + (DEFAULT_CONTAINER_PADDING / 100.0 * 2 * instanceCpuDefault))
-        + Math.round(1 * instanceCpuDefault
-        + (DEFAULT_CONTAINER_PADDING / 100.0 * 1 * instanceCpuDefault));
-
-    Assert.assertEquals((long) newPackingPlan.getResource().getCpu(), (long) (startCpu + newCpu));
-
     long newDisk = 2 * instanceDiskDefault
         + (long) ((DEFAULT_CONTAINER_PADDING / 100.0
         * 2 * instanceDiskDefault))
         + 1 * instanceDiskDefault
         + (long) (DEFAULT_CONTAINER_PADDING / 100.0
         * instanceDiskDefault);
-
-    Assert.assertEquals(newPackingPlan.getResource().getDisk(), startDisk + newDisk);
 
     assertPackingPlan(newPackingPlan, boltRam, instanceRamDefault);
   }
