// Copyright 2016 Twitter. All rights reserved.
//
// Licensed under the Apache License, Version 2.0 (the "License");
// you may not use this file except in compliance with the License.
// You may obtain a copy of the License at
//
//    http://www.apache.org/licenses/LICENSE-2.0
//
// Unless required by applicable law or agreed to in writing, software
// distributed under the License is distributed on an "AS IS" BASIS,
// WITHOUT WARRANTIES OR CONDITIONS OF ANY KIND, either express or implied.
// See the License for the specific language governing permissions and
// limitations under the License.
package com.twitter.heron.packing.builder;

import java.util.ArrayList;
import java.util.Arrays;
import java.util.HashMap;
import java.util.HashSet;
import java.util.List;
import java.util.Map;
import java.util.Set;

<<<<<<< HEAD
=======
import org.junit.Assert;
>>>>>>> fdb73b6c
import org.junit.Before;
import org.junit.Test;

import com.twitter.heron.common.basics.Pair;
import com.twitter.heron.packing.AssertPacking;
import com.twitter.heron.packing.PackingTestHelper;
import com.twitter.heron.packing.ResourceExceededException;
import com.twitter.heron.spi.common.Constants;
import com.twitter.heron.spi.packing.InstanceId;
import com.twitter.heron.spi.packing.PackingException;
import com.twitter.heron.spi.packing.PackingPlan;
import com.twitter.heron.spi.packing.Resource;

<<<<<<< HEAD
import static org.junit.Assert.*;
=======
import static org.junit.Assert.assertEquals;
>>>>>>> fdb73b6c

public class PackingPlanBuilderTest {

  private static final String TOPOLOGY_ID = "testTopologyId";

  private List<Container> testContainers;
<<<<<<< HEAD
=======

>>>>>>> fdb73b6c
  @Before
  public void init() {
    testContainers = new ArrayList<>();
    testContainers.add(new Container(3, null, 5));
    testContainers.add(new Container(6, null, 20));
    testContainers.add(new Container(4, null, 20));
  }

  @Test
  public void testScorerSortById() {
    doScorerSortTest(new ContainerIdScorer(), new int[] {0, 2, 1});
  }

  @Test
  public void testScorerSortBySpecificId() {
    doScorerSortTest(new ContainerIdScorer(4, 6), new int[] {2, 1, 0});
  }

  @Test
  public void testScorerSortByPadding() {
    doScorerSortTest(new TestPaddingScorer(true), new int[] {0, 1, 2});
  }

  @Test
  public void testScorerSortByPaddingReverse() {
    doScorerSortTest(new TestPaddingScorer(false), new int[] {1, 2, 0});
  }

  @Test
  public void testMultiScorerSort() {
    List<Scorer<Container>> scorers = new ArrayList<>();
    scorers.add(new TestPaddingScorer(true));
    scorers.add(new ContainerIdScorer());
    doScorerSortTest(scorers, new int[] {0, 2, 1});
  }

  @Test
  public void testMultiScorerSortReverse() {
    List<Scorer<Container>> scorers = new ArrayList<>();
    scorers.add(new TestPaddingScorer(false));
    scorers.add(new ContainerIdScorer());
    doScorerSortTest(scorers, new int[] {2, 1, 0});
  }

  private void doScorerSortTest(Scorer<Container> scorer, int[] expectedOrder) {
    List<Scorer<Container>> scorers = new ArrayList<>();
    scorers.add(scorer);
    doScorerSortTest(scorers, expectedOrder);
  }

  private void doScorerSortTest(List<Scorer<Container>> scorers, int[] expectedOrder) {
    List<Container> sorted = PackingPlanBuilder.sortContainers(scorers, testContainers);

<<<<<<< HEAD
    assertEquals(sorted.size(), testContainers.size());
    assertEquals(expectedOrder.length, testContainers.size());

    int i = 0;
    for (int expectedIndex : expectedOrder) {
      assertEquals(String.format(
=======
    Assert.assertEquals(sorted.size(), testContainers.size());
    Assert.assertEquals(expectedOrder.length, testContainers.size());

    int i = 0;
    for (int expectedIndex : expectedOrder) {
      Assert.assertEquals(String.format(
>>>>>>> fdb73b6c
          "Expected item %s in the sorted collection to be item %s from the original collection",
          i, expectedIndex), testContainers.get(expectedIndex), sorted.get(i++));
    }
  }

<<<<<<< HEAD
  @SuppressWarnings({"unchecked", "rawtypes"})
  private final Pair<Integer, InstanceId>[] testComponentInstances = new Pair[] {
      new Pair<>(1, new InstanceId("componentA", 0, 0)),
      new Pair<>(3, new InstanceId("componentA", 1, 1)),
      new Pair<>(3, new InstanceId("componentB", 2, 0))
  };

  @Test
  public void testBuildPackingPlan() throws ResourceExceededException {
    doCreatePackingPlanTest(testComponentInstances);
  }

  @Test
  public void testAddToPackingPlan() throws ResourceExceededException {
    PackingPlan plan = doCreatePackingPlanTest(testComponentInstances);

    @SuppressWarnings({"unchecked", "rawtypes"})
    Pair<Integer, InstanceId>[] added = new Pair[] {
        new Pair<>(1, new InstanceId("componentB", 3, 1)),
        new Pair<>(4, new InstanceId("componentA", 4, 2))
    };
    PackingPlan updatedPlan =
        PackingTestHelper.addToTestPackingPlan(TOPOLOGY_ID, plan, added, 0);

    Pair<Integer, InstanceId>[] expected = concat(testComponentInstances, added);
    AssertPacking.assertPackingPlan(TOPOLOGY_ID, expected, updatedPlan);
  }

  @Test(expected = ResourceExceededException.class)
  public void testExceededCapacityAddingToPackingPlan() throws ResourceExceededException {
    PackingPlan plan = doCreatePackingPlanTest(testComponentInstances);

    @SuppressWarnings({"unchecked", "rawtypes"})
    Pair<Integer, InstanceId>[] added = new Pair[] {
        new Pair<>(3, new InstanceId("componentB", 3, 1))
    };
    PackingTestHelper.addToTestPackingPlan(TOPOLOGY_ID, plan, added, 0);
  }

  @Test(expected = PackingException.class)
  public void testDuplicateTaskIdAddingToPackingPlan() throws ResourceExceededException {
    PackingPlan plan = doCreatePackingPlanTest(testComponentInstances);

    @SuppressWarnings({"unchecked", "rawtypes"})
    Pair<Integer, InstanceId>[] added = new Pair[] {
        new Pair<>(1, new InstanceId("componentB", 2, 1))
    };
    PackingTestHelper.addToTestPackingPlan(TOPOLOGY_ID, plan, added, 0);
  }

  // TODO: enable this after fixing https://github.com/twitter/heron/issues/1579
  //@Test(expected = PackingException.class)
  public void testDuplicateComponentIndex() throws ResourceExceededException {
    PackingPlan plan = doCreatePackingPlanTest(testComponentInstances);

    @SuppressWarnings({"unchecked", "rawtypes"})
    Pair<Integer, InstanceId>[] added = new Pair[] {
        new Pair<>(1, new InstanceId("componentA", 3, 0))
    };
    PackingTestHelper.addToTestPackingPlan(TOPOLOGY_ID, plan, added, 0);
  }

  @Test
  public void testRemoveFromPackingPlan() throws ResourceExceededException {
    PackingPlan plan = doCreatePackingPlanTest(testComponentInstances);

    @SuppressWarnings({"unchecked", "rawtypes"})
    Pair<Integer, String>[] removed = new Pair[] {
        new Pair<>(1, "componentA"),
        new Pair<>(3, "componentA")
    };
    PackingPlan updatedPlan =
        PackingTestHelper.removeFromTestPackingPlan(TOPOLOGY_ID, plan, removed, 0);

    @SuppressWarnings({"unchecked", "rawtypes"})
    Pair<Integer, InstanceId>[] expected = new Pair[] {
        new Pair<>(3, new InstanceId("componentB", 2, 0))
    };
    AssertPacking.assertPackingPlan(TOPOLOGY_ID, expected, updatedPlan);
  }

  @Test(expected = PackingException.class)
  public void testInvalidContainerRemoveFromPackingPlan() throws ResourceExceededException {
    PackingPlan plan = doCreatePackingPlanTest(testComponentInstances);

    @SuppressWarnings({"unchecked", "rawtypes"})
    Pair<Integer, String>[] removed = new Pair[] {
        new Pair<>(7, "componentA")
    };
    PackingTestHelper.removeFromTestPackingPlan(TOPOLOGY_ID, plan, removed, 0);
  }

  @Test(expected = PackingException.class)
  public void testInvalidComponentRemoveFromPackingPlan() throws ResourceExceededException {
    PackingPlan plan = doCreatePackingPlanTest(testComponentInstances);

    @SuppressWarnings({"unchecked", "rawtypes"})
    Pair<Integer, String>[] removed = new Pair[] {
        new Pair<>(1, "componentC")
    };
    PackingTestHelper.removeFromTestPackingPlan(TOPOLOGY_ID, plan, removed, 0);
  }

  private static PackingPlan doCreatePackingPlanTest(
      Pair<Integer, InstanceId>[] instances) throws ResourceExceededException {
    PackingPlan plan =
        PackingTestHelper.createTestPackingPlan(TOPOLOGY_ID, instances, 0);
    AssertPacking.assertPackingPlan(TOPOLOGY_ID, instances, plan);
    return plan;
  }

=======
>>>>>>> fdb73b6c
  /**
   * Tests the getContainers method.
   */
  @Test
  public void testGetContainers() throws ResourceExceededException {

    int paddingPercentage = 10;
    Map<Integer, List<InstanceId>> packing = new HashMap<>();
    packing.put(7, Arrays.asList(
        new InstanceId("spout", 1, 0),
        new InstanceId("bolt", 2, 0)));
    packing.put(3, Arrays.asList(
        new InstanceId("spout", 3, 0),
        new InstanceId("bolt", 4, 0)));

    PackingPlan packingPlan = generatePacking(packing);
    Map<Integer, Container> containers =
        PackingPlanBuilder.getContainers(packingPlan, paddingPercentage);
    assertEquals(packing.size(), containers.size());
    for (Integer containerId : packing.keySet()) {
      Container foundContainer = containers.get(containerId);
      assertEquals(paddingPercentage, foundContainer.getPaddingPercentage());
      assertEquals(packingPlan.getMaxContainerResources(), foundContainer.getCapacity());
      assertEquals(2, foundContainer.getInstances().size());
    }
  }

  private static PackingPlan generatePacking(Map<Integer, List<InstanceId>> basePacking)
      throws RuntimeException {
    Resource resource = new Resource(2.0, 6 * Constants.GB, 25 * Constants.GB);

    Set<PackingPlan.ContainerPlan> containerPlans = new HashSet<>();

    for (int containerId : basePacking.keySet()) {
      List<InstanceId> instanceList = basePacking.get(containerId);

      Set<PackingPlan.InstancePlan> instancePlans = new HashSet<>();

      for (InstanceId instanceId : instanceList) {
        String componentName = instanceId.getComponentName();
        Resource instanceResource;
        switch (componentName) {
          case "bolt":
            instanceResource = new Resource(1.0, 2 * Constants.GB, 10 * Constants.GB);
            break;
          case "spout":
            instanceResource = new Resource(1.0, 3 * Constants.GB, 10 * Constants.GB);
            break;
          default:
            throw new RuntimeException(String.format("%s is not a valid component name",
                componentName));
        }
        instancePlans.add(new PackingPlan.InstancePlan(instanceId, instanceResource));
      }
      PackingPlan.ContainerPlan containerPlan =
          new PackingPlan.ContainerPlan(containerId, instancePlans, resource);

      containerPlans.add(containerPlan);
    }

    return new PackingPlan("", containerPlans);
  }

<<<<<<< HEAD
=======
  @SuppressWarnings({"unchecked", "rawtypes"})
  private final Pair<Integer, InstanceId>[] testComponentInstances = new Pair[] {
      new Pair<>(1, new InstanceId("componentA", 0, 0)),
      new Pair<>(3, new InstanceId("componentA", 1, 1)),
      new Pair<>(3, new InstanceId("componentB", 2, 0))
  };

  @Test
  public void testBuildPackingPlan() throws ResourceExceededException {
    doCreatePackingPlanTest(testComponentInstances);
  }

  @Test
  public void testAddToPackingPlan() throws ResourceExceededException {
    PackingPlan plan = doCreatePackingPlanTest(testComponentInstances);

    @SuppressWarnings({"unchecked", "rawtypes"})
    Pair<Integer, InstanceId>[] added = new Pair[] {
        new Pair<>(1, new InstanceId("componentB", 3, 1)),
        new Pair<>(4, new InstanceId("componentA", 4, 2))
    };
    PackingPlan updatedPlan =
        PackingTestHelper.addToTestPackingPlan(TOPOLOGY_ID, plan, added, 0);

    Pair<Integer, InstanceId>[] expected = concat(testComponentInstances, added);
    AssertPacking.assertPackingPlan(TOPOLOGY_ID, expected, updatedPlan);
  }

  @Test(expected = ResourceExceededException.class)
  public void testExceededCapacityAddingToPackingPlan() throws ResourceExceededException {
    PackingPlan plan = doCreatePackingPlanTest(testComponentInstances);

    @SuppressWarnings({"unchecked", "rawtypes"})
    Pair<Integer, InstanceId>[] added = new Pair[] {
        new Pair<>(3, new InstanceId("componentB", 3, 1))
    };
    PackingTestHelper.addToTestPackingPlan(TOPOLOGY_ID, plan, added, 0);
  }

  @Test(expected = PackingException.class)
  public void testDuplicateTaskIdAddingToPackingPlan() throws ResourceExceededException {
    PackingPlan plan = doCreatePackingPlanTest(testComponentInstances);

    @SuppressWarnings({"unchecked", "rawtypes"})
    Pair<Integer, InstanceId>[] added = new Pair[] {
        new Pair<>(1, new InstanceId("componentB", 2, 1))
    };
    PackingTestHelper.addToTestPackingPlan(TOPOLOGY_ID, plan, added, 0);
  }

  // TODO: enable this after fixing https://github.com/twitter/heron/issues/1579
  //@Test(expected = PackingException.class)
  public void testDuplicateComponentIndex() throws ResourceExceededException {
    PackingPlan plan = doCreatePackingPlanTest(testComponentInstances);

    @SuppressWarnings({"unchecked", "rawtypes"})
    Pair<Integer, InstanceId>[] added = new Pair[] {
        new Pair<>(1, new InstanceId("componentA", 3, 0))
    };
    PackingTestHelper.addToTestPackingPlan(TOPOLOGY_ID, plan, added, 0);
  }

  @Test
  public void testRemoveFromPackingPlan() throws ResourceExceededException {
    PackingPlan plan = doCreatePackingPlanTest(testComponentInstances);

    @SuppressWarnings({"unchecked", "rawtypes"})
    Pair<Integer, String>[] removed = new Pair[] {
        new Pair<>(1, "componentA"),
        new Pair<>(3, "componentA")
    };
    PackingPlan updatedPlan =
        PackingTestHelper.removeFromTestPackingPlan(TOPOLOGY_ID, plan, removed, 0);

    @SuppressWarnings({"unchecked", "rawtypes"})
    Pair<Integer, InstanceId>[] expected = new Pair[] {
        new Pair<>(3, new InstanceId("componentB", 2, 0))
    };
    AssertPacking.assertPackingPlan(TOPOLOGY_ID, expected, updatedPlan);
  }

  @Test(expected = PackingException.class)
  public void testInvalidContainerRemoveFromPackingPlan() throws ResourceExceededException {
    PackingPlan plan = doCreatePackingPlanTest(testComponentInstances);

    @SuppressWarnings({"unchecked", "rawtypes"})
    Pair<Integer, String>[] removed = new Pair[] {
        new Pair<>(7, "componentA")
    };
    PackingTestHelper.removeFromTestPackingPlan(TOPOLOGY_ID, plan, removed, 0);
  }

  @Test(expected = PackingException.class)
  public void testInvalidComponentRemoveFromPackingPlan() throws ResourceExceededException {
    PackingPlan plan = doCreatePackingPlanTest(testComponentInstances);

    @SuppressWarnings({"unchecked", "rawtypes"})
    Pair<Integer, String>[] removed = new Pair[] {
        new Pair<>(1, "componentC")
    };
    PackingTestHelper.removeFromTestPackingPlan(TOPOLOGY_ID, plan, removed, 0);
  }

  private static PackingPlan doCreatePackingPlanTest(
      Pair<Integer, InstanceId>[] instances) throws ResourceExceededException {
    PackingPlan plan =
        PackingTestHelper.createTestPackingPlan(TOPOLOGY_ID, instances, 0);
    AssertPacking.assertPackingPlan(TOPOLOGY_ID, instances, plan);
    return plan;
  }

  private static <T> T[] concat(T[] first, T[] second) {
    T[] result = Arrays.copyOf(first, first.length + second.length);
    System.arraycopy(second, 0, result, first.length, second.length);
    return result;
  }

>>>>>>> fdb73b6c
  private static class TestPaddingScorer implements Scorer<Container> {
    private boolean ascending;

    TestPaddingScorer(boolean ascending) {
      this.ascending = ascending;
    }

    @Override
    public boolean sortAscending() {
      return ascending;
    }

    @Override
    public double getScore(Container container) {
      return container.getPaddingPercentage();
    }
  }
<<<<<<< HEAD

  private static <T> T[] concat(T[] first, T[] second) {
    T[] result = Arrays.copyOf(first, first.length + second.length);
    System.arraycopy(second, 0, result, first.length, second.length);
    return result;
  }
=======
>>>>>>> fdb73b6c
}<|MERGE_RESOLUTION|>--- conflicted
+++ resolved
@@ -21,10 +21,6 @@
 import java.util.Map;
 import java.util.Set;
 
-<<<<<<< HEAD
-=======
-import org.junit.Assert;
->>>>>>> fdb73b6c
 import org.junit.Before;
 import org.junit.Test;
 
@@ -38,21 +34,14 @@
 import com.twitter.heron.spi.packing.PackingPlan;
 import com.twitter.heron.spi.packing.Resource;
 
-<<<<<<< HEAD
-import static org.junit.Assert.*;
-=======
 import static org.junit.Assert.assertEquals;
->>>>>>> fdb73b6c
 
 public class PackingPlanBuilderTest {
 
   private static final String TOPOLOGY_ID = "testTopologyId";
 
   private List<Container> testContainers;
-<<<<<<< HEAD
-=======
-
->>>>>>> fdb73b6c
+
   @Before
   public void init() {
     testContainers = new ArrayList<>();
@@ -106,27 +95,17 @@
   private void doScorerSortTest(List<Scorer<Container>> scorers, int[] expectedOrder) {
     List<Container> sorted = PackingPlanBuilder.sortContainers(scorers, testContainers);
 
-<<<<<<< HEAD
     assertEquals(sorted.size(), testContainers.size());
     assertEquals(expectedOrder.length, testContainers.size());
 
     int i = 0;
     for (int expectedIndex : expectedOrder) {
       assertEquals(String.format(
-=======
-    Assert.assertEquals(sorted.size(), testContainers.size());
-    Assert.assertEquals(expectedOrder.length, testContainers.size());
-
-    int i = 0;
-    for (int expectedIndex : expectedOrder) {
-      Assert.assertEquals(String.format(
->>>>>>> fdb73b6c
           "Expected item %s in the sorted collection to be item %s from the original collection",
           i, expectedIndex), testContainers.get(expectedIndex), sorted.get(i++));
     }
   }
 
-<<<<<<< HEAD
   @SuppressWarnings({"unchecked", "rawtypes"})
   private final Pair<Integer, InstanceId>[] testComponentInstances = new Pair[] {
       new Pair<>(1, new InstanceId("componentA", 0, 0)),
@@ -238,8 +217,6 @@
     return plan;
   }
 
-=======
->>>>>>> fdb73b6c
   /**
    * Tests the getContainers method.
    */
@@ -303,117 +280,22 @@
     return new PackingPlan("", containerPlans);
   }
 
-<<<<<<< HEAD
-=======
-  @SuppressWarnings({"unchecked", "rawtypes"})
-  private final Pair<Integer, InstanceId>[] testComponentInstances = new Pair[] {
-      new Pair<>(1, new InstanceId("componentA", 0, 0)),
-      new Pair<>(3, new InstanceId("componentA", 1, 1)),
-      new Pair<>(3, new InstanceId("componentB", 2, 0))
-  };
-
-  @Test
-  public void testBuildPackingPlan() throws ResourceExceededException {
-    doCreatePackingPlanTest(testComponentInstances);
-  }
-
-  @Test
-  public void testAddToPackingPlan() throws ResourceExceededException {
-    PackingPlan plan = doCreatePackingPlanTest(testComponentInstances);
-
-    @SuppressWarnings({"unchecked", "rawtypes"})
-    Pair<Integer, InstanceId>[] added = new Pair[] {
-        new Pair<>(1, new InstanceId("componentB", 3, 1)),
-        new Pair<>(4, new InstanceId("componentA", 4, 2))
-    };
-    PackingPlan updatedPlan =
-        PackingTestHelper.addToTestPackingPlan(TOPOLOGY_ID, plan, added, 0);
-
-    Pair<Integer, InstanceId>[] expected = concat(testComponentInstances, added);
-    AssertPacking.assertPackingPlan(TOPOLOGY_ID, expected, updatedPlan);
-  }
-
-  @Test(expected = ResourceExceededException.class)
-  public void testExceededCapacityAddingToPackingPlan() throws ResourceExceededException {
-    PackingPlan plan = doCreatePackingPlanTest(testComponentInstances);
-
-    @SuppressWarnings({"unchecked", "rawtypes"})
-    Pair<Integer, InstanceId>[] added = new Pair[] {
-        new Pair<>(3, new InstanceId("componentB", 3, 1))
-    };
-    PackingTestHelper.addToTestPackingPlan(TOPOLOGY_ID, plan, added, 0);
-  }
-
-  @Test(expected = PackingException.class)
-  public void testDuplicateTaskIdAddingToPackingPlan() throws ResourceExceededException {
-    PackingPlan plan = doCreatePackingPlanTest(testComponentInstances);
-
-    @SuppressWarnings({"unchecked", "rawtypes"})
-    Pair<Integer, InstanceId>[] added = new Pair[] {
-        new Pair<>(1, new InstanceId("componentB", 2, 1))
-    };
-    PackingTestHelper.addToTestPackingPlan(TOPOLOGY_ID, plan, added, 0);
-  }
-
-  // TODO: enable this after fixing https://github.com/twitter/heron/issues/1579
-  //@Test(expected = PackingException.class)
-  public void testDuplicateComponentIndex() throws ResourceExceededException {
-    PackingPlan plan = doCreatePackingPlanTest(testComponentInstances);
-
-    @SuppressWarnings({"unchecked", "rawtypes"})
-    Pair<Integer, InstanceId>[] added = new Pair[] {
-        new Pair<>(1, new InstanceId("componentA", 3, 0))
-    };
-    PackingTestHelper.addToTestPackingPlan(TOPOLOGY_ID, plan, added, 0);
-  }
-
-  @Test
-  public void testRemoveFromPackingPlan() throws ResourceExceededException {
-    PackingPlan plan = doCreatePackingPlanTest(testComponentInstances);
-
-    @SuppressWarnings({"unchecked", "rawtypes"})
-    Pair<Integer, String>[] removed = new Pair[] {
-        new Pair<>(1, "componentA"),
-        new Pair<>(3, "componentA")
-    };
-    PackingPlan updatedPlan =
-        PackingTestHelper.removeFromTestPackingPlan(TOPOLOGY_ID, plan, removed, 0);
-
-    @SuppressWarnings({"unchecked", "rawtypes"})
-    Pair<Integer, InstanceId>[] expected = new Pair[] {
-        new Pair<>(3, new InstanceId("componentB", 2, 0))
-    };
-    AssertPacking.assertPackingPlan(TOPOLOGY_ID, expected, updatedPlan);
-  }
-
-  @Test(expected = PackingException.class)
-  public void testInvalidContainerRemoveFromPackingPlan() throws ResourceExceededException {
-    PackingPlan plan = doCreatePackingPlanTest(testComponentInstances);
-
-    @SuppressWarnings({"unchecked", "rawtypes"})
-    Pair<Integer, String>[] removed = new Pair[] {
-        new Pair<>(7, "componentA")
-    };
-    PackingTestHelper.removeFromTestPackingPlan(TOPOLOGY_ID, plan, removed, 0);
-  }
-
-  @Test(expected = PackingException.class)
-  public void testInvalidComponentRemoveFromPackingPlan() throws ResourceExceededException {
-    PackingPlan plan = doCreatePackingPlanTest(testComponentInstances);
-
-    @SuppressWarnings({"unchecked", "rawtypes"})
-    Pair<Integer, String>[] removed = new Pair[] {
-        new Pair<>(1, "componentC")
-    };
-    PackingTestHelper.removeFromTestPackingPlan(TOPOLOGY_ID, plan, removed, 0);
-  }
-
-  private static PackingPlan doCreatePackingPlanTest(
-      Pair<Integer, InstanceId>[] instances) throws ResourceExceededException {
-    PackingPlan plan =
-        PackingTestHelper.createTestPackingPlan(TOPOLOGY_ID, instances, 0);
-    AssertPacking.assertPackingPlan(TOPOLOGY_ID, instances, plan);
-    return plan;
+  private static class TestPaddingScorer implements Scorer<Container> {
+    private boolean ascending;
+
+    TestPaddingScorer(boolean ascending) {
+      this.ascending = ascending;
+    }
+
+    @Override
+    public boolean sortAscending() {
+      return ascending;
+    }
+
+    @Override
+    public double getScore(Container container) {
+      return container.getPaddingPercentage();
+    }
   }
 
   private static <T> T[] concat(T[] first, T[] second) {
@@ -421,32 +303,4 @@
     System.arraycopy(second, 0, result, first.length, second.length);
     return result;
   }
-
->>>>>>> fdb73b6c
-  private static class TestPaddingScorer implements Scorer<Container> {
-    private boolean ascending;
-
-    TestPaddingScorer(boolean ascending) {
-      this.ascending = ascending;
-    }
-
-    @Override
-    public boolean sortAscending() {
-      return ascending;
-    }
-
-    @Override
-    public double getScore(Container container) {
-      return container.getPaddingPercentage();
-    }
-  }
-<<<<<<< HEAD
-
-  private static <T> T[] concat(T[] first, T[] second) {
-    T[] result = Arrays.copyOf(first, first.length + second.length);
-    System.arraycopy(second, 0, result, first.length, second.length);
-    return result;
-  }
-=======
->>>>>>> fdb73b6c
 }