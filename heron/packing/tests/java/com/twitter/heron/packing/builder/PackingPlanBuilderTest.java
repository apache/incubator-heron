// Copyright 2016 Twitter. All rights reserved.
//
// Licensed under the Apache License, Version 2.0 (the "License");
// you may not use this file except in compliance with the License.
// You may obtain a copy of the License at
//
//    http://www.apache.org/licenses/LICENSE-2.0
//
// Unless required by applicable law or agreed to in writing, software
// distributed under the License is distributed on an "AS IS" BASIS,
// WITHOUT WARRANTIES OR CONDITIONS OF ANY KIND, either express or implied.
// See the License for the specific language governing permissions and
// limitations under the License.
package com.twitter.heron.packing.builder;

import java.util.ArrayList;
import java.util.Arrays;
import java.util.HashMap;
import java.util.HashSet;
import java.util.List;
import java.util.Map;
import java.util.Set;

<<<<<<< HEAD
=======
import org.junit.Assert;
import org.junit.Before;
>>>>>>> 9c1894ad
import org.junit.Test;

import com.twitter.heron.common.basics.Pair;
import com.twitter.heron.packing.AssertPacking;
import com.twitter.heron.packing.PackingTestHelper;
import com.twitter.heron.packing.ResourceExceededException;
import com.twitter.heron.spi.common.Constants;
import com.twitter.heron.spi.packing.InstanceId;
import com.twitter.heron.spi.packing.PackingException;
import com.twitter.heron.spi.packing.PackingPlan;
import com.twitter.heron.spi.packing.Resource;

import static org.junit.Assert.assertEquals;

public class PackingPlanBuilderTest {

<<<<<<< HEAD
  private static final String TOPOLOGY_ID = "testTopologyId";
=======
  private List<Container> testContainers;
  @Before
  public void init() {
    testContainers = new ArrayList<>();
    testContainers.add(new Container(3, null, 5));
    testContainers.add(new Container(6, null, 20));
    testContainers.add(new Container(4, null, 20));
  }

  @Test
  public void testScorerSortById() {
    doScorerSortTest(new ContainerIdScorer(), new int[] {0, 2, 1});
  }

  @Test
  public void testScorerSortBySpecificId() {
    doScorerSortTest(new ContainerIdScorer(4, 6), new int[] {2, 1, 0});
  }

  @Test
  public void testScorerSortByPadding() {
    doScorerSortTest(new TestPaddingScorer(true), new int[] {0, 1, 2});
  }

  @Test
  public void testScorerSortByPaddingReverse() {
    doScorerSortTest(new TestPaddingScorer(false), new int[] {1, 2, 0});
  }

  @Test
  public void testMultiScorerSort() {
    List<Scorer<Container>> scorers = new ArrayList<>();
    scorers.add(new TestPaddingScorer(true));
    scorers.add(new ContainerIdScorer());
    doScorerSortTest(scorers, new int[] {0, 2, 1});
  }

  @Test
  public void testMultiScorerSortReverse() {
    List<Scorer<Container>> scorers = new ArrayList<>();
    scorers.add(new TestPaddingScorer(false));
    scorers.add(new ContainerIdScorer());
    doScorerSortTest(scorers, new int[] {2, 1, 0});
  }

  private void doScorerSortTest(Scorer<Container> scorer, int[] expectedOrder) {
    List<Scorer<Container>> scorers = new ArrayList<>();
    scorers.add(scorer);
    doScorerSortTest(scorers, expectedOrder);
  }

  private void doScorerSortTest(List<Scorer<Container>> scorers, int[] expectedOrder) {
    List<Container> sorted = PackingPlanBuilder.sortContainers(scorers, testContainers);

    Assert.assertEquals(sorted.size(), testContainers.size());
    Assert.assertEquals(expectedOrder.length, testContainers.size());

    int i = 0;
    for (int expectedIndex : expectedOrder) {
      Assert.assertEquals(String.format(
          "Expected item %s in the sorted collection to be item %s from the original collection",
          i, expectedIndex), testContainers.get(expectedIndex), sorted.get(i++));
    }
  }
>>>>>>> 9c1894ad

  /**
   * Tests the getContainers method.
   */
  @Test
  public void testGetContainers() throws ResourceExceededException {

    int paddingPercentage = 10;
    Map<Integer, List<InstanceId>> packing = new HashMap<>();
    packing.put(7, Arrays.asList(
        new InstanceId("spout", 1, 0),
        new InstanceId("bolt", 2, 0)));
    packing.put(3, Arrays.asList(
        new InstanceId("spout", 3, 0),
        new InstanceId("bolt", 4, 0)));

    PackingPlan packingPlan = generatePacking(packing);
    Map<Integer, Container> containers =
        PackingPlanBuilder.getContainers(packingPlan, paddingPercentage);
    assertEquals(packing.size(), containers.size());
    for (Integer containerId : packing.keySet()) {
      Container foundContainer = containers.get(containerId);
      assertEquals(paddingPercentage, foundContainer.getPaddingPercentage());
      assertEquals(packingPlan.getMaxContainerResources(), foundContainer.getCapacity());
      assertEquals(2, foundContainer.getInstances().size());
    }
  }

<<<<<<< HEAD
  /**
   * Tests the sorting of containers based on the container Id.
   */
  @Test
  public void testContainerSortOnId() {

    Integer[] containerIds = {5, 4, 1, 2, 3};
    Integer[] instanceIds = {1, 2, 3};
    Set<PackingPlan.ContainerPlan> containers = generateContainers(containerIds, instanceIds);

    PackingPlan.ContainerPlan[] currentContainers =
        PackingPlanBuilder.sortOnContainerId(containers);

    assertEquals(containerIds.length, currentContainers.length);
    for (int i = 0; i < currentContainers.length; i++) {
      assertEquals((currentContainers[i]).getId(), i + 1);
    }
  }

  private static Set<PackingPlan.ContainerPlan> generateContainers(Integer[] containerIds,
                                                                   Integer[] instanceIds) {
    Set<PackingPlan.ContainerPlan> containerPlan = new HashSet<>();
    for (int containerId : containerIds) {
      containerPlan.add(PackingTestUtils.testContainerPlan(containerId, instanceIds));
    }
    return containerPlan;
  }

=======
>>>>>>> 9c1894ad
  private static PackingPlan generatePacking(Map<Integer, List<InstanceId>> basePacking)
      throws RuntimeException {
    Resource resource = new Resource(2.0, 6 * Constants.GB, 25 * Constants.GB);

    Set<PackingPlan.ContainerPlan> containerPlans = new HashSet<>();

    for (int containerId : basePacking.keySet()) {
      List<InstanceId> instanceList = basePacking.get(containerId);

      Set<PackingPlan.InstancePlan> instancePlans = new HashSet<>();

      for (InstanceId instanceId : instanceList) {
        String componentName = instanceId.getComponentName();
        Resource instanceResource;
        switch (componentName) {
          case "bolt":
            instanceResource = new Resource(1.0, 2 * Constants.GB, 10 * Constants.GB);
            break;
          case "spout":
            instanceResource = new Resource(1.0, 3 * Constants.GB, 10 * Constants.GB);
            break;
          default:
            throw new RuntimeException(String.format("%s is not a valid component name",
                componentName));
        }
        instancePlans.add(new PackingPlan.InstancePlan(instanceId, instanceResource));
      }
      PackingPlan.ContainerPlan containerPlan =
          new PackingPlan.ContainerPlan(containerId, instancePlans, resource);

      containerPlans.add(containerPlan);
    }

    return new PackingPlan("", containerPlans);
  }

<<<<<<< HEAD
  @SuppressWarnings({"unchecked", "rawtypes"})
  private final Pair<Integer, InstanceId>[] testComponentInstances = new Pair[] {
      new Pair<>(1, new InstanceId("componentA", 0, 0)),
      new Pair<>(3, new InstanceId("componentA", 1, 1)),
      new Pair<>(3, new InstanceId("componentB", 2, 0))
  };

  @Test
  public void testBuildPackingPlan() throws ResourceExceededException {
    doCreatePackingPlanTest(testComponentInstances);
  }

  @Test
  public void testAddToPackingPlan() throws ResourceExceededException {
    PackingPlan plan = doCreatePackingPlanTest(testComponentInstances);

    @SuppressWarnings({"unchecked", "rawtypes"})
    Pair<Integer, InstanceId>[] added = new Pair[] {
        new Pair<>(1, new InstanceId("componentB", 3, 1)),
        new Pair<>(4, new InstanceId("componentA", 4, 2))
    };
    PackingPlan updatedPlan =
        PackingTestHelper.addToTestPackingPlan(TOPOLOGY_ID, plan, added, 0);

    Pair<Integer, InstanceId>[] expected = concat(testComponentInstances, added);
    AssertPacking.assertPackingPlan(TOPOLOGY_ID, expected, updatedPlan);
  }

  @Test(expected = ResourceExceededException.class)
  public void testExceededCapacityAddingToPackingPlan() throws ResourceExceededException {
    PackingPlan plan = doCreatePackingPlanTest(testComponentInstances);

    @SuppressWarnings({"unchecked", "rawtypes"})
    Pair<Integer, InstanceId>[] added = new Pair[] {
        new Pair<>(3, new InstanceId("componentB", 3, 1))
    };
    PackingTestHelper.addToTestPackingPlan(TOPOLOGY_ID, plan, added, 0);
  }

  @Test(expected = PackingException.class)
  public void testDuplicateTaskIdAddingToPackingPlan() throws ResourceExceededException {
    PackingPlan plan = doCreatePackingPlanTest(testComponentInstances);

    @SuppressWarnings({"unchecked", "rawtypes"})
    Pair<Integer, InstanceId>[] added = new Pair[] {
        new Pair<>(1, new InstanceId("componentB", 2, 1))
    };
    PackingTestHelper.addToTestPackingPlan(TOPOLOGY_ID, plan, added, 0);
  }

  // TODO: enable this after fixing https://github.com/twitter/heron/issues/1579
  //@Test(expected = PackingException.class)
  public void testDuplicateComponentIndex() throws ResourceExceededException {
    PackingPlan plan = doCreatePackingPlanTest(testComponentInstances);

    @SuppressWarnings({"unchecked", "rawtypes"})
    Pair<Integer, InstanceId>[] added = new Pair[] {
        new Pair<>(1, new InstanceId("componentA", 3, 0))
    };
    PackingTestHelper.addToTestPackingPlan(TOPOLOGY_ID, plan, added, 0);
  }

  @Test
  public void testRemoveFromPackingPlan() throws ResourceExceededException {
    PackingPlan plan = doCreatePackingPlanTest(testComponentInstances);

    @SuppressWarnings({"unchecked", "rawtypes"})
    Pair<Integer, String>[] removed = new Pair[] {
        new Pair<>(1, "componentA"),
        new Pair<>(3, "componentA")
    };
    PackingPlan updatedPlan =
        PackingTestHelper.removeFromTestPackingPlan(TOPOLOGY_ID, plan, removed, 0);

    @SuppressWarnings({"unchecked", "rawtypes"})
    Pair<Integer, InstanceId>[] expected = new Pair[] {
        new Pair<>(3, new InstanceId("componentB", 2, 0))
    };
    AssertPacking.assertPackingPlan(TOPOLOGY_ID, expected, updatedPlan);
  }

  @Test(expected = PackingException.class)
  public void testInvalidContainerRemoveFromPackingPlan() throws ResourceExceededException {
    PackingPlan plan = doCreatePackingPlanTest(testComponentInstances);

    @SuppressWarnings({"unchecked", "rawtypes"})
    Pair<Integer, String>[] removed = new Pair[] {
        new Pair<>(7, "componentA")
    };
    PackingTestHelper.removeFromTestPackingPlan(TOPOLOGY_ID, plan, removed, 0);
  }

  @Test(expected = PackingException.class)
  public void testInvalidComponentRemoveFromPackingPlan() throws ResourceExceededException {
    PackingPlan plan = doCreatePackingPlanTest(testComponentInstances);

    @SuppressWarnings({"unchecked", "rawtypes"})
    Pair<Integer, String>[] removed = new Pair[] {
        new Pair<>(1, "componentC")
    };
    PackingTestHelper.removeFromTestPackingPlan(TOPOLOGY_ID, plan, removed, 0);
  }

  private static PackingPlan doCreatePackingPlanTest(
      Pair<Integer, InstanceId>[] instances) throws ResourceExceededException {
    PackingPlan plan =
        PackingTestHelper.createTestPackingPlan(TOPOLOGY_ID, instances, 0);
    AssertPacking.assertPackingPlan(TOPOLOGY_ID, instances, plan);
    return plan;
  }

  private static <T> T[] concat(T[] first, T[] second) {
    T[] result = Arrays.copyOf(first, first.length + second.length);
    System.arraycopy(second, 0, result, first.length, second.length);
    return result;
=======
  private static class TestPaddingScorer implements Scorer<Container> {
    private boolean ascending;

    TestPaddingScorer(boolean ascending) {
      this.ascending = ascending;
    }

    @Override
    public boolean sortAscending() {
      return ascending;
    }

    @Override
    public double getScore(Container container) {
      return container.getPaddingPercentage();
    }
>>>>>>> 9c1894ad
  }
}<|MERGE_RESOLUTION|>--- conflicted
+++ resolved
@@ -21,11 +21,8 @@
 import java.util.Map;
 import java.util.Set;
 
-<<<<<<< HEAD
-=======
 import org.junit.Assert;
 import org.junit.Before;
->>>>>>> 9c1894ad
 import org.junit.Test;
 
 import com.twitter.heron.common.basics.Pair;
@@ -42,10 +39,10 @@
 
 public class PackingPlanBuilderTest {
 
-<<<<<<< HEAD
   private static final String TOPOLOGY_ID = "testTopologyId";
-=======
+
   private List<Container> testContainers;
+
   @Before
   public void init() {
     testContainers = new ArrayList<>();
@@ -109,7 +106,6 @@
           i, expectedIndex), testContainers.get(expectedIndex), sorted.get(i++));
     }
   }
->>>>>>> 9c1894ad
 
   /**
    * Tests the getContainers method.
@@ -138,37 +134,6 @@
     }
   }
 
-<<<<<<< HEAD
-  /**
-   * Tests the sorting of containers based on the container Id.
-   */
-  @Test
-  public void testContainerSortOnId() {
-
-    Integer[] containerIds = {5, 4, 1, 2, 3};
-    Integer[] instanceIds = {1, 2, 3};
-    Set<PackingPlan.ContainerPlan> containers = generateContainers(containerIds, instanceIds);
-
-    PackingPlan.ContainerPlan[] currentContainers =
-        PackingPlanBuilder.sortOnContainerId(containers);
-
-    assertEquals(containerIds.length, currentContainers.length);
-    for (int i = 0; i < currentContainers.length; i++) {
-      assertEquals((currentContainers[i]).getId(), i + 1);
-    }
-  }
-
-  private static Set<PackingPlan.ContainerPlan> generateContainers(Integer[] containerIds,
-                                                                   Integer[] instanceIds) {
-    Set<PackingPlan.ContainerPlan> containerPlan = new HashSet<>();
-    for (int containerId : containerIds) {
-      containerPlan.add(PackingTestUtils.testContainerPlan(containerId, instanceIds));
-    }
-    return containerPlan;
-  }
-
-=======
->>>>>>> 9c1894ad
   private static PackingPlan generatePacking(Map<Integer, List<InstanceId>> basePacking)
       throws RuntimeException {
     Resource resource = new Resource(2.0, 6 * Constants.GB, 25 * Constants.GB);
@@ -205,7 +170,6 @@
     return new PackingPlan("", containerPlans);
   }
 
-<<<<<<< HEAD
   @SuppressWarnings({"unchecked", "rawtypes"})
   private final Pair<Integer, InstanceId>[] testComponentInstances = new Pair[] {
       new Pair<>(1, new InstanceId("componentA", 0, 0)),
@@ -321,7 +285,8 @@
     T[] result = Arrays.copyOf(first, first.length + second.length);
     System.arraycopy(second, 0, result, first.length, second.length);
     return result;
-=======
+  }
+
   private static class TestPaddingScorer implements Scorer<Container> {
     private boolean ascending;
 
@@ -338,6 +303,5 @@
     public double getScore(Container container) {
       return container.getPaddingPercentage();
     }
->>>>>>> 9c1894ad
   }
 }