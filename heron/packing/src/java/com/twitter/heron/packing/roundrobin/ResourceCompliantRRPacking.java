--- conflicted
+++ resolved
@@ -243,10 +243,6 @@
           numContainers, totalInstances, totalInstances));
       numContainers = totalInstances;
       planBuilder.updateNumContainers(numContainers);
-<<<<<<< HEAD
-
-=======
->>>>>>> e1b91ca9
     }
 
     assignInstancesToContainers(planBuilder, parallelismMap, PolicyType.STRICT);
