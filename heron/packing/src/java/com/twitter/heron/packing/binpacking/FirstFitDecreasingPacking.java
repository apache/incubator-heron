--- conflicted
+++ resolved
@@ -175,33 +175,26 @@
    */
   public PackingPlan repack(PackingPlan currentPackingPlan, Map<String, Integer> componentChanges) {
     // Get the instances using FFD allocation
-    Map<String, List<String>> ffdAllocation = getFFDAllocation(currentPackingPlan,
+    Map<Integer, List<String>> ffdAllocation = getFFDAllocation(currentPackingPlan,
         componentChanges);
 
     // Construct the PackingPlan
-    Set<PackingPlan.ContainerPlan> containerPlans = new HashSet<>();
     Map<String, Long> ramMap = TopologyUtils.getComponentRamMapConfig(topology);
 
-    Resource resource = estimateResources(ffdAllocation, containerPlans, ramMap, true);
+    Set<PackingPlan.ContainerPlan> containerPlans = buildContainerPlans(ffdAllocation, ramMap);
 
     //merge the two plans
     Set<PackingPlan.ContainerPlan> totalContainerPlans = new HashSet<>();
     totalContainerPlans.addAll(containerPlans);
     totalContainerPlans.addAll(currentPackingPlan.getContainers());
 
-    Resource total = new Resource(
-        resource.getCpu() + currentPackingPlan.getResource().getCpu(),
-        resource.getRam() + currentPackingPlan.getResource().getRam(),
-        resource.getDisk() + currentPackingPlan.getResource().getDisk());
-
-    PackingPlan plan = new PackingPlan(topology.getId(), totalContainerPlans, total);
+    PackingPlan plan = new PackingPlan(topology.getId(), totalContainerPlans);
 
     LOG.info("Created a packing plan with " + containerPlans.size() + " containers");
     for (PackingPlan.ContainerPlan containerPlan : containerPlans) {
       LOG.info(String.format(
           "Container %s consists of %s", containerPlan.getId(), containerPlan.getInstances()));
     }
-    LOG.info("Topology Resources " + resource.toString());
     return plan;
   }
 
@@ -324,7 +317,7 @@
    *
    * @return Map &lt; containerId, list of InstanceId belonging to this container &gt;
    */
-  protected Map<String, List<String>> getFFDAllocation(PackingPlan currentPackingPlan,
+  protected Map<Integer, List<String>> getFFDAllocation(PackingPlan currentPackingPlan,
                                                        Map<String, Integer> componentChanges) {
     int numContainers = currentPackingPlan.getContainers().size();
     Map<String, Integer> parallelismMap = componentChanges;
@@ -337,19 +330,13 @@
    * @return true if a placement was found, false otherwise
    */
   private Map<Integer, List<String>> placeInstances(Map<String, Integer> parallelismMap,
-                                                         int numContainers) {
+                                                    int numContainers) {
     Map<Integer, List<String>> allocation = new HashMap<>();
     ArrayList<Container> containers = new ArrayList<>();
     ArrayList<RamRequirement> ramRequirements = getSortedRAMInstances(parallelismMap);
     int globalTaskIndex = 1;
-<<<<<<< HEAD
-
-    for (int i = 0; i < ramRequirements.size(); i++) {
-      String component = ramRequirements.get(i).getComponentName();
-=======
     for (RamRequirement ramRequirement : ramRequirements) {
       String component = ramRequirement.getComponentName();
->>>>>>> 28c0118e
       int numInstance = parallelismMap.get(component);
       for (int j = 0; j < numInstance; j++) {
         int containerId = placeFFDInstance(containers,
