// Copyright 2016 Twitter. All rights reserved.
//
// Licensed under the Apache License, Version 2.0 (the "License");
// you may not use this file except in compliance with the License.
// You may obtain a copy of the License at
//
//    http://www.apache.org/licenses/LICENSE-2.0
//
// Unless required by applicable law or agreed to in writing, software
// distributed under the License is distributed on an "AS IS" BASIS,
// WITHOUT WARRANTIES OR CONDITIONS OF ANY KIND, either express or implied.
// See the License for the specific language governing permissions and
// limitations under the License.

package com.twitter.heron.packing.binpacking;

import java.util.ArrayList;
import java.util.Collections;
import java.util.List;
import java.util.Map;
import java.util.Set;
import java.util.logging.Logger;

import com.twitter.heron.api.generated.TopologyAPI;
import com.twitter.heron.packing.RamRequirement;
import com.twitter.heron.packing.ResourceExceededException;
import com.twitter.heron.packing.builder.ContainerIdScorer;
import com.twitter.heron.packing.builder.PackingPlanBuilder;
import com.twitter.heron.packing.utils.PackingUtils;
import com.twitter.heron.spi.common.Config;
import com.twitter.heron.spi.common.Context;
import com.twitter.heron.spi.packing.IPacking;
import com.twitter.heron.spi.packing.IRepacking;
import com.twitter.heron.spi.packing.InstanceId;
import com.twitter.heron.spi.packing.PackingException;
import com.twitter.heron.spi.packing.PackingPlan;
import com.twitter.heron.spi.packing.Resource;
import com.twitter.heron.spi.utils.TopologyUtils;

import static com.twitter.heron.api.Config.TOPOLOGY_CONTAINER_MAX_CPU_HINT;
import static com.twitter.heron.api.Config.TOPOLOGY_CONTAINER_MAX_DISK_HINT;
import static com.twitter.heron.api.Config.TOPOLOGY_CONTAINER_MAX_RAM_HINT;
import static com.twitter.heron.api.Config.TOPOLOGY_CONTAINER_PADDING_PERCENTAGE;

/**
 * FirstFitDecreasing packing algorithm
 * <p>
 * This IPacking implementation generates a PackingPlan based on the
 * First Fit Decreasing heuristic for the binpacking problem. The algorithm attempts to minimize
 * the amount of resources used.
 * <p>
 * Following semantics are guaranteed:
 * 1. Supports heterogeneous containers. The number of containers used is determined
 * by the algorithm and not by the config file.
 * The user provides a hint for the maximum container size and a padding percentage.
 * The padding percentage whose values range from [0, 100], determines the per container
 * resources allocated for system-related processes (e.g., the stream manager).
 * <p>
 * 2. The user provides a hint for the maximum CPU, RAM and Disk that can be used by each container through
 * the com.twitter.heron.api.Config.TOPOLOGY_CONTAINER_MAX_CPU_HINT,
 * com.twitter.heron.api.Config.TOPOLOGY_CONTAINER_MAX_RAM_HINT,
 * com.twitter.heron.api.Config.TOPOLOGY_CONTAINER_MAX_DISK_HINT parameters.
 * If the parameters are not specified then a default value is used for the maximum container
 * size.
 * <p>
 * 3. The user provides a percentage of each container size that will be used for padding
 * through the com.twitter.heron.api.Config.TOPOLOGY_CONTAINER_PADDING_PERCENTAGE
 * If the parameter is not specified then a default value of 10 is used (10% of the container size)
 * <p>
 * 4. The ram required for one instance is calculated as:
 * value in com.twitter.heron.api.Config.TOPOLOGY_COMPONENT_RAMMAP if exists, otherwise,
 * the default ram value for one instance.
 * <p>
 * 5. The cpu required for one instance is calculated as the default cpu value for one instance.
 * <p>
 * 6. The disk required for one instance is calculated as the default disk value for one instance.
 * <p>
 * 7. The ram required for a container is calculated as:
 * (ram for instances in container) + (paddingPercentage * ram for instances in container)
 * <p>
 * 8. The cpu required for a container is calculated as:
 * (cpu for instances in container) + (paddingPercentage * cpu for instances in container)
 * <p>
 * 9. The disk required for a container is calculated as:
 * (disk for instances in container) + ((paddingPercentage * disk for instances in container)
 * <p>
 * 10. The pack() return null if PackingPlan fails to pass the safe check, for instance,
 * the size of ram for an instance is less than the minimal required value.
 */
public class FirstFitDecreasingPacking implements IPacking, IRepacking {

  private static final int DEFAULT_CONTAINER_PADDING_PERCENTAGE = 10;
  private static final int DEFAULT_NUMBER_INSTANCES_PER_CONTAINER = 4;

  private static final Logger LOG = Logger.getLogger(FirstFitDecreasingPacking.class.getName());

  private TopologyAPI.Topology topology;
  private Resource defaultInstanceResources;
  private Resource maxContainerResources;
  private int paddingPercentage;

  private int numContainers = 0;

  @Override
  public void initialize(Config config, TopologyAPI.Topology inputTopology) {
    this.topology = inputTopology;
    setPackingConfigs(config);
  }

  /**
   * Instatiate the packing algorithm parameters related to this topology.
   */
  private void setPackingConfigs(Config config) {
    List<TopologyAPI.Config.KeyValue> topologyConfig = topology.getTopologyConfig().getKvsList();

    this.defaultInstanceResources = new Resource(
        Context.instanceCpu(config),
        Context.instanceRam(config),
        Context.instanceDisk(config));

    this.paddingPercentage = TopologyUtils.getConfigWithDefault(topologyConfig,
        TOPOLOGY_CONTAINER_PADDING_PERCENTAGE, DEFAULT_CONTAINER_PADDING_PERCENTAGE);

    double defaultCpu = this.defaultInstanceResources.getCpu()
        * DEFAULT_NUMBER_INSTANCES_PER_CONTAINER;
    long defaultRam = this.defaultInstanceResources.getRam()
        * DEFAULT_NUMBER_INSTANCES_PER_CONTAINER;
    long defaultDisk = this.defaultInstanceResources.getDisk()
        * DEFAULT_NUMBER_INSTANCES_PER_CONTAINER;

    this.maxContainerResources = new Resource(
        TopologyUtils.getConfigWithDefault(topologyConfig, TOPOLOGY_CONTAINER_MAX_CPU_HINT,
            (double) Math.round(PackingUtils.increaseBy(defaultCpu, paddingPercentage))),
        TopologyUtils.getConfigWithDefault(topologyConfig, TOPOLOGY_CONTAINER_MAX_RAM_HINT,
            PackingUtils.increaseBy(defaultRam, paddingPercentage)),
        TopologyUtils.getConfigWithDefault(topologyConfig, TOPOLOGY_CONTAINER_MAX_DISK_HINT,
            PackingUtils.increaseBy(defaultDisk, paddingPercentage)));
  }

  private PackingPlanBuilder newPackingPlanBuilder(PackingPlan existingPackingPlan) {
    return new PackingPlanBuilder(topology.getId(), existingPackingPlan)
        .setMaxContainerResource(maxContainerResources)
        .setDefaultInstanceResource(defaultInstanceResources)
        .setRequestedContainerPadding(paddingPercentage)
        .setRequestedComponentRam(TopologyUtils.getComponentRamMapConfig(topology));
  }

  /**
   * Get a packing plan using First Fit Decreasing
   *
   * @return packing plan
   */
  @Override
  public PackingPlan pack() {
    PackingPlanBuilder planBuilder = newPackingPlanBuilder(null);

    // Get the instances using FFD allocation
    try {
      planBuilder = getFFDAllocation(planBuilder);
    } catch (ResourceExceededException e) {
      throw new PackingException("Could not allocate all instances to packing plan", e);
    }

    return planBuilder.build();
  }

  /**
   * Get a new packing plan given an existing packing plan and component-level changes.
   * @return new packing plan
   */
  public PackingPlan repack(PackingPlan currentPackingPlan, Map<String, Integer> componentChanges) {
    PackingPlanBuilder planBuilder = newPackingPlanBuilder(currentPackingPlan);

    // Get the instances using FFD allocation
    try {
      planBuilder = getFFDAllocation(planBuilder, currentPackingPlan, componentChanges);
    } catch (ResourceExceededException e) {
      throw new PackingException("Could not repack instances into existing packing plan", e);
    }

    return planBuilder.build();
  }

  @Override
  public void close() {

  }

  /**
   * Sort the components in decreasing order based on their RAM requirements
   *
   * @return The sorted list of components and their RAM requirements
   */
  private ArrayList<RamRequirement> getSortedRAMInstances(Set<String> componentNames) {
    ArrayList<RamRequirement> ramRequirements = new ArrayList<>();
    Map<String, Long> ramMap = TopologyUtils.getComponentRamMapConfig(topology);

    for (String componentName : componentNames) {
      Resource requiredResource = PackingUtils.getResourceRequirement(
          componentName, ramMap, this.defaultInstanceResources,
          this.maxContainerResources, this.paddingPercentage);
      ramRequirements.add(new RamRequirement(componentName, requiredResource.getRam()));
    }
    Collections.sort(ramRequirements, Collections.reverseOrder());

    return ramRequirements;
  }

  /**
   * Get the instances' allocation based on the First Fit Decreasing algorithm
   *
   * @return Map &lt; containerId, list of InstanceId belonging to this container &gt;
   */
  private PackingPlanBuilder getFFDAllocation(PackingPlanBuilder planBuilder)
      throws ResourceExceededException {
    Map<String, Integer> parallelismMap = TopologyUtils.getComponentParallelism(topology);
    assignInstancesToContainers(planBuilder, parallelismMap, 1);
    return planBuilder;
  }

  /**
   * Get the instances' allocation based on the First Fit Decreasing algorithm
   *
   * @return Map &lt; containerId, list of InstanceId belonging to this container &gt;
   */
  private PackingPlanBuilder getFFDAllocation(PackingPlanBuilder packingPlanBuilder,
                                              PackingPlan currentPackingPlan,
                                              Map<String, Integer> componentChanges)
      throws ResourceExceededException {
    this.numContainers = currentPackingPlan.getContainers().size();

    Map<String, Integer> componentsToScaleDown =
        PackingUtils.getComponentsToScale(componentChanges, PackingUtils.ScalingDirection.DOWN);
    Map<String, Integer> componentsToScaleUp =
        PackingUtils.getComponentsToScale(componentChanges, PackingUtils.ScalingDirection.UP);

    if (!componentsToScaleDown.isEmpty()) {
      removeInstancesFromContainers(packingPlanBuilder, componentsToScaleDown);
    }

    if (!componentsToScaleUp.isEmpty()) {
      int maxInstanceIndex = 0;
      for (PackingPlan.ContainerPlan containerPlan : currentPackingPlan.getContainers()) {
        for (PackingPlan.InstancePlan instancePlan : containerPlan.getInstances()) {
          maxInstanceIndex = Math.max(maxInstanceIndex, instancePlan.getTaskId());
        }
      }

      assignInstancesToContainers(packingPlanBuilder, componentsToScaleUp, maxInstanceIndex + 1);
    }

    return packingPlanBuilder;
  }

  /**
   * Assigns instances to containers
   *
   * @param planBuilder existing packing plan
   * @param parallelismMap component parallelism
   * @param firstTaskIndex first taskId to use for the new instances
   */
  private void assignInstancesToContainers(PackingPlanBuilder planBuilder,
      Map<String, Integer> parallelismMap, int firstTaskIndex) throws ResourceExceededException {
    ArrayList<RamRequirement> ramRequirements = getSortedRAMInstances(parallelismMap.keySet());
    int globalTaskIndex = firstTaskIndex;
    for (RamRequirement ramRequirement : ramRequirements) {
      String component = ramRequirement.getComponentName();
      int numInstance = parallelismMap.get(component);
      for (int j = 0; j < numInstance; j++) {
        placeFFDInstance(planBuilder, new InstanceId(component, globalTaskIndex, j));
        globalTaskIndex++;
      }
    }
  }

  /**
   * Removes instances from containers during scaling down
   *
   * @param packingPlanBuilder existing packing plan
   * @param componentsToScaleDown scale down factor for the components.
   */
  private void removeInstancesFromContainers(PackingPlanBuilder packingPlanBuilder,
                                             Map<String, Integer> componentsToScaleDown) {

    ArrayList<RamRequirement> ramRequirements =
        getSortedRAMInstances(componentsToScaleDown.keySet());

    ContainerIdScorer scorer = new ContainerIdScorer();

    for (RamRequirement ramRequirement : ramRequirements) {
      String component = ramRequirement.getComponentName();
      int numInstancesToRemove = -componentsToScaleDown.get(component);
      for (int j = 0; j < numInstancesToRemove; j++) {
        packingPlanBuilder.removeInstance(scorer, component);
      }
    }
  }

  /**
   * Assign a particular instance to an existing container or to a new container
   *
   */
  private void placeFFDInstance(PackingPlanBuilder planBuilder,
                                InstanceId instanceId) throws ResourceExceededException {
    if (this.numContainers == 0) {
      planBuilder.updateNumContainers(++numContainers);
    }

<<<<<<< HEAD
  /**
   * Remove an instance of a particular component from the containers
   *
   */
  private void removeFFDInstance(PackingPlanBuilder packingPlanBuilder, String component)
      throws PackingException {
    for (int containerId = 1; containerId <= numContainers; containerId++) {
      try {
        packingPlanBuilder.removeInstance(containerId, component);
        return;
      } catch (PackingException e) {
        // ignore since we keep trying
      }
    }
    throw new PackingException("Cannot remove instance. No more instances of component '"
        + component + "' exist in the containers.");
=======
    try {
      planBuilder.addInstance(new ContainerIdScorer(), instanceId);
    } catch (ResourceExceededException e) {
      planBuilder.updateNumContainers(++numContainers);
      planBuilder.addInstance(numContainers, instanceId);
    }
>>>>>>> 9c1894ad
  }
}<|MERGE_RESOLUTION|>--- conflicted
+++ resolved
@@ -306,30 +306,11 @@
       planBuilder.updateNumContainers(++numContainers);
     }
 
-<<<<<<< HEAD
-  /**
-   * Remove an instance of a particular component from the containers
-   *
-   */
-  private void removeFFDInstance(PackingPlanBuilder packingPlanBuilder, String component)
-      throws PackingException {
-    for (int containerId = 1; containerId <= numContainers; containerId++) {
-      try {
-        packingPlanBuilder.removeInstance(containerId, component);
-        return;
-      } catch (PackingException e) {
-        // ignore since we keep trying
-      }
-    }
-    throw new PackingException("Cannot remove instance. No more instances of component '"
-        + component + "' exist in the containers.");
-=======
     try {
       planBuilder.addInstance(new ContainerIdScorer(), instanceId);
     } catch (ResourceExceededException e) {
       planBuilder.updateNumContainers(++numContainers);
       planBuilder.addInstance(numContainers, instanceId);
     }
->>>>>>> 9c1894ad
   }
 }