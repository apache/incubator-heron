// Copyright 2016 Twitter. All rights reserved.
//
// Licensed under the Apache License, Version 2.0 (the "License");
// you may not use this file except in compliance with the License.
// You may obtain a copy of the License at
//
//    http://www.apache.org/licenses/LICENSE-2.0
//
// Unless required by applicable law or agreed to in writing, software
// distributed under the License is distributed on an "AS IS" BASIS,
// WITHOUT WARRANTIES OR CONDITIONS OF ANY KIND, either express or implied.
// See the License for the specific language governing permissions and
// limitations under the License.

package com.twitter.heron.packing.binpacking;

import java.util.ArrayList;
import java.util.Collections;
import java.util.HashMap;
import java.util.HashSet;
import java.util.List;
import java.util.Map;
import java.util.Set;
import java.util.logging.Logger;

import com.google.common.annotations.VisibleForTesting;

import com.twitter.heron.api.generated.TopologyAPI;
import com.twitter.heron.packing.Container;
import com.twitter.heron.packing.RamRequirement;
import com.twitter.heron.spi.common.Config;
import com.twitter.heron.spi.common.Constants;
import com.twitter.heron.spi.common.Context;
import com.twitter.heron.spi.packing.IPacking;
import com.twitter.heron.spi.packing.PackingPlan;
import com.twitter.heron.spi.packing.Resource;
import com.twitter.heron.spi.utils.TopologyUtils;

/**
 * FirstFitDecreasing packing algorithm
 * <p>
 * This IPacking implementation generates a PackingPlan based on the
 * First Fit Decreasing heuristic for the binpacking problem. The algorithm attempts to minimize
 * the amount of resources used.
 * <p>
 * Following semantics are guaranteed:
 * 1. Supports heterogeneous containers. The number of containers used is determined
 * by the algorithm and not by the config file.
 * The user provides a hint for the maximum container size and a padding percentage.
 * The padding percentage whose values range from [0, 100], determines the additional per container
 * resources allocated for system-related processes (e.g., the stream manager).
 * The algorithm might produce containers whose size is slightly higher than
 * the maximum container size provided by the user depending on the per-container instance allocation
 * and the padding configuration.
 * <p>
 * 2. The user provides a hint for the maximum CPU, RAM and Disk that can be used by each container through
 * the com.twitter.heron.api.Config.TOPOLOGY_CONTAINER_MAX_CPU_HINT,
 * com.twitter.heron.api.Config.TOPOLOGY_CONTAINER_MAX_RAM_HINT,
 * com.twitter.heron.api.Config.TOPOLOGY_CONTAINER_MAX_DISK_HINT parameters.
 * If the parameters are not specified then a default value is used for the maximum container
 * size.
 * <p>
 * 3. The user provides a percentage of each container size that will be added to the resources
 * allocated by the container through the com.twitter.heron.api.Config.TOPOLOGY_CONTAINER_PADDING_PERCENTAGE
 * If the parameter is not specified then a default value of 10 is used (10% of the container size)
 * <p>
 * 4. The ram required for one instance is calculated as:
 * value in com.twitter.heron.api.Config.TOPOLOGY_COMPONENT_RAMMAP if exists, otherwise,
 * the default ram value for one instance.
 * <p>
 * 5. The cpu required for one instance is calculated as the default cpu value for one instance.
 * <p>
 * 6. The disk required for one instance is calculated as the default disk value for one instance.
 * <p>
 * 7. The ram required for a container is calculated as:
 * (ram for instances in container) + (paddingPercentage * ram for instances in container)
 * <p>
 * 8. The cpu required for a container is calculated as:
 * (cpu for instances in container) + (paddingPercentage * cpu for instances in container)
 * <p>
 * 9. The disk required for a container is calculated as:
 * (disk for instances in container) + ((paddingPercentage * disk for instances in container)
 * <p>
 * 10. The size of resources required by the whole topology is equal to
 * ((# containers used by FFD)* size of each container
 * + size of a container that includes one instance with default resource requirements).
 * We add some resources to consider the Heron internal container (i.e. the one containing Scheduler
 * and TMaster).
 * <p>
 * 11. The pack() return null if PackingPlan fails to pass the safe check, for instance,
 * the size of ram for an instance is less than the minimal required value or .
 */

public class FirstFitDecreasingPacking implements IPacking {

  private static final long MIN_RAM_PER_INSTANCE = 192L * Constants.MB;
  private static final int DEFAULT_CONTAINER_PADDING_PERCENTAGE = 10;
  private static final int DEFAULT_NUMBER_INSTANCES_PER_CONTAINER = 4;

  private static final Logger LOG = Logger.getLogger(FirstFitDecreasingPacking.class.getName());
  protected TopologyAPI.Topology topology;

  private long instanceRamDefault;
  private double instanceCpuDefault;
  private long instanceDiskDefault;

  private long maxContainerRam;
  private double maxContainerCpu;
  private long maxContainerDisk;

  private int paddingPercentage;

<<<<<<< HEAD
  private static String getContainerId(int index) {
    return Integer.toString(index);
  }

  private static String getInstanceId(
=======
  public static String getInstanceId(
>>>>>>> 1bc70f41
      int containerIdx, String componentName, int instanceIdx, int componentIdx) {
    return String.format("%d:%s:%d:%d", containerIdx, componentName, instanceIdx, componentIdx);
  }

  @VisibleForTesting
  static String getComponentName(String instanceId) {
    return instanceId.split(":")[1];
  }

  @Override
  public void initialize(Config config, TopologyAPI.Topology inputTopology) {
    this.topology = inputTopology;
    setPackingConfigs(config);
  }

  /**
   * Instatiate the packing algorithm parameters related to this topology.
   */
  private void setPackingConfigs(Config config) {
    this.instanceRamDefault = Context.instanceRam(config);
    this.instanceCpuDefault = Context.instanceCpu(config).doubleValue();
    this.instanceDiskDefault = Context.instanceDisk(config);

    List<TopologyAPI.Config.KeyValue> topologyConfig = topology.getTopologyConfig().getKvsList();
    this.maxContainerRam = Long.parseLong(TopologyUtils.getConfigWithDefault(
        topologyConfig, com.twitter.heron.api.Config.TOPOLOGY_CONTAINER_MAX_RAM_HINT,
        Long.toString(instanceRamDefault * DEFAULT_NUMBER_INSTANCES_PER_CONTAINER)));

    this.maxContainerCpu = Double.parseDouble(TopologyUtils.getConfigWithDefault(
        topologyConfig, com.twitter.heron.api.Config.TOPOLOGY_CONTAINER_MAX_CPU_HINT,
        Double.toString(instanceCpuDefault * DEFAULT_NUMBER_INSTANCES_PER_CONTAINER)));

    this.maxContainerDisk = Long.parseLong(TopologyUtils.getConfigWithDefault(
        topologyConfig, com.twitter.heron.api.Config.TOPOLOGY_CONTAINER_MAX_DISK_HINT,
        Long.toString(instanceDiskDefault * DEFAULT_NUMBER_INSTANCES_PER_CONTAINER)));

    this.paddingPercentage = Integer.parseInt(TopologyUtils.getConfigWithDefault(
        topologyConfig, com.twitter.heron.api.Config.TOPOLOGY_CONTAINER_PADDING_PERCENTAGE,
        Integer.toString(DEFAULT_CONTAINER_PADDING_PERCENTAGE)));
  }

  /**
   * Get a packing plan using First Fit Decreasing
   *
   * @return packing plan
   */
  @Override
  public PackingPlan pack() {
    // Get the instances using FFD allocation
<<<<<<< HEAD
    Map<String, List<String>> ffdAllocation = getFFDAllocation();

=======
    Map<Integer, List<String>> ffdAllocation = getFFDAllocation();
>>>>>>> 1bc70f41
    // Construct the PackingPlan
    Map<String, Long> ramMap = TopologyUtils.getComponentRamMapConfig(topology);

    return new PackingPlan(topology.getId(), buildContainerPlans(ffdAllocation, ramMap));
  }

  @Override
  public void close() {

  }

  /**
   * Estimate the per instance and topology resources for the packing plan created using
   * FFD placement
   *
   * @return Set<PackingPlan.ContainerPlan> container plans
   */
<<<<<<< HEAD
  private Set<PackingPlan.ContainerPlan> buildContainerPlans(
      Map<String, List<String>> ffdAllocation, Map<String, Long> ramMap) {
    Set<PackingPlan.ContainerPlan> containerPlans = new HashSet<>();

    for (String containerId : ffdAllocation.keySet()) {
      List<String> instanceList = ffdAllocation.get(containerId);
=======
  private Resource estimateResources(Map<Integer, List<String>> ffdAllocation,
                                     Set<PackingPlan.ContainerPlan> containerPlans,
                                     Map<String, Long> ramMap,
                                     boolean scale) {
    long topologyRam = 0;
    long topologyDisk = 0;
    double topologyCpu = 0.0;

    for (Map.Entry<Integer, List<String>> entry : ffdAllocation.entrySet()) {

      int containerId = entry.getKey();
      List<String> instanceList = entry.getValue();
>>>>>>> 1bc70f41

      long containerRam = 0;
      long containerDiskInBytes = 0;
      double containerCpu = 0;

      // Calculate the resource required for single instance
      Set<PackingPlan.InstancePlan> instancePlans = new HashSet<>();

      for (String instanceId : instanceList) {
        long instanceRam = 0;
        if (ramMap.containsKey(getComponentName(instanceId))) {
          instanceRam = ramMap.get(getComponentName(instanceId));
        } else {
          instanceRam = instanceRamDefault;
        }
        containerRam += instanceRam;

        // Currently not yet support disk or cpu config for different components,
        // so just use the default value.
        long instanceDisk = instanceDiskDefault;
        containerDiskInBytes += instanceDisk;

        double instanceCpu = instanceCpuDefault;
        containerCpu += instanceCpu;

        Resource resource =
            new Resource(instanceCpu, instanceRam, instanceDisk);
        PackingPlan.InstancePlan instancePlan =
            new PackingPlan.InstancePlan(
                instanceId,
                getComponentName(instanceId),
                resource);
        // Insert it into the map
        instancePlans.add(instancePlan);
      }

      containerCpu += (paddingPercentage * containerCpu) / 100;
      containerRam += (paddingPercentage * containerRam) / 100;
      containerDiskInBytes += (paddingPercentage * containerDiskInBytes) / 100;

      Resource resource =
          new Resource(Math.round(containerCpu), containerRam, containerDiskInBytes);

      PackingPlan.ContainerPlan containerPlan =
          new PackingPlan.ContainerPlan(containerId, instancePlans, resource);

      containerPlans.add(containerPlan);
    }

    return containerPlans;
  }

  /**
   * Sort the components in decreasing order based on their RAM requirements
   *
   * @return The sorted list of components and their RAM requirements
   */
  private ArrayList<RamRequirement> getSortedRAMInstances(Map<String, Integer> parallelismMap) {
    ArrayList<RamRequirement> ramRequirements = new ArrayList<>();
    Map<String, Long> ramMap = TopologyUtils.getComponentRamMapConfig(topology);

    for (String component : parallelismMap.keySet()) {
      if (ramMap.containsKey(component)) {
        if (!isValidInstance(new Resource(instanceCpuDefault,
            ramMap.get(component), instanceDiskDefault))) {
          throw new RuntimeException("The topology configuration does not have "
              + "valid resource requirements. Please make sure that the instance resource "
              + "requirements do not exceed the maximum per-container resources.");
        } else {
          ramRequirements.add(new RamRequirement(component, ramMap.get(component)));
        }
      } else {
        if (!isValidInstance(new Resource(instanceCpuDefault,
            instanceRamDefault, instanceDiskDefault))) {
          throw new RuntimeException("The topology configuration does not have "
              + "valid resource requirements. Please make sure that the instance resource "
              + "requirements do not exceed the maximum per-container resources.");
        } else {
          ramRequirements.add(new RamRequirement(component, instanceRamDefault));
        }
      }
    }
    Collections.sort(ramRequirements, Collections.reverseOrder());

    return ramRequirements;
  }

  /**
   * Get the instances' allocation based on the First Fit Decreasing algorithm
   *
   * @return Map &lt; containerId, list of InstanceId belonging to this container &gt;
   */
<<<<<<< HEAD
  private Map<String, List<String>> getFFDAllocation() {
=======
  protected Map<Integer, List<String>> getFFDAllocation() {
>>>>>>> 1bc70f41
    Map<String, Integer> parallelismMap = TopologyUtils.getComponentParallelism(topology);
    return placeInstances(parallelismMap, 0);
  }

  /**
   * Place a set of instances into the containers using the FFD heuristic
   *
   * @return true if a placement was found, false otherwise
   */
  private Map<Integer, List<String>> placeInstances(Map<String, Integer> parallelismMap,
                                                         int numContainers) {
    Map<Integer, List<String>> allocation = new HashMap<>();
    ArrayList<Container> containers = new ArrayList<>();
    ArrayList<RamRequirement> ramRequirements = getSortedRAMInstances(parallelismMap);
    int globalTaskIndex = 1;
    for (RamRequirement ramRequirement : ramRequirements) {
      String component = ramRequirement.getComponentName();
      int numInstance = parallelismMap.get(component);
      for (int j = 0; j < numInstance; j++) {
        int containerId = placeFFDInstance(containers,
            ramRequirement.getRamRequirement(),
            instanceCpuDefault, instanceDiskDefault);
        if (allocation.containsKey(containerId + numContainers)) {
          allocation.get(containerId + numContainers).
              add(getInstanceId(containerId + numContainers, component, globalTaskIndex, j));
        } else {
          ArrayList<String> instance = new ArrayList<>();
          instance.add(getInstanceId(containerId + numContainers, component, globalTaskIndex, j));
          allocation.put(containerId + numContainers, instance);
        }
        globalTaskIndex++;
      }
    }
    return allocation;
  }

  /**
   * Assign a particular instance to an existing container or to a new container
   *
   * @return the container Id that incorporated the instance
   */
  private int placeFFDInstance(ArrayList<Container> containers, long ramRequirement,
                              double cpuRequirement, long diskRequirement) {
    boolean placed = false;
    int containerId = 0;
    for (int i = 0; i < containers.size() && !placed; i++) {
      if (containers.get(i).add(ramRequirement, cpuRequirement, diskRequirement)) {
        placed = true;
        containerId = i + 1;
      }
    }
    if (!placed) {
      containerId = allocateNewContainer(containers);
      containers.get(containerId - 1).add(ramRequirement, cpuRequirement, diskRequirement);
    }
    return containerId;
  }

  /**
   * Allocate a new container taking into account the maximum resource requirements specified
   * in the config
   *
   * @return the number of containers
   */
  private int allocateNewContainer(ArrayList<Container> containers) {
    containers.add(new Container(maxContainerRam, maxContainerCpu, maxContainerDisk));
    return containers.size();
  }

  /**
   * Check whether the Instance has enough RAM and whether it can fit within the container limits.
   *
   * @param instanceResources The resources allocated to the instance
   * @return true if the instance is valid, false otherwise
   */
  private boolean isValidInstance(Resource instanceResources) {

    if (instanceResources.getRam() < MIN_RAM_PER_INSTANCE) {
      LOG.severe(String.format(
          "Require at least %d MB ram per instance",
          MIN_RAM_PER_INSTANCE / Constants.MB));
      return false;
    }

    if (instanceResources.getRam() > maxContainerRam) {
      LOG.severe(String.format(
          "This instance requires containers of at least %d MB ram. The current max container"
              + "size is %d MB",
          instanceResources.getRam(), maxContainerRam));
      return false;
    }

    if (instanceResources.getCpu() > maxContainerCpu) {
      LOG.severe(String.format(
          "This instance requires containers with at least %d cpu cores. The current max container"
              + "size is %d cores",
          instanceResources.getCpu(), maxContainerCpu));
      return false;
    }

    if (instanceResources.getDisk() > maxContainerDisk) {
      LOG.severe(String.format(
          "This instance requires containers of at least %d MB disk. The current max container"
              + "size is %d MB",
          instanceResources.getDisk(), maxContainerDisk));
      return false;
    }
    return true;
  }
}<|MERGE_RESOLUTION|>--- conflicted
+++ resolved
@@ -110,17 +110,9 @@
 
   private int paddingPercentage;
 
-<<<<<<< HEAD
-  private static String getContainerId(int index) {
-    return Integer.toString(index);
-  }
-
-  private static String getInstanceId(
-=======
   public static String getInstanceId(
->>>>>>> 1bc70f41
-      int containerIdx, String componentName, int instanceIdx, int componentIdx) {
-    return String.format("%d:%s:%d:%d", containerIdx, componentName, instanceIdx, componentIdx);
+      int containerId, String componentName, int instanceId, int componentId) {
+    return String.format("%d:%s:%d:%d", containerId, componentName, instanceId, componentId);
   }
 
   @VisibleForTesting
@@ -168,12 +160,7 @@
   @Override
   public PackingPlan pack() {
     // Get the instances using FFD allocation
-<<<<<<< HEAD
-    Map<String, List<String>> ffdAllocation = getFFDAllocation();
-
-=======
     Map<Integer, List<String>> ffdAllocation = getFFDAllocation();
->>>>>>> 1bc70f41
     // Construct the PackingPlan
     Map<String, Long> ramMap = TopologyUtils.getComponentRamMapConfig(topology);
 
@@ -191,27 +178,12 @@
    *
    * @return Set<PackingPlan.ContainerPlan> container plans
    */
-<<<<<<< HEAD
   private Set<PackingPlan.ContainerPlan> buildContainerPlans(
-      Map<String, List<String>> ffdAllocation, Map<String, Long> ramMap) {
+      Map<Integer, List<String>> ffdAllocation, Map<String, Long> ramMap) {
     Set<PackingPlan.ContainerPlan> containerPlans = new HashSet<>();
 
-    for (String containerId : ffdAllocation.keySet()) {
+    for (Integer containerId : ffdAllocation.keySet()) {
       List<String> instanceList = ffdAllocation.get(containerId);
-=======
-  private Resource estimateResources(Map<Integer, List<String>> ffdAllocation,
-                                     Set<PackingPlan.ContainerPlan> containerPlans,
-                                     Map<String, Long> ramMap,
-                                     boolean scale) {
-    long topologyRam = 0;
-    long topologyDisk = 0;
-    double topologyCpu = 0.0;
-
-    for (Map.Entry<Integer, List<String>> entry : ffdAllocation.entrySet()) {
-
-      int containerId = entry.getKey();
-      List<String> instanceList = entry.getValue();
->>>>>>> 1bc70f41
 
       long containerRam = 0;
       long containerDiskInBytes = 0;
@@ -304,11 +276,7 @@
    *
    * @return Map &lt; containerId, list of InstanceId belonging to this container &gt;
    */
-<<<<<<< HEAD
-  private Map<String, List<String>> getFFDAllocation() {
-=======
   protected Map<Integer, List<String>> getFFDAllocation() {
->>>>>>> 1bc70f41
     Map<String, Integer> parallelismMap = TopologyUtils.getComponentParallelism(topology);
     return placeInstances(parallelismMap, 0);
   }
