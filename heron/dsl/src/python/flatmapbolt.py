--- conflicted
+++ resolved
@@ -29,21 +29,12 @@
   outputs = [Stream(fields=['_output_'], name='output')]
   FUNCTION = 'function'
 
-<<<<<<< HEAD
-  def initState(self, stateful_state):
+  def init_state(self, stateful_state):
     # flat_map does not have any state
     pass
 
-  def preSave(self, checkpoint_id):
+  def pre_save(self, checkpoint_id):
     # flat_map does not have any state
-=======
-  def init_state(self, stateful_state):
-    # flatMap does not have any state
-    pass
-
-  def pre_save(self, checkpoint_id):
-    # flatMap does not have any state
->>>>>>> ff366024
     pass
 
   def initialize(self, config, context):
