/*
 * Copyright 2015 Twitter, Inc.
 *
 * Licensed under the Apache License, Version 2.0 (the "License");
 * you may not use this file except in compliance with the License.
 * You may obtain a copy of the License at
 *
 *   http://www.apache.org/licenses/LICENSE-2.0
 *
 * Unless required by applicable law or agreed to in writing, software
 * distributed under the License is distributed on an "AS IS" BASIS,
 * WITHOUT WARRANTIES OR CONDITIONS OF ANY KIND, either express or implied.
 * See the License for the specific language governing permissions and
 * limitations under the License.
 */

//////////////////////////////////////////////////////
//
// metrics-mgr-st.h
//
// Single threaded metrics manager that deals with
// scheduling reporting metrics to the metrics mgr
//////////////////////////////////////////////////////
#ifndef __METRICS_MGR_ST_H_
#define __METRICS_MGR_ST_H_

#include <map>
#include "metrics/imetric.h"
#include "network/network.h"
#include "proto/messages.h"
#include "basics/basics.h"

namespace heron {
namespace proto {
namespace tmaster {
class TMasterLocation;
}
}
}

namespace heron {
namespace common {

class MetricsMgrClient;
class IMetric;

class MetricsMgrSt {
 public:
  MetricsMgrSt(sp_int32 _metricsmgr_port, sp_int32 _interval, EventLoop* eventLoop);
  virtual ~MetricsMgrSt();

  void register_metric(const sp_string& _metric_name, IMetric* _metric);
  void unregister_metric(const sp_string& _metric_name);
  void RefreshTMasterLocation(const proto::tmaster::TMasterLocation& location);
  void RefreshMetricsCacheLocation(const proto::tmaster::MetricsCacheLocation& location);

<<<<<<< HEAD
  // Sets the port_ if port_ binds to port 0 originally
  void SetPublisherPort(const sp_int32 _port);
=======
  /**
      Start MetricsMgrClient object

      @param _my_hostname to build message proto::system::MetricPublisher.
      @param _my_port to build message proto::system::MetricPublisher.
      @param _component to build message proto::system::MetricPublisher.
      @param _task_id to build message proto::system::MetricPublisher.
  */
  void Start(const sp_string& _my_hostname, sp_int32 _my_port,
             const sp_string& _component, const sp_string& _task_id);
>>>>>>> 00f81db1

 private:
  void gather_metrics(EventLoop::Status);

  VCallback<EventLoop::Status> timer_cb_;
  std::map<sp_string, IMetric*> metrics_;
  MetricsMgrClient* client_;
  NetworkOptions options_;
  sp_int64 timerid_;
  EventLoop* eventLoop_;
};
}  // namespace common
}  // namespace heron

#endif<|MERGE_RESOLUTION|>--- conflicted
+++ resolved
@@ -54,10 +54,6 @@
   void RefreshTMasterLocation(const proto::tmaster::TMasterLocation& location);
   void RefreshMetricsCacheLocation(const proto::tmaster::MetricsCacheLocation& location);
 
-<<<<<<< HEAD
-  // Sets the port_ if port_ binds to port 0 originally
-  void SetPublisherPort(const sp_int32 _port);
-=======
   /**
       Start MetricsMgrClient object
 
@@ -68,7 +64,6 @@
   */
   void Start(const sp_string& _my_hostname, sp_int32 _my_port,
              const sp_string& _component, const sp_string& _task_id);
->>>>>>> 00f81db1
 
  private:
   void gather_metrics(EventLoop::Status);
