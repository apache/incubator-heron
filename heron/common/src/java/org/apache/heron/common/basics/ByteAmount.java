/**
 * Licensed to the Apache Software Foundation (ASF) under one
 * or more contributor license agreements.  See the NOTICE file
 * distributed with this work for additional information
 * regarding copyright ownership.  The ASF licenses this file
 * to you under the Apache License, Version 2.0 (the
 * "License"); you may not use this file except in compliance
 * with the License.  You may obtain a copy of the License at
 *
 *   http://www.apache.org/licenses/LICENSE-2.0
 *
 * Unless required by applicable law or agreed to in writing,
 * software distributed under the License is distributed on an
 * "AS IS" BASIS, WITHOUT WARRANTIES OR CONDITIONS OF ANY
 * KIND, either express or implied.  See the License for the
 * specific language governing permissions and limitations
 * under the License.
 */

package org.apache.heron.common.basics;

/**
 * Class that encapsulates number of bytes, with helpers to handle units properly.
 */
public final class ByteAmount extends ResourceMeasure<Long> {
  private static final long KB = 1024L;
  private static final long MB = KB * 1024;
  private static final long GB = MB * 1024;
<<<<<<< HEAD
  @SuppressWarnings("MathRoundIntLong")
  private static final long MAX_MB = Math.round(Long.MAX_VALUE / MB);
  @SuppressWarnings("MathRoundIntLong")
  private static final long MAX_GB = Math.round(Long.MAX_VALUE / GB);
  @SuppressWarnings("MathRoundIntLong")
  private static final long MAX_KB = Math.round(Long.MAX_VALUE / KB);
=======
  private static final long MAX_MB = Math.round((double)Long.MAX_VALUE / MB);
  private static final long MAX_GB = Math.round((double)Long.MAX_VALUE / GB);
>>>>>>> 6af8b099

  public static final ByteAmount ZERO = ByteAmount.fromBytes(0);

  private ByteAmount(Long value) {
    super(value);
  }

  /**
   * Creates a ByteAmount value in bytes.
   *
   * @param bytes value in bytes to represent
   * @return a ByteAmount object repressing the number of bytes passed
   */
  public static ByteAmount fromBytes(long bytes) {
    return new ByteAmount(bytes);
  }

  /**
   * Creates a ByteAmount value in megabytes. If the megabytes value
   * is $lt;= Long.MAX_VALUE / 1024 / 1024, the byte representation is capped at Long.MAX_VALUE.
   *
   * @param megabytes value in megabytes to represent
   * @return a ByteAmount object repressing the number of MBs passed
   */
  public static ByteAmount fromMegabytes(long megabytes) {
    if (megabytes >= MAX_MB) {
      return new ByteAmount(Long.MAX_VALUE);
    } else {
      return new ByteAmount(megabytes * MB);
    }
  }

  /**
   * Creates a ByteAmount value in gigabytes. If the gigabytes value
   * is &gt;= Long.MAX_VALUE / 1024 / 1024 / 1024,
   * the byte representation is capped at Long.MAX_VALUE.
   *
   * @param gigabytes value in gigabytes to represent
   * @return a ByteAmount object repressing the number of GBs passed
   */
  public static ByteAmount fromGigabytes(long gigabytes) {
    if (gigabytes >= MAX_GB) {
      return new ByteAmount(Long.MAX_VALUE);
    } else {
      return new ByteAmount(gigabytes * GB);
    }
  }

  /**
   * Returns the number of bytes associated with the ByteValue.
   * @return number of bytes
   */
  public long asBytes() {
    return super.getValue();
  }

  /**
   * Converts the number of bytes to megabytes, rounding if there is a remainder. Because of loss
   * of precision due to rounding, it's strongly advised to only use this method when it is certain
   * that the only operations performed on the object were multiplication or addition and
   * subtraction of other megabytes. If division or increaseBy were used this method could round up
   * or down, potentially yielding unexpected results.
   * @return returns the ByteValue in MBs or 0 if the value is &lt; (1024 * 1024) / 2
   */
  public long asMegabytes() {
    return Math.round(value.doubleValue() / MB);
  }

  /**
   * Converts the number of bytes to kilobytes, rounding if there is a remainder. Because of loss
   * of precision due to rounding, it's strongly advised to only use this method when it is certain
   * that the only operations performed on the object were multiplication or addition and
   * subtraction of other megabytes. If division or increaseBy were used this method could round up
   * or down, potentially yielding unexpected results.
   * @return returns the ByteValue in KBs or 0 if the value is &lt; (1024) / 2
   */
  public long asKilobytes() {
    return Math.round(value.doubleValue() / KB);
  }

  /**
   * Converts the number of bytes to gigabytes, rounding if there is a remainder. Because of loss
   * of precision due to rounding, it's strongly advised to only use this method when it is certain
   * that the only operations performed on the object were multiplication or addition and
   * subtraction of other gigabytes. If division or increaseBy were used this method could round up
   * or down, potentially yielding unexpected results.
   * @return returns the ByteValue in GBs or 0 if the value is &lt; (1024 * 1024 * 1024) / 2
   */
  public long asGigabytes() {
    return Math.round(value.doubleValue() / GB);
  }

  /**
   * Subtracts other from this.
   * @param other ByteValue to subtract
   * @return a new ByteValue of this minus other ByteValue
   * @throws IllegalArgumentException if subtraction would overshoot Long.MIN_VALUE
   */
  @Override
  public ByteAmount minus(ResourceMeasure<Long> other) {
    checkArgument(Long.MIN_VALUE + other.value <= value,
        String.format("Subtracting %s from %s would overshoot Long.MIN_LONG", other, this));
    return ByteAmount.fromBytes(value - other.value);
  }

  /**
   * Adds other to this.
   * @param other ByteValue to add
   * @return a new ByteValue of this plus other ByteValue
   * @throws IllegalArgumentException if addition would exceed Long.MAX_VALUE
   */
  @Override
  public ByteAmount plus(ResourceMeasure<Long> other) {
    checkArgument(Long.MAX_VALUE - value >= other.value,
        String.format("Adding %s to %s would exceed Long.MAX_LONG", other, this));
    return ByteAmount.fromBytes(value + other.value);
  }

  /**
   * Multiplies by factor
   * @param factor value to multiply by
   * @return a new ByteValue of this ByteValue multiplied by factor
   * @throws IllegalArgumentException if multiplication would exceed Long.MAX_VALUE
   */
  @Override
  public ByteAmount multiply(int factor) {
    checkArgument(value <= Long.MAX_VALUE / factor,
        String.format("Multiplying %s by %d would exceed Long.MAX_LONG", this, factor));
    return ByteAmount.fromBytes(value * factor);
  }

  /**
   * Divides by factor, rounding any remainder. For example 10 bytes / 6 = 1.66 becomes 2. Use
   * caution when dividing and be aware that because of precision lose due to round-off, dividing by
   * X and multiplying back by X might not return the initial value.
   * @param factor value to divide by
   * @return a new ByteValue of this ByteValue divided by factor
   */
  @Override
  public ByteAmount divide(int factor) {
    checkArgument(factor != 0, String.format("Can not divide %s by 0", this));
    return ByteAmount.fromBytes(Math.round(value.doubleValue() / factor));
  }

  /**
   * Increases by a percentage, rounding any remainder. Be aware that because of rounding, increases
   * will be approximate to the nearest byte.
   * @param percentage value to increase by
   * @return a new ByteValue of this ByteValue increased by percentage
   * @throws IllegalArgumentException if increase would exceed Long.MAX_VALUE
   */
  @Override
  public ByteAmount increaseBy(int percentage) {
    checkArgument(percentage >= 0,
        String.format("Increasing by negative percent (%d) not supported", percentage));
    double factor = 1.0 + ((double) percentage / 100);
    long max = Math.round(Long.MAX_VALUE / factor);
    checkArgument(value <= max,
        String.format("Increasing %s by %d percent would exceed Long.MAX_LONG", this, percentage));
    return ByteAmount.fromBytes(Math.round(value.doubleValue() * factor));
  }

  public ByteAmount max(ByteAmount other) {
    if (this.greaterThan(other)) {
      return this;
    } else {
      return other;
    }
  }

  @Override
  public String toString() {
    String str;
    if (asGigabytes() > 0) {
      str = String.format("%.1f GB (%d bytes)", value.doubleValue() / GB, value);
    } else if (asMegabytes() > 0) {
      str = String.format("%.1f MB (%d bytes)", value.doubleValue() / MB, value);
    } else if (asKilobytes() > 0) {
      str = String.format("%.1f KB (%d bytes)", value.doubleValue() / KB, value);
    } else {
      str = value + " bytes";
    }
    return String.format("ByteAmount{%s}", str);
  }

  private void checkArgument(boolean condition, String errorMessage) {
    if (!condition) {
      throw new IllegalArgumentException(errorMessage);
    }
  }
}<|MERGE_RESOLUTION|>--- conflicted
+++ resolved
@@ -26,18 +26,12 @@
   private static final long KB = 1024L;
   private static final long MB = KB * 1024;
   private static final long GB = MB * 1024;
-<<<<<<< HEAD
   @SuppressWarnings("MathRoundIntLong")
-  private static final long MAX_MB = Math.round(Long.MAX_VALUE / MB);
+  private static final long MAX_MB = Math.round((double)Long.MAX_VALUE / MB);
   @SuppressWarnings("MathRoundIntLong")
-  private static final long MAX_GB = Math.round(Long.MAX_VALUE / GB);
+  private static final long MAX_GB = Math.round((double)Long.MAX_VALUE / GB);
   @SuppressWarnings("MathRoundIntLong")
-  private static final long MAX_KB = Math.round(Long.MAX_VALUE / KB);
-=======
-  private static final long MAX_MB = Math.round((double)Long.MAX_VALUE / MB);
-  private static final long MAX_GB = Math.round((double)Long.MAX_VALUE / GB);
->>>>>>> 6af8b099
-
+  private static final long MAX_KB = Math.round((double)Long.MAX_VALUE / KB);
   public static final ByteAmount ZERO = ByteAmount.fromBytes(0);
 
   private ByteAmount(Long value) {
