// Copyright 2016 Twitter. All rights reserved.
//
// Licensed under the Apache License, Version 2.0 (the "License");
// you may not use this file except in compliance with the License.
// You may obtain a copy of the License at
//
//    http://www.apache.org/licenses/LICENSE-2.0
//
// Unless required by applicable law or agreed to in writing, software
// distributed under the License is distributed on an "AS IS" BASIS,
// WITHOUT WARRANTIES OR CONDITIONS OF ANY KIND, either express or implied.
// See the License for the specific language governing permissions and
// limitations under the License.

package com.twitter.heron.common.utils.topology;

import java.util.Collection;
import java.util.HashMap;
import java.util.LinkedList;
import java.util.List;
import java.util.Map;
import java.util.Set;

import com.twitter.heron.api.Config;
import com.twitter.heron.api.generated.TopologyAPI;
import com.twitter.heron.api.hooks.ITaskHook;
import com.twitter.heron.api.hooks.info.BoltAckInfo;
import com.twitter.heron.api.hooks.info.BoltExecuteInfo;
import com.twitter.heron.api.hooks.info.BoltFailInfo;
import com.twitter.heron.api.hooks.info.EmitInfo;
import com.twitter.heron.api.hooks.info.SpoutAckInfo;
import com.twitter.heron.api.hooks.info.SpoutFailInfo;
import com.twitter.heron.api.metric.CombinedMetric;
import com.twitter.heron.api.metric.ICombiner;
import com.twitter.heron.api.metric.IMetric;
import com.twitter.heron.api.metric.IReducer;
import com.twitter.heron.api.metric.ReducedMetric;
import com.twitter.heron.api.topology.TopologyContext;
import com.twitter.heron.api.tuple.Fields;
import com.twitter.heron.api.tuple.Tuple;
import com.twitter.heron.common.basics.Constants;
import com.twitter.heron.common.utils.metrics.MetricsCollector;

/**
 * A TopologyContext is given to bolts and spouts in their "prepare" and "open"
 * methods, respectively. This object provides information about the component's
 * place within the topology, such as task ids, inputs and outputs, etc.
 */
public class TopologyContextImpl extends GeneralTopologyContextImpl implements TopologyContext {
  private final int myTaskId;
  private final Map<String, Object> taskData;
  private final MetricsCollector metricsCollector;

  // List of task hooks to delegate
  private final List<ITaskHook> taskHooks;

  @SuppressWarnings("unchecked")
  public TopologyContextImpl(Map<String, Object> clusterConfig,
                             TopologyAPI.Topology topology,
                             Map<Integer, String> taskToComponentMap,
                             int myTaskId, MetricsCollector metricsCollector) {
    super(clusterConfig, topology, taskToComponentMap);
    this.metricsCollector = metricsCollector;
<<<<<<< HEAD
    this.myTaskId = _myTaskId;
    this.taskData = new HashMap<>();
=======
    this.myTaskId = myTaskId;
    this.taskData = new HashMap<String, Object>();
>>>>>>> fa20cbfd

    // Init task hooks
    this.taskHooks = new LinkedList<>();
    List<String> taskHooksClassNames =
        (List<String>) clusterConfig.get(Config.TOPOLOGY_AUTO_TASK_HOOKS);

    if (taskHooksClassNames != null) {
      // task hooks are registered
      for (String className : taskHooksClassNames) {
        ITaskHook taskHook;
        try {
          taskHook = (ITaskHook) Class.forName(className).newInstance();
        } catch (ClassNotFoundException ex) {
          throw new RuntimeException(ex + " ITaskHook class must be in class path.");
        } catch (InstantiationException ex) {
          throw new RuntimeException(ex + " ITaskHook class must be concrete.");
        } catch (IllegalAccessException ex) {
          throw new RuntimeException(ex + " ITaskHook class must have a no-arg constructor.");
        }

        this.taskHooks.add(taskHook);
      }
    }
  }

  /**
   * Task Hook Called just after the spout/bolt's prepare method is called.
   */
  public void invokeHookPrepare() {
    for (ITaskHook taskHook : taskHooks) {
      taskHook.prepare(getTopologyConfig(), this);
    }
  }

  /**
   * Task Hook Called just before the spout/bolt's cleanup method is called.
   */
  public void invokeHookCleanup() {
    for (ITaskHook taskHook : taskHooks) {
      taskHook.cleanup();
    }
  }

  /**
   * Task hook called every time a tuple is emitted in spout/bolt
   */
  public void invokeHookEmit(List<Object> values, String stream, Collection<Integer> outTasks) {
    if (taskHooks.size() != 0) {
      EmitInfo emitInfo = new EmitInfo(values, stream, getThisTaskId(), outTasks);
      for (ITaskHook taskHook : taskHooks) {
        taskHook.emit(emitInfo);
      }
    }
  }

  /**
   * Task hook called in spout every time a tuple gets acked
   */
  public void invokeHookSpoutAck(Object messageId, long completeLatencyNs) {
    if (taskHooks.size() != 0) {
      SpoutAckInfo ackInfo =
          new SpoutAckInfo(messageId,
              getThisTaskId(),
              completeLatencyNs / Constants.MILLISECONDS_TO_NANOSECONDS);

      for (ITaskHook taskHook : taskHooks) {
        taskHook.spoutAck(ackInfo);
      }
    }
  }

  /**
   * Task hook called in spout every time a tuple gets failed
   */
  public void invokeHookSpoutFail(Object messageId, long failLatencyNs) {
    if (taskHooks.size() != 0) {
      SpoutFailInfo failInfo =
          new SpoutFailInfo(messageId,
              getThisTaskId(),
              failLatencyNs / Constants.MILLISECONDS_TO_NANOSECONDS);

      for (ITaskHook taskHook : taskHooks) {
        taskHook.spoutFail(failInfo);
      }
    }
  }

  /**
   * Task hook called in bolt every time a tuple gets executed
   */
  public void invokeHookBoltExecute(Tuple tuple, long executeLatencyNs) {
    if (taskHooks.size() != 0) {
      BoltExecuteInfo executeInfo =
          new BoltExecuteInfo(tuple,
              getThisTaskId(),
              executeLatencyNs / Constants.MILLISECONDS_TO_NANOSECONDS);

      for (ITaskHook taskHook : taskHooks) {
        taskHook.boltExecute(executeInfo);
      }
    }
  }

  /**
   * Task hook called in bolt every time a tuple gets acked
   */
  public void invokeHookBoltAck(Tuple tuple, long processLatencyNs) {
    if (taskHooks.size() != 0) {
      BoltAckInfo ackInfo =
          new BoltAckInfo(tuple,
              getThisTaskId(),
              processLatencyNs / Constants.MILLISECONDS_TO_NANOSECONDS);

      for (ITaskHook taskHook : taskHooks) {
        taskHook.boltAck(ackInfo);
      }
    }
  }

  /**
   * Task hook called in bolt every time a tuple gets failed
   */
  public void invokeHookBoltFail(Tuple tuple, long failLatencyNs) {
    if (taskHooks.size() != 0) {
      BoltFailInfo failInfo =
          new BoltFailInfo(tuple,
              getThisTaskId(),
              failLatencyNs / Constants.MILLISECONDS_TO_NANOSECONDS);

      for (ITaskHook taskHook : taskHooks) {
        taskHook.boltFail(failInfo);
      }
    }
  }

  /**
   * Gets the task id of this task.
   *
   * @return the task id
   */
  public int getThisTaskId() {
    return myTaskId;
  }

  /**
   * Gets the component id for this task. The component id maps
   * to a component id specified for a Spout or Bolt in the topology definition.
   */
  public String getThisComponentId() {
    return getComponentId(myTaskId);
  }

  /**
   * Gets the declared output fields for the specified stream id for the component
   * this task is a part of.
   */
  public Fields getThisOutputFields(String streamId) {
    return getComponentOutputFields(getThisComponentId(), streamId);
  }

  /**
   * Gets the set of streams declared for the component of this task.
   */
  public Set<String> getThisStreams() {
    return getComponentStreams(getThisComponentId());
  }

  /**
   * Gets the index of this task id in getComponentTasks(getThisComponentId()).
   * An example use case for this method is determining which task
   * accesses which resource in a distributed resource to ensure an even distribution.
   */
  public int getThisTaskIndex() {
    List<Integer> allTasks = getComponentTasks(getThisComponentId());
    int retVal = 0;
    for (Integer tsk : allTasks) {
      if (tsk.intValue() < myTaskId) {
        retVal++;
      }
    }
    return retVal;
  }

  /**
   * Gets the declared inputs to this component.
   *
   * @return A map from subscribed component/stream to the grouping subscribed with.
   */
  public Map<TopologyAPI.StreamId, TopologyAPI.Grouping> getThisSources() {
    return getSources(getThisComponentId());
  }

  /**
   * Gets information about who is consuming the outputs of this component, and how.
   *
   * @return Map from stream id to component id to the Grouping used.
   */
  public Map<String, Map<String, TopologyAPI.Grouping>> getThisTargets() {
    return getTargets(getThisComponentId());
  }

  public void setTaskData(String name, Object data) {
    taskData.put(name, data);
  }

  public Object getTaskData(String name) {
    return taskData.get(name);
  }

  /*
   * Register a IMetric instance.
   * Heron will then call getValueAndReset on the metric every timeBucketSizeInSecs
   * and the returned value is sent to all metrics consumers.
   * You must call this during IBolt::prepare or ISpout::open.
   * @return The IMetric argument unchanged.
   */
  @Override
  public <T extends IMetric> T registerMetric(String name, T metric, int timeBucketSizeInSecs) {
    metricsCollector.registerMetric(name, metric, timeBucketSizeInSecs);
    return metric;
  }

  /*
   * Convenient method for registering ReducedMetric.
   */
  @Override
  @SuppressWarnings("rawtypes")
  public ReducedMetric registerMetric(String name, IReducer reducer, int timeBucketSizeInSecs) {
    return registerMetric(name, new ReducedMetric(reducer), timeBucketSizeInSecs);
  }

  /*
   * Convinience method for registering CombinedMetric.
   */
  @Override
  @SuppressWarnings("rawtypes")
  public CombinedMetric registerMetric(String name, ICombiner combiner, int timeBucketSizeInSecs) {
    return registerMetric(name, new CombinedMetric(combiner), timeBucketSizeInSecs);
  }

  /*
    TODO:- Do we really need this?
    public void setExecutorData(String name, Object data) {
        _executorData.put(name, data);
    }

    public Object getExecutorData(String name) {
        return _executorData.get(name);
    }
    */

  @Override
  public void addTaskHook(ITaskHook hook) {
    taskHooks.add(hook);
  }

  @Override
  public Collection<ITaskHook> getHooks() {
    return taskHooks;
  }
}<|MERGE_RESOLUTION|>--- conflicted
+++ resolved
@@ -61,13 +61,8 @@
                              int myTaskId, MetricsCollector metricsCollector) {
     super(clusterConfig, topology, taskToComponentMap);
     this.metricsCollector = metricsCollector;
-<<<<<<< HEAD
-    this.myTaskId = _myTaskId;
+    this.myTaskId = myTaskId;
     this.taskData = new HashMap<>();
-=======
-    this.myTaskId = myTaskId;
-    this.taskData = new HashMap<String, Object>();
->>>>>>> fa20cbfd
 
     // Init task hooks
     this.taskHooks = new LinkedList<>();
