// Copyright 2016 Twitter. All rights reserved.
//
// Licensed under the Apache License, Version 2.0 (the "License");
// you may not use this file except in compliance with the License.
// You may obtain a copy of the License at
//
//    http://www.apache.org/licenses/LICENSE-2.0
//
// Unless required by applicable law or agreed to in writing, software
// distributed under the License is distributed on an "AS IS" BASIS,
// WITHOUT WARRANTIES OR CONDITIONS OF ANY KIND, either express or implied.
// See the License for the specific language governing permissions and
// limitations under the License.

package com.twitter.heron.common.config;

import java.io.File;
import java.util.HashMap;
import java.util.Map;

import com.twitter.heron.common.basics.TypeUtils;

/**
 * SystemConfig are a set of configuration parameters that are set by the system
 * All the config associated with time is in the unit of milli-seconds, unless otherwise specified.
 * All the config associated with data is in the unit of bytes, unless otherwise specified.
 */
public final class SystemConfig {
  /**
   * Bean name for SingletonRegistry
   */
  public static final String HERON_SYSTEM_CONFIG = SystemConfig.class.getName();

<<<<<<< HEAD
  /**
   * The relative path to the logging directory
   */
  public static final String HERON_LOGGING_DIRECTORY = "heron.logging.directory";

  /**
   * The maximum log file size in MB
   */
  public static final String HERON_LOGGING_MAXIMUM_SIZE_MB = "heron.logging.maximum.size.mb";

  /**
   * The maximum number of log files
   */
  public static final String HERON_LOGGING_MAXIMUM_FILES = "heron.logging.maximum.files";

  /**
   * The threshold level to log error
   */
  public static final String HERON_LOGGING_ERR_THRESHOLD = "heron.logging.err.threshold";

  /**
   * The interval in seconds to get and reset the system metrics.
   * The metrics collected will be sent to metrics manager
   */
  public static final String HERON_METRICS_EXPORT_INTERVAL_SEC
      = "heron.metrics.export.interval.sec";

  /**
   * The maximum number of exceptions in one MetricPublisherPublishMessage protobuf
   */
  public static final String HERON_METRICS_MAX_EXCEPTIONS_PER_MESSAGE_COUNT
      = "heron.metrics.max.exceptions.per.message.count";

  /**
   * The queue capacity (num of items) in bolt for buffer packets to read from stream manager
   */
  public static final String INSTANCE_INTERNAL_BOLT_READ_QUEUE_CAPACITY
      = "heron.instance.internal.bolt.read.queue.capacity";

  /**
   * The queue capacity (num of items) in bolt for buffer packets to write to stream manager
   */
  public static final String INSTANCE_INTERNAL_BOLT_WRITE_QUEUE_CAPACITY
      = "heron.instance.internal.bolt.write.queue.capacity";

  /**
   * The queue capacity (num of items) in spout for buffer packets to read from stream manager
   */
  public static final String INSTANCE_INTERNAL_SPOUT_READ_QUEUE_CAPACITY
      = "heron.instance.internal.spout.read.queue.capacity";

  /**
   * The queue capacity (num of items) in spout for buffer packets to write to stream manager
   */
  public static final String INSTANCE_INTERNAL_SPOUT_WRITE_QUEUE_CAPACITY
      = "heron.instance.internal.spout.write.queue.capacity";

  /**
   * The queue capacity (num of items) for metrics packets to write to metrics manager
   */
  public static final String INSTANCE_INTERNAL_METRICS_WRITE_QUEUE_CAPACITY
      = "heron.instance.internal.metrics.write.queue.capacity";

  /**
   * Time based, the maximum batch time in ms for instance to read from stream manager per attempt
   */
  public static final String INSTANCE_NETWORK_READ_BATCH_TIME_MS
      = "heron.instance.network.read.batch.time.ms";

  /**
   * Size based,the maximum batch size in bytes to read from stream manager
   */
  public static final String INSTANCE_NETWORK_READ_BATCH_SIZE_BYTES
      = "heron.instance.network.read.batch.size.bytes";

  /**
   * Time based, the maximum batch time in ms for instance to read from stream manager per attempt
   */
  public static final String INSTANCE_NETWORK_WRITE_BATCH_TIME_MS
      = "heron.instance.network.write.batch.time.ms";

  /**
   * Size based, the maximum batch size in bytes to write to stream manager
   */
  public static final String INSTANCE_NETWORK_WRITE_BATCH_SIZE_BYTES
      = "heron.instance.network.write.batch.size.bytes";

  /**
   * # The maximum socket's received buffer size in bytes of instance's network options
   */
  public static final String INSTANCE_NETWORK_OPTIONS_SOCKET_RECEIVED_BUFFER_SIZE_BYTES
      = "heron.instance.network.options.socket.received.buffer.size.bytes";

  /**
   * The maximum socket's send buffer size in bytes
   */
  public static final String INSTANCE_NETWORK_OPTIONS_SOCKET_SEND_BUFFER_SIZE_BYTES
      = "heron.instance.network.options.socket.send.buffer.size.bytes";

  /**
   * The maximum # of data tuple to batch in a HeronDataTupleSet protobuf
   */
  public static final String INSTANCE_SET_DATA_TUPLE_CAPACITY
      = "heron.instance.set.data.tuple.capacity";

  /**
   * The maximum size in bytes of data tuple to batch in a HeronDataTupleSet protobuf
   */
  public static final String INSTANCE_SET_DATA_TUPLE_SIZE_BYTES
      = "heron.instance.set.data.tuple.size.bytes";

  /**
   * The size of packets read from stream manager will be determined by the minimal of
   * (a) time based (b) size based
   */

  /**
   * The maximum # of control tuple to batch in a HeronControlTupleSet protobuf
   */
  public static final String INSTANCE_SET_CONTROL_TUPLE_CAPACITY
      = "heron.instance.set.control.tuple.capacity";

  /**
   * The maximum time in ms for an spout to do acknowledgement per attempt
   */
  public static final String INSTANCE_ACK_BATCH_TIME_MS = "heron.instance.ack.batch.time.ms";

  /**
   * The size of packets written to stream manager will be determined by the minimal of
   * (a) time based (b) size based
   */

  /**
   * The maximum time in ms for an spout instance to emit tuples per attempt
   */
  public static final String INSTANCE_EMIT_BATCH_TIME_MS = "heron.instance.emit.batch.time.ms";

  /**
   * The maximum batch size in bytes for an spout instance to emit tuples per attempt
   */
  public static final String INSTANCE_EMIT_BATCH_SIZE_BYTES
      = "heron.instance.emit.batch.size.bytes";

  /**
   * The maximum time in ms for an bolt instance to execute tuples per attempt
   */
  public static final String INSTANCE_EXECUTE_BATCH_TIME_MS
      = "heron.instance.execute.batch.time.ms";

  /**
   * The maximum batch size in bytes for an bolt instance to execute tuples per attempt
   */
  public static final String INSTANCE_EXECUTE_BATCH_SIZE_BYTES
      = "heron.instance.execute.batch.size.bytes";

  /**
   * The time interval for an instance to check the state change, for instance,
   * the interval a spout using to check whether activate/deactivate is invoked
   */
  public static final String INSTANCE_STATE_CHECK_INTERVAL_SEC
      = "heron.instance.state.check.interval.sec";

  /**
   * The time to wait before the instance exits forcibly when uncaught exception happens
   */
  public static final String INSTANCE_FORCE_EXIT_TIMEOUT_MS
      = "heron.instance.force.exit.timeout.ms";

  /**
   * Interval in seconds to reconnect to the stream manager
   */
  public static final String INSTANCE_RECONNECT_STREAMMGR_INTERVAL_SEC
      = "heron.instance.reconnect.streammgr.interval.sec";

  /**
   * Interval in seconds to reconnect to the metrics manager
   */
  public static final String INSTANCE_RECONNECT_METRICSMGR_INTERVAL_SEC
      = "heron.instance.reconnect.metricsmgr.interval.sec";

  /**
   * The interval in seconds to sample a system metric, for instance, jvm used memory.
   */
  public static final String INSTANCE_METRICS_SYSTEM_SAMPLE_INTERVAL_SEC
      = "heron.instance.metrics.system.sample.interval.sec";

  /**
   * The lookForTimeout Interval in spout instance will be timeoutInSeconds / NBUCKETS
   * For instance, if a tuple's timeout is 30s, and NBUCKETS is 10
   * The spout instance will check whether there are timeout tuples every 3 seconds
   */
  public static final String INSTANCE_ACKNOWLEDGEMENT_NBUCKETS
      = "heron.instance.acknowledgement.nbuckets";

  /**
   * The interval for different threads to attempt to fetch physical plan from SingletonRegistry
   */
  public static final String INSTANCE_SLAVE_FETCH_PPLAN_INTERVAL_SEC
      = "heron.instance.slave.fetch.pplan.interval.sec";

  /**
   * The expected size on read queue in bolt
   */
  public static final String INSTANCE_TUNING_EXPECTED_BOLT_READ_QUEUE_SIZE
      = "heron.instance.tuning.expected.bolt.read.queue.size";

  /**
   * The expected size on write queue in bolt
   */
  public static final String INSTANCE_TUNING_EXPECTED_BOLT_WRITE_QUEUE_SIZE
      = "heron.instance.tuning.expected.bolt.write.queue.size";

  /**
   * The expected size on read queue in spout
   */
  public static final String INSTANCE_TUNING_EXPECTED_SPOUT_READ_QUEUE_SIZE
      = "heron.instance.tuning.expected.spout.read.queue.size";

  /**
   * The exepected size on write queue in spout
   */
  public static final String INSTANCE_TUNING_EXPECTED_SPOUT_WRITE_QUEUE_SIZE
      = "heron.instance.tuning.expected.spout.write.queue.size";

  /**
   * The expected size on metrics write queue
   */
  public static final String INSTANCE_TUNING_EXPECTED_METRICS_WRITE_QUEUE_SIZE
      = "heron.instance.tuning.expected.metrics.write.queue.size";

  /**
   * During dynamically tuning, the weight of new sample size to calculate
   * the available capacity of queue.
   * We use Exponential moving average: En = (1-w) * En-1 + w * An
   * http://en.wikipedia.org/wiki/Moving_average#Exponential_moving_average
   */
  public static final String INSTANCE_TUNING_CURRENT_SAMPLE_WEIGHT
      = "heron.instance.tuning.current.sample.weight";

  /**
   * Interval in ms to tune the size of in &amp; out data queue in instance
   */
  public static final String INSTANCE_TUNING_INTERVAL_MS = "heron.instance.tuning.interval.ms";

  /**
   * The size of packets read from socket will be determined by the minimal of:
   * (a) time based (b) size based
   * <p>
   * Time based, the maximum batch time in ms for instance to read from socket per attempt
   */
  public static final String METRICSMGR_NETWORK_READ_BATCH_TIME_MS
      = "heron.metricsmgr.network.read.batch.time.ms";

  /**
   * Size based,the maximum batch size in bytes to read from socket
   */
  public static final String METRICSMGR_NETWORK_READ_BATCH_SIZE_BYTES
      = "heron.metricsmgr.network.read.batch.size.bytes";

  /**
   * The size of packets written to socket will be determined by the minimal of
   * (a) time based (b) size based
   * <p>
   * Time based, the maximum batch time in ms to write to socket
   */
  public static final String METRICSMGR_NETWORK_WRITE_BATCH_TIME_MS
      = "heron.metricsmgr.network.write.batch.time.ms";

  /**
   * Size based, the maximum batch size in bytes to write to socket
   */
  public static final String METRICSMGR_NETWORK_WRITE_BATCH_SIZE_BYTES
      = "heron.metricsmgr.network.write.batch.size.bytes";

  /**
   * The maximum socket's received buffer size in bytes
   */
  public static final String METRICSMGR_NETWORK_OPTIONS_SOCKET_RECEIVED_BUFFER_SIZE_BYTES
      = "heron.metricsmgr.network.options.socket.received.buffer.size.bytes";

  /**
   * The maximum socket's send buffer size in bytes
   */
  public static final String METRICSMGR_NETWORK_OPTIONS_SOCKET_SEND_BUFFER_SIZE_BYTES
      = "heron.metricsmgr.network.options.socket.send.buffer.size.bytes";

  /**
   *The maximum exception count be kept in tmaster
   */
  public static final String TMASTER_METRICS_COLLECTOR_MAXIMUM_EXCEPTION
      = "heron.tmaster.metrics.collector.maximum.exception";

  /**
   * The maximum interval in minutes of metrics to be kept in tmaster
   */
  public static final String TMASTER_METRICS_COLLECTOR_MAXIMUM_INTERVAL_MIN
      = "heron.tmaster.metrics.collector.maximum.interval.min";

  /**
   * The interval for tmaster to purge metrics from socket
   */
  public static final String TMASTER_METRICS_COLLECTOR_PURGE_INTERVAL_SEC
      = "heron.tmaster.metrics.collector.purge.interval.sec";

=======
>>>>>>> 8f2ae464
  private Map<String, Object> config = new HashMap<>();

  private SystemConfig(Builder build) {
    this.config = new HashMap<>(build.keyValues);
  }

  public static Builder newBuilder(boolean loadDefaults) {
    return Builder.create(loadDefaults);
  }

  public int getInstanceInternalMetricsWriteQueueCapacity() {
    return getInteger(SystemConfigKey.INSTANCE_INTERNAL_METRICS_WRITE_QUEUE_CAPACITY);
  }

  public int getInstanceTuningExpectedMetricsWriteQueueSize() {
    return getInteger(SystemConfigKey.INSTANCE_TUNING_EXPECTED_METRICS_WRITE_QUEUE_SIZE);
  }

  public int getInstanceSetDataTupleCapacity() {
    return getInteger(SystemConfigKey.INSTANCE_SET_DATA_TUPLE_CAPACITY);
  }

  public long getInstanceSetDataTupleSizeBytes() {
    return getLong(SystemConfigKey.INSTANCE_SET_DATA_TUPLE_SIZE_BYTES);
  }

  public int getInstanceSetControlTupleCapacity() {
    return getInteger(SystemConfigKey.INSTANCE_SET_CONTROL_TUPLE_CAPACITY);
  }

  public long getInstanceForceExitTimeoutMs() {
    return getLong(SystemConfigKey.INSTANCE_FORCE_EXIT_TIMEOUT_MS);
  }

  public int getInstanceStateCheckIntervalSec() {
    return getInteger(SystemConfigKey.INSTANCE_STATE_CHECK_INTERVAL_SEC);
  }

  public int getInstanceInternalBoltReadQueueCapacity() {
    return getInteger(SystemConfigKey.INSTANCE_INTERNAL_BOLT_READ_QUEUE_CAPACITY);
  }

  public int getInstanceInternalBoltWriteQueueCapacity() {
    return getInteger(SystemConfigKey.INSTANCE_INTERNAL_BOLT_WRITE_QUEUE_CAPACITY);
  }

  public int getInstanceInternalSpoutReadQueueCapacity() {
    return getInteger(SystemConfigKey.INSTANCE_INTERNAL_SPOUT_READ_QUEUE_CAPACITY);
  }

  public int getInstanceInternalSpoutWriteQueueCapacity() {
    return getInteger(SystemConfigKey.INSTANCE_INTERNAL_SPOUT_WRITE_QUEUE_CAPACITY);
  }

  public long getInstanceAckBatchTimeMs() {
    return getLong(SystemConfigKey.INSTANCE_ACK_BATCH_TIME_MS);
  }

  public int getInstanceTuningExpectedBoltReadQueueSize() {
    return getInteger(SystemConfigKey.INSTANCE_TUNING_EXPECTED_BOLT_READ_QUEUE_SIZE);
  }

  public int getInstanceTuningExpectedBoltWriteQueueSize() {
    return getInteger(SystemConfigKey.INSTANCE_TUNING_EXPECTED_BOLT_WRITE_QUEUE_SIZE);
  }

  public int getInstanceTuningExpectedSpoutReadQueueSize() {
    return getInteger(SystemConfigKey.INSTANCE_TUNING_EXPECTED_SPOUT_READ_QUEUE_SIZE);
  }

  public int getInstanceTuningExpectedSpoutWriteQueueSize() {
    return getInteger(SystemConfigKey.INSTANCE_TUNING_EXPECTED_SPOUT_WRITE_QUEUE_SIZE);
  }

  public String getHeronLoggingDirectory() {
    return getString(SystemConfigKey.HERON_LOGGING_DIRECTORY);
  }

  public int getHeronLoggingMaximumSizeMb() {
    return getInteger(SystemConfigKey.HERON_LOGGING_MAXIMUM_SIZE_MB);
  }

  public int getHeronLoggingMaximumFiles() {
    return getInteger(SystemConfigKey.HERON_LOGGING_MAXIMUM_FILES);
  }

  public int getHeronMetricsExportIntervalSec() {
    return getInteger(SystemConfigKey.HERON_METRICS_EXPORT_INTERVAL_SEC);
  }

  public long getInstanceNetworkReadBatchTimeMs() {
    return getLong(SystemConfigKey.INSTANCE_NETWORK_READ_BATCH_TIME_MS);
  }

  public long getInstanceNetworkReadBatchSizeBytes() {
    return getLong(SystemConfigKey.INSTANCE_NETWORK_READ_BATCH_SIZE_BYTES);
  }

  public long getInstanceNetworkWriteBatchTimeMs() {
    return getLong(SystemConfigKey.INSTANCE_NETWORK_WRITE_BATCH_TIME_MS);
  }

  public long getInstanceNetworkWriteBatchSizeBytes() {
    return getLong(SystemConfigKey.INSTANCE_NETWORK_WRITE_BATCH_SIZE_BYTES);
  }

  public int getInstanceNetworkOptionsSocketReceivedBufferSizeBytes() {
    return getInteger(SystemConfigKey.INSTANCE_NETWORK_OPTIONS_SOCKET_RECEIVED_BUFFER_SIZE_BYTES);
  }

  public int getInstanceNetworkOptionsSocketSendBufferSizeBytes() {
    return getInteger(SystemConfigKey.INSTANCE_NETWORK_OPTIONS_SOCKET_SEND_BUFFER_SIZE_BYTES);
  }

  public long getInstanceEmitBatchTimeMs() {
    return getLong(SystemConfigKey.INSTANCE_EMIT_BATCH_TIME_MS);
  }

  public long getInstanceEmitBatchSizeBytes() {
    return getLong(SystemConfigKey.INSTANCE_EMIT_BATCH_SIZE_BYTES);
  }

  public long getInstanceExecuteBatchTimeMs() {
    return getLong(SystemConfigKey.INSTANCE_EXECUTE_BATCH_TIME_MS);
  }

  public long getInstanceExecuteBatchSizeBytes() {
    return getLong(SystemConfigKey.INSTANCE_EXECUTE_BATCH_SIZE_BYTES);
  }

  public int getInstanceReconnectStreammgrIntervalSec() {
    return getInteger(SystemConfigKey.INSTANCE_RECONNECT_STREAMMGR_INTERVAL_SEC);
  }

  public int getInstanceReconnectMetricsmgrIntervalSec() {
    return getInteger(SystemConfigKey.INSTANCE_RECONNECT_METRICSMGR_INTERVAL_SEC);
  }

  public int getInstanceMetricsSystemSampleIntervalSec() {
    return getInteger(SystemConfigKey.INSTANCE_METRICS_SYSTEM_SAMPLE_INTERVAL_SEC);
  }

  public int getInstanceAcknowledgementNbuckets() {
    return getInteger(SystemConfigKey.INSTANCE_ACKNOWLEDGEMENT_NBUCKETS);
  }

  public int getInstanceSlaveFetchPplanIntervalSec() {
    return getInteger(SystemConfigKey.INSTANCE_SLAVE_FETCH_PPLAN_INTERVAL_SEC);
  }

  public long getInstanceTuningIntervalMs() {
    return getLong(SystemConfigKey.INSTANCE_TUNING_INTERVAL_MS);
  }

  public double getInstanceTuningCurrentSampleWeight() {
    return getDouble(SystemConfigKey.INSTANCE_TUNING_CURRENT_SAMPLE_WEIGHT);
  }

  public long getMetricsMgrNetworkReadBatchTimeMs() {
    return getLong(SystemConfigKey.METRICSMGR_NETWORK_READ_BATCH_TIME_MS);
  }

  public long getMetricsMgrNetworkReadBatchSizeBytes() {
    return getLong(SystemConfigKey.METRICSMGR_NETWORK_READ_BATCH_SIZE_BYTES);
  }

  public long getMetricsMgrNetworkWriteBatchTimeMs() {
    return getLong(SystemConfigKey.METRICSMGR_NETWORK_WRITE_BATCH_TIME_MS);
  }

  public long getMetricsMgrNetworkWriteBatchSizeBytes() {
    return getLong(SystemConfigKey.METRICSMGR_NETWORK_WRITE_BATCH_SIZE_BYTES);
  }

  public int getMetricsMgrNetworkOptionsSocketReceivedBufferSizeBytes() {
    return getInteger(SystemConfigKey.METRICSMGR_NETWORK_OPTIONS_SOCKET_RECEIVED_BUFFER_SIZE_BYTES);
  }

  public int getMetricsMgrNetworkOptionsSocketSendBufferSizeBytes() {
    return getInteger(SystemConfigKey.METRICSMGR_NETWORK_OPTIONS_SOCKET_SEND_BUFFER_SIZE_BYTES);
  }

  public int getHeronMetricsMaxExceptionsPerMessageCount() {
    return getInteger(SystemConfigKey.HERON_METRICS_MAX_EXCEPTIONS_PER_MESSAGE_COUNT);
  }

  private String getString(SystemConfigKey key) {
    assertType(key, SystemConfigKey.Type.STRING);
    return (String) get(key);
  }

  private Integer getInteger(SystemConfigKey key) {
    assertType(key, SystemConfigKey.Type.INTEGER);
    return TypeUtils.getInteger(get(key));
  }

  private Long getLong(SystemConfigKey key) {
    assertType(key, SystemConfigKey.Type.LONG);
    return TypeUtils.getLong(get(key));
  }

<<<<<<< HEAD
  public long getTmasterMetricsCollectorMaximumException() {
    return TypeUtils.
        getLong(this.config.getOrDefault(
            SystemConfig.TMASTER_METRICS_COLLECTOR_MAXIMUM_EXCEPTION, 256));
  }

  public long getTmasterMetricsCollectorMaximumIntervalMin() {
    return TypeUtils.
        getLong(this.config.getOrDefault(
            SystemConfig.TMASTER_METRICS_COLLECTOR_MAXIMUM_INTERVAL_MIN, 180));
  }

  public long getTmasterMetricsCollectorPurgeIntervalSec() {
    return TypeUtils.
        getLong(this.config.getOrDefault(
            SystemConfig.TMASTER_METRICS_COLLECTOR_PURGE_INTERVAL_SEC, 60));
  }

  public Object put(String key, Object value) {
    return this.config.put(key, value);
=======
  private Double getDouble(SystemConfigKey key) {
    assertType(key, SystemConfigKey.Type.DOUBLE);
    return TypeUtils.getDouble(get(key));
  }

  private Object get(SystemConfigKey key) {
    return config.get(key.value());
  }

  private void assertType(SystemConfigKey key, SystemConfigKey.Type type) {
    if (key.getType() != type) {
      throw new IllegalArgumentException(String.format(
          "config key %s is of type %s instead of expected type %s", key, key.getType(), type));
    }
  }

  public static class Builder {
    private final Map<String, Object> keyValues = new HashMap<>();

    private static SystemConfig.Builder create(boolean loadDefaults) {
      SystemConfig.Builder cb = new Builder();

      if (loadDefaults) {
        loadDefaults(cb, SystemConfigKey.values());
      }

      return cb;
    }

    private static void loadDefaults(SystemConfig.Builder cb, SystemConfigKey... keys) {
      for (SystemConfigKey key : keys) {
        if (key.getDefault() != null) {
          cb.put(key, key.getDefault());
        }
      }
    }

    public Builder put(SystemConfigKey key, Object value) {
      convertAndAdd(this.keyValues, key, value);
      return this;
    }

    public Builder putAll(String fileName, boolean mustExist) {
      File file = new File(fileName);
      if (!file.exists() && mustExist) {
        throw new IllegalArgumentException(
            String.format("Config file %s does not exist", fileName));
      }

      // convert to the correct type upon load eagerly verify type correctness
      Map<String, Object> configValues = ConfigReader.loadFile(fileName);
      for (String keyValue : configValues.keySet()) {
        SystemConfigKey key = SystemConfigKey.toSystemConfigKey(keyValue);
        if (key != null) { // sometimes config have non-java configs without an enum SystemConfigKey
          convertAndAdd(configValues, key, configValues.get(keyValue));
        }
      }
      keyValues.putAll(configValues);
      return this;
    }

    private static void convertAndAdd(Map<String, Object> config,
                                      SystemConfigKey key, Object value) {
      if (key != null) { // sometimes config have non-java configs without an enum SystemConfigKey
        switch(key.getType()) {
          case BOOLEAN:
            config.put(key.value(), TypeUtils.getBoolean(value));
            break;
          case BYTE_AMOUNT:
            config.put(key.value(), TypeUtils.getByteAmount(value));
            break;
          case DOUBLE:
            config.put(key.value(), TypeUtils.getDouble(value));
            break;
          case INTEGER:
            config.put(key.value(), TypeUtils.getInteger(value));
            break;
          case LONG:
            config.put(key.value(), TypeUtils.getLong(value));
            break;
          case STRING:
            break;
          default:
            throw new IllegalArgumentException(String.format(
                "config key %s is of type %s which is not yet supported", key, key.getType()));
        }
      }
    }

    public SystemConfig build() {
      return new SystemConfig(this);
    }
>>>>>>> 8f2ae464
  }
}<|MERGE_RESOLUTION|>--- conflicted
+++ resolved
@@ -31,313 +31,6 @@
    */
   public static final String HERON_SYSTEM_CONFIG = SystemConfig.class.getName();
 
-<<<<<<< HEAD
-  /**
-   * The relative path to the logging directory
-   */
-  public static final String HERON_LOGGING_DIRECTORY = "heron.logging.directory";
-
-  /**
-   * The maximum log file size in MB
-   */
-  public static final String HERON_LOGGING_MAXIMUM_SIZE_MB = "heron.logging.maximum.size.mb";
-
-  /**
-   * The maximum number of log files
-   */
-  public static final String HERON_LOGGING_MAXIMUM_FILES = "heron.logging.maximum.files";
-
-  /**
-   * The threshold level to log error
-   */
-  public static final String HERON_LOGGING_ERR_THRESHOLD = "heron.logging.err.threshold";
-
-  /**
-   * The interval in seconds to get and reset the system metrics.
-   * The metrics collected will be sent to metrics manager
-   */
-  public static final String HERON_METRICS_EXPORT_INTERVAL_SEC
-      = "heron.metrics.export.interval.sec";
-
-  /**
-   * The maximum number of exceptions in one MetricPublisherPublishMessage protobuf
-   */
-  public static final String HERON_METRICS_MAX_EXCEPTIONS_PER_MESSAGE_COUNT
-      = "heron.metrics.max.exceptions.per.message.count";
-
-  /**
-   * The queue capacity (num of items) in bolt for buffer packets to read from stream manager
-   */
-  public static final String INSTANCE_INTERNAL_BOLT_READ_QUEUE_CAPACITY
-      = "heron.instance.internal.bolt.read.queue.capacity";
-
-  /**
-   * The queue capacity (num of items) in bolt for buffer packets to write to stream manager
-   */
-  public static final String INSTANCE_INTERNAL_BOLT_WRITE_QUEUE_CAPACITY
-      = "heron.instance.internal.bolt.write.queue.capacity";
-
-  /**
-   * The queue capacity (num of items) in spout for buffer packets to read from stream manager
-   */
-  public static final String INSTANCE_INTERNAL_SPOUT_READ_QUEUE_CAPACITY
-      = "heron.instance.internal.spout.read.queue.capacity";
-
-  /**
-   * The queue capacity (num of items) in spout for buffer packets to write to stream manager
-   */
-  public static final String INSTANCE_INTERNAL_SPOUT_WRITE_QUEUE_CAPACITY
-      = "heron.instance.internal.spout.write.queue.capacity";
-
-  /**
-   * The queue capacity (num of items) for metrics packets to write to metrics manager
-   */
-  public static final String INSTANCE_INTERNAL_METRICS_WRITE_QUEUE_CAPACITY
-      = "heron.instance.internal.metrics.write.queue.capacity";
-
-  /**
-   * Time based, the maximum batch time in ms for instance to read from stream manager per attempt
-   */
-  public static final String INSTANCE_NETWORK_READ_BATCH_TIME_MS
-      = "heron.instance.network.read.batch.time.ms";
-
-  /**
-   * Size based,the maximum batch size in bytes to read from stream manager
-   */
-  public static final String INSTANCE_NETWORK_READ_BATCH_SIZE_BYTES
-      = "heron.instance.network.read.batch.size.bytes";
-
-  /**
-   * Time based, the maximum batch time in ms for instance to read from stream manager per attempt
-   */
-  public static final String INSTANCE_NETWORK_WRITE_BATCH_TIME_MS
-      = "heron.instance.network.write.batch.time.ms";
-
-  /**
-   * Size based, the maximum batch size in bytes to write to stream manager
-   */
-  public static final String INSTANCE_NETWORK_WRITE_BATCH_SIZE_BYTES
-      = "heron.instance.network.write.batch.size.bytes";
-
-  /**
-   * # The maximum socket's received buffer size in bytes of instance's network options
-   */
-  public static final String INSTANCE_NETWORK_OPTIONS_SOCKET_RECEIVED_BUFFER_SIZE_BYTES
-      = "heron.instance.network.options.socket.received.buffer.size.bytes";
-
-  /**
-   * The maximum socket's send buffer size in bytes
-   */
-  public static final String INSTANCE_NETWORK_OPTIONS_SOCKET_SEND_BUFFER_SIZE_BYTES
-      = "heron.instance.network.options.socket.send.buffer.size.bytes";
-
-  /**
-   * The maximum # of data tuple to batch in a HeronDataTupleSet protobuf
-   */
-  public static final String INSTANCE_SET_DATA_TUPLE_CAPACITY
-      = "heron.instance.set.data.tuple.capacity";
-
-  /**
-   * The maximum size in bytes of data tuple to batch in a HeronDataTupleSet protobuf
-   */
-  public static final String INSTANCE_SET_DATA_TUPLE_SIZE_BYTES
-      = "heron.instance.set.data.tuple.size.bytes";
-
-  /**
-   * The size of packets read from stream manager will be determined by the minimal of
-   * (a) time based (b) size based
-   */
-
-  /**
-   * The maximum # of control tuple to batch in a HeronControlTupleSet protobuf
-   */
-  public static final String INSTANCE_SET_CONTROL_TUPLE_CAPACITY
-      = "heron.instance.set.control.tuple.capacity";
-
-  /**
-   * The maximum time in ms for an spout to do acknowledgement per attempt
-   */
-  public static final String INSTANCE_ACK_BATCH_TIME_MS = "heron.instance.ack.batch.time.ms";
-
-  /**
-   * The size of packets written to stream manager will be determined by the minimal of
-   * (a) time based (b) size based
-   */
-
-  /**
-   * The maximum time in ms for an spout instance to emit tuples per attempt
-   */
-  public static final String INSTANCE_EMIT_BATCH_TIME_MS = "heron.instance.emit.batch.time.ms";
-
-  /**
-   * The maximum batch size in bytes for an spout instance to emit tuples per attempt
-   */
-  public static final String INSTANCE_EMIT_BATCH_SIZE_BYTES
-      = "heron.instance.emit.batch.size.bytes";
-
-  /**
-   * The maximum time in ms for an bolt instance to execute tuples per attempt
-   */
-  public static final String INSTANCE_EXECUTE_BATCH_TIME_MS
-      = "heron.instance.execute.batch.time.ms";
-
-  /**
-   * The maximum batch size in bytes for an bolt instance to execute tuples per attempt
-   */
-  public static final String INSTANCE_EXECUTE_BATCH_SIZE_BYTES
-      = "heron.instance.execute.batch.size.bytes";
-
-  /**
-   * The time interval for an instance to check the state change, for instance,
-   * the interval a spout using to check whether activate/deactivate is invoked
-   */
-  public static final String INSTANCE_STATE_CHECK_INTERVAL_SEC
-      = "heron.instance.state.check.interval.sec";
-
-  /**
-   * The time to wait before the instance exits forcibly when uncaught exception happens
-   */
-  public static final String INSTANCE_FORCE_EXIT_TIMEOUT_MS
-      = "heron.instance.force.exit.timeout.ms";
-
-  /**
-   * Interval in seconds to reconnect to the stream manager
-   */
-  public static final String INSTANCE_RECONNECT_STREAMMGR_INTERVAL_SEC
-      = "heron.instance.reconnect.streammgr.interval.sec";
-
-  /**
-   * Interval in seconds to reconnect to the metrics manager
-   */
-  public static final String INSTANCE_RECONNECT_METRICSMGR_INTERVAL_SEC
-      = "heron.instance.reconnect.metricsmgr.interval.sec";
-
-  /**
-   * The interval in seconds to sample a system metric, for instance, jvm used memory.
-   */
-  public static final String INSTANCE_METRICS_SYSTEM_SAMPLE_INTERVAL_SEC
-      = "heron.instance.metrics.system.sample.interval.sec";
-
-  /**
-   * The lookForTimeout Interval in spout instance will be timeoutInSeconds / NBUCKETS
-   * For instance, if a tuple's timeout is 30s, and NBUCKETS is 10
-   * The spout instance will check whether there are timeout tuples every 3 seconds
-   */
-  public static final String INSTANCE_ACKNOWLEDGEMENT_NBUCKETS
-      = "heron.instance.acknowledgement.nbuckets";
-
-  /**
-   * The interval for different threads to attempt to fetch physical plan from SingletonRegistry
-   */
-  public static final String INSTANCE_SLAVE_FETCH_PPLAN_INTERVAL_SEC
-      = "heron.instance.slave.fetch.pplan.interval.sec";
-
-  /**
-   * The expected size on read queue in bolt
-   */
-  public static final String INSTANCE_TUNING_EXPECTED_BOLT_READ_QUEUE_SIZE
-      = "heron.instance.tuning.expected.bolt.read.queue.size";
-
-  /**
-   * The expected size on write queue in bolt
-   */
-  public static final String INSTANCE_TUNING_EXPECTED_BOLT_WRITE_QUEUE_SIZE
-      = "heron.instance.tuning.expected.bolt.write.queue.size";
-
-  /**
-   * The expected size on read queue in spout
-   */
-  public static final String INSTANCE_TUNING_EXPECTED_SPOUT_READ_QUEUE_SIZE
-      = "heron.instance.tuning.expected.spout.read.queue.size";
-
-  /**
-   * The exepected size on write queue in spout
-   */
-  public static final String INSTANCE_TUNING_EXPECTED_SPOUT_WRITE_QUEUE_SIZE
-      = "heron.instance.tuning.expected.spout.write.queue.size";
-
-  /**
-   * The expected size on metrics write queue
-   */
-  public static final String INSTANCE_TUNING_EXPECTED_METRICS_WRITE_QUEUE_SIZE
-      = "heron.instance.tuning.expected.metrics.write.queue.size";
-
-  /**
-   * During dynamically tuning, the weight of new sample size to calculate
-   * the available capacity of queue.
-   * We use Exponential moving average: En = (1-w) * En-1 + w * An
-   * http://en.wikipedia.org/wiki/Moving_average#Exponential_moving_average
-   */
-  public static final String INSTANCE_TUNING_CURRENT_SAMPLE_WEIGHT
-      = "heron.instance.tuning.current.sample.weight";
-
-  /**
-   * Interval in ms to tune the size of in &amp; out data queue in instance
-   */
-  public static final String INSTANCE_TUNING_INTERVAL_MS = "heron.instance.tuning.interval.ms";
-
-  /**
-   * The size of packets read from socket will be determined by the minimal of:
-   * (a) time based (b) size based
-   * <p>
-   * Time based, the maximum batch time in ms for instance to read from socket per attempt
-   */
-  public static final String METRICSMGR_NETWORK_READ_BATCH_TIME_MS
-      = "heron.metricsmgr.network.read.batch.time.ms";
-
-  /**
-   * Size based,the maximum batch size in bytes to read from socket
-   */
-  public static final String METRICSMGR_NETWORK_READ_BATCH_SIZE_BYTES
-      = "heron.metricsmgr.network.read.batch.size.bytes";
-
-  /**
-   * The size of packets written to socket will be determined by the minimal of
-   * (a) time based (b) size based
-   * <p>
-   * Time based, the maximum batch time in ms to write to socket
-   */
-  public static final String METRICSMGR_NETWORK_WRITE_BATCH_TIME_MS
-      = "heron.metricsmgr.network.write.batch.time.ms";
-
-  /**
-   * Size based, the maximum batch size in bytes to write to socket
-   */
-  public static final String METRICSMGR_NETWORK_WRITE_BATCH_SIZE_BYTES
-      = "heron.metricsmgr.network.write.batch.size.bytes";
-
-  /**
-   * The maximum socket's received buffer size in bytes
-   */
-  public static final String METRICSMGR_NETWORK_OPTIONS_SOCKET_RECEIVED_BUFFER_SIZE_BYTES
-      = "heron.metricsmgr.network.options.socket.received.buffer.size.bytes";
-
-  /**
-   * The maximum socket's send buffer size in bytes
-   */
-  public static final String METRICSMGR_NETWORK_OPTIONS_SOCKET_SEND_BUFFER_SIZE_BYTES
-      = "heron.metricsmgr.network.options.socket.send.buffer.size.bytes";
-
-  /**
-   *The maximum exception count be kept in tmaster
-   */
-  public static final String TMASTER_METRICS_COLLECTOR_MAXIMUM_EXCEPTION
-      = "heron.tmaster.metrics.collector.maximum.exception";
-
-  /**
-   * The maximum interval in minutes of metrics to be kept in tmaster
-   */
-  public static final String TMASTER_METRICS_COLLECTOR_MAXIMUM_INTERVAL_MIN
-      = "heron.tmaster.metrics.collector.maximum.interval.min";
-
-  /**
-   * The interval for tmaster to purge metrics from socket
-   */
-  public static final String TMASTER_METRICS_COLLECTOR_PURGE_INTERVAL_SEC
-      = "heron.tmaster.metrics.collector.purge.interval.sec";
-
-=======
->>>>>>> 8f2ae464
   private Map<String, Object> config = new HashMap<>();
 
   private SystemConfig(Builder build) {
@@ -522,6 +215,30 @@
 
   public int getHeronMetricsMaxExceptionsPerMessageCount() {
     return getInteger(SystemConfigKey.HERON_METRICS_MAX_EXCEPTIONS_PER_MESSAGE_COUNT);
+  }
+
+  public long getTmasterMetricsCollectorMaximumException() {
+    try {
+      return getLong(SystemConfigKey.TMASTER_METRICS_COLLECTOR_MAXIMUM_EXCEPTION);
+    } catch (IllegalArgumentException e) {
+      return 256; // default value if not found in config
+    }
+  }
+
+  public long getTmasterMetricsCollectorMaximumIntervalMin() {
+    try {
+      return getLong(SystemConfigKey.TMASTER_METRICS_COLLECTOR_MAXIMUM_INTERVAL_MIN);
+    } catch (IllegalArgumentException e) {
+      return 180; // default value if not found in config
+    }
+  }
+
+  public long getTmasterMetricsCollectorPurgeIntervalSec() {
+    try {
+      return getLong(SystemConfigKey.TMASTER_METRICS_COLLECTOR_PURGE_INTERVAL_SEC);
+    } catch (IllegalArgumentException e) {
+      return 60; // default value if not found in config
+    }
   }
 
   private String getString(SystemConfigKey key) {
@@ -539,28 +256,6 @@
     return TypeUtils.getLong(get(key));
   }
 
-<<<<<<< HEAD
-  public long getTmasterMetricsCollectorMaximumException() {
-    return TypeUtils.
-        getLong(this.config.getOrDefault(
-            SystemConfig.TMASTER_METRICS_COLLECTOR_MAXIMUM_EXCEPTION, 256));
-  }
-
-  public long getTmasterMetricsCollectorMaximumIntervalMin() {
-    return TypeUtils.
-        getLong(this.config.getOrDefault(
-            SystemConfig.TMASTER_METRICS_COLLECTOR_MAXIMUM_INTERVAL_MIN, 180));
-  }
-
-  public long getTmasterMetricsCollectorPurgeIntervalSec() {
-    return TypeUtils.
-        getLong(this.config.getOrDefault(
-            SystemConfig.TMASTER_METRICS_COLLECTOR_PURGE_INTERVAL_SEC, 60));
-  }
-
-  public Object put(String key, Object value) {
-    return this.config.put(key, value);
-=======
   private Double getDouble(SystemConfigKey key) {
     assertType(key, SystemConfigKey.Type.DOUBLE);
     return TypeUtils.getDouble(get(key));
@@ -653,6 +348,5 @@
     public SystemConfig build() {
       return new SystemConfig(this);
     }
->>>>>>> 8f2ae464
   }
 }