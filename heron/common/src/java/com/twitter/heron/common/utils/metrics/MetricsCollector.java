// Copyright 2016 Twitter. All rights reserved.
//
// Licensed under the Apache License, Version 2.0 (the "License");
// you may not use this file except in compliance with the License.
// You may obtain a copy of the License at
//
//    http://www.apache.org/licenses/LICENSE-2.0
//
// Unless required by applicable law or agreed to in writing, software
// distributed under the License is distributed on an "AS IS" BASIS,
// WITHOUT WARRANTIES OR CONDITIONS OF ANY KIND, either express or implied.
// See the License for the specific language governing permissions and
// limitations under the License.

package com.twitter.heron.common.utils.metrics;


import java.util.Collection;
import java.util.HashMap;
import java.util.LinkedList;
import java.util.List;
import java.util.Map;
import java.util.logging.Logger;

import com.twitter.heron.api.metric.IMetric;
import com.twitter.heron.api.metric.IMetricsRegister;
import com.twitter.heron.common.basics.Communicator;
import com.twitter.heron.common.basics.WakeableLooper;
import com.twitter.heron.proto.system.Metrics;

/**
 * MetricsCollector could:
 * 1. Register a list of metrics with gathering interval
 * 2. Send the metrics to a queue after gathering the metrics
 */
public class MetricsCollector implements IMetricsRegister {
  private static final Logger LOG = Logger.getLogger(MetricsCollector.class.getName());

  private Map<String, IMetric> metrics;
  private Map<Integer, List<String>> timeBucketToMetricNames;
  private WakeableLooper runnableToGatherMetrics;

  private Communicator<Metrics.MetricPublisherPublishMessage> queue;

  public MetricsCollector(WakeableLooper runnableToGatherMetrics,
                          Communicator<Metrics.MetricPublisherPublishMessage> queue) {
    metrics = new HashMap<>();
    timeBucketToMetricNames = new HashMap<>();
    this.queue = queue;
    this.runnableToGatherMetrics = runnableToGatherMetrics;
  }

  @Override
  public <T extends IMetric> T registerMetric(
      String name,
      T metric,
      final int timeBucketSizeInSecs) {
    if (metrics.containsKey(name)) {
      throw new RuntimeException("Another metric has already been registered with name: " + name);
    }
    metrics.put(name, metric);
    if (timeBucketToMetricNames.containsKey(timeBucketSizeInSecs)) {
      timeBucketToMetricNames.get(timeBucketSizeInSecs).add(name);
    } else {
      timeBucketToMetricNames.put(timeBucketSizeInSecs, new LinkedList<String>());
      timeBucketToMetricNames.get(timeBucketSizeInSecs).add(name);

      Runnable r = new Runnable() {
        public void run() {
          gatherMetrics(timeBucketSizeInSecs);
        }
      };

      runnableToGatherMetrics.registerTimerEventInSeconds(timeBucketSizeInSecs, r);
    }

    return metric;
  }

  public void registerMetricSampleRunnable(
      final Runnable sampleRunnable,
      final long sampleInterval) {
    Runnable sampleTimer = new Runnable() {
      @Override
      public void run() {
        sampleRunnable.run();
        runnableToGatherMetrics.registerTimerEventInSeconds(sampleInterval, this);
      }
    };

    runnableToGatherMetrics.registerTimerEventInSeconds(sampleInterval, sampleTimer);
  }

  // Force to gather all metrics and put them into the queue
  // It is most likely happen when we are handling some unexpected cases, such as exiting
  public void forceGatherAllMetrics() {
    LOG.info("Forcing to gather all metrics and flush out.");
    Metrics.MetricPublisherPublishMessage.Builder builder =
        Metrics.MetricPublisherPublishMessage.newBuilder();

    for (List<String> metricNames : timeBucketToMetricNames.values()) {
      for (String metricName : metricNames) {
        gatherOneMetric(metricName, builder);
      }

      Metrics.MetricPublisherPublishMessage msg = builder.build();

      queue.offer(msg);
    }
  }

  private void addDataToMetricPublisher(Metrics.MetricPublisherPublishMessage.Builder builder,
                                        String metricName,
                                        Object metricValue) {
    // Metric name is discarded if value is of type MetricsDatum or ExceptionData.
    if (metricValue instanceof Metrics.MetricDatum.Builder) {
      builder.addMetrics((Metrics.MetricDatum.Builder) metricValue);
    } else if (metricValue instanceof Metrics.ExceptionData.Builder) {
      builder.addExceptions((Metrics.ExceptionData.Builder) metricValue);
    } else {
      assert metricName != null;
      Metrics.MetricDatum.Builder d = Metrics.MetricDatum.newBuilder();
      d.setName(metricName).setValue(metricValue.toString());
      builder.addMetrics(d);
    }
  }

  @SuppressWarnings("unchecked")
  private void gatherMetrics(final int timeBucketSizeInSecs) {
    // Gather the metrics in Map<String, IMetric> metrics
    // We will get the correct metrics by:
    // 1. Find the name in Map<Integer, List<String>> timeBucketToMetricNames
    //    by timeBucketSizeInSecs
    // 2. Find the IMetric in Map<String, IMetric> metrics by the name
    if (timeBucketToMetricNames.containsKey(timeBucketSizeInSecs)) {
      Metrics.MetricPublisherPublishMessage.Builder builder =
          Metrics.MetricPublisherPublishMessage.newBuilder();
      for (String metricName : timeBucketToMetricNames.get(timeBucketSizeInSecs)) {
        gatherOneMetric(metricName, builder);
      }

      Metrics.MetricPublisherPublishMessage msg = builder.build();

      queue.offer(msg);

      // Schedule ourselves again -- Replay itself
      // TODO: Use TimerTask.
      Runnable r = new Runnable() {
        public void run() {
          gatherMetrics(timeBucketSizeInSecs);
        }
      };
      runnableToGatherMetrics.registerTimerEventInSeconds(timeBucketSizeInSecs, r);
    }
  }

  // Gather the value of given metricName, convert it  into protobuf,
  // and add it to MetricPublisherPublishMessage builder given.
<<<<<<< HEAD
  @SuppressWarnings("unchecked")
  private void gatherOneMetric(String metricName, Metrics.MetricPublisherPublishMessage.Builder builder) {
=======
  private void gatherOneMetric(
      String metricName,
      Metrics.MetricPublisherPublishMessage.Builder builder) {
>>>>>>> fa20cbfd
    Object metricValue = metrics.get(metricName).getValueAndReset();
    // Decide how to handle the metric based on type
    if (metricValue == null) {
      return;
    }
    if (metricValue instanceof Map) {
      for (Map.Entry<Object, Object> entry : ((Map<Object, Object>) metricValue).entrySet()) {
        if (entry.getKey() != null && entry.getValue() != null) {
          addDataToMetricPublisher(
              builder, metricName + "/" + entry.getKey().toString(), entry.getValue());
        }
      }
    } else if (metricValue instanceof Collection) {
      int index = 0;
      for (Object value : (Collection) metricValue) {
        addDataToMetricPublisher(builder, metricName + "/" + (index++), value);
      }
    } else {
      addDataToMetricPublisher(builder, metricName, metricValue);
    }
  }
}<|MERGE_RESOLUTION|>--- conflicted
+++ resolved
@@ -156,14 +156,10 @@
 
   // Gather the value of given metricName, convert it  into protobuf,
   // and add it to MetricPublisherPublishMessage builder given.
-<<<<<<< HEAD
   @SuppressWarnings("unchecked")
-  private void gatherOneMetric(String metricName, Metrics.MetricPublisherPublishMessage.Builder builder) {
-=======
   private void gatherOneMetric(
       String metricName,
       Metrics.MetricPublisherPublishMessage.Builder builder) {
->>>>>>> fa20cbfd
     Object metricValue = metrics.get(metricName).getValueAndReset();
     // Decide how to handle the metric based on type
     if (metricValue == null) {
