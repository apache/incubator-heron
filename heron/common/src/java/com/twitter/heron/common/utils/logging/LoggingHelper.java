// Copyright 2016 Twitter. All rights reserved.
//
// Licensed under the Apache License, Version 2.0 (the "License");
// you may not use this file except in compliance with the License.
// You may obtain a copy of the License at
//
//    http://www.apache.org/licenses/LICENSE-2.0
//
// Unless required by applicable law or agreed to in writing, software
// distributed under the License is distributed on an "AS IS" BASIS,
// WITHOUT WARRANTIES OR CONDITIONS OF ANY KIND, either express or implied.
// See the License for the specific language governing permissions and
// limitations under the License.

package com.twitter.heron.common.utils.logging;

import java.io.ByteArrayOutputStream;
import java.io.IOException;
import java.io.InvalidObjectException;
import java.io.ObjectStreamException;
import java.io.PrintStream;
import java.util.logging.ConsoleHandler;
import java.util.logging.FileHandler;
import java.util.logging.Handler;
import java.util.logging.Level;
import java.util.logging.Logger;
import java.util.logging.SimpleFormatter;

/**
 * A helper class to init corresponding LOGGER setting
 * Credits: https://blogs.oracle.com/nickstephen/entry/java_redirecting_system_out_and
 */
public final class LoggingHelper {

  private LoggingHelper() {
  }

  public static void loggerInit(Level level, boolean isRedirectStdOutErr) throws IOException {
    // Configure the root logger and its handlers so that all the
    // derived loggers will inherit the properties
    Logger rootLogger = Logger.getLogger("");
    for (Handler handler : rootLogger.getHandlers()) {
      handler.setLevel(level);
    }

    rootLogger.setLevel(level);

    if (isRedirectStdOutErr) {

      // Remove ConsoleHandler if present, to avoid StackOverflowError.
      // ConsoleHandler writes to System.err and since we are redirecting
      // System.err to Logger, it results in an infinte loop.
      for (Handler handler : rootLogger.getHandlers()) {
        if (handler instanceof ConsoleHandler) {
          rootLogger.removeHandler(handler);
        }
      }

      // now rebind stdout/stderr to logger
      Logger logger;
      LoggingOutputStream los;

      logger = Logger.getLogger("stdout");
      los = new LoggingOutputStream(logger, StdOutErrLevel.STDOUT);
      System.setOut(new PrintStream(los, true));

      logger = Logger.getLogger("stderr");
      los = new LoggingOutputStream(logger, StdOutErrLevel.STDERR);
      System.setErr(new PrintStream(los, true));
    }
  }

  public static void addLoggingHandler(Handler handler) {
    Logger.getLogger("").addHandler(handler);
  }

  /**
   * Initialize a <tt>FileHandler</tt> to write to a set of files
   * with optional append.  When (approximately) the given limit has
   * been written to one file, another file will be opened.  The
   * output will cycle through a set of count files.
   * The pattern of file name should be: ${processId}.log.index
   * <p>
   * The <tt>FileHandler</tt> is configured based on <tt>LogManager</tt>
   * properties (or their default values) except that the given pattern
   * argument is used as the filename pattern, the file limit is
   * set to the limit argument, and the file count is set to the
   * given count argument, and the append mode is set to the given
   * <tt>append</tt> argument.
   * <p>
   * The count must be at least 1.
   *
   * @param limit the maximum number of bytes to write to any one file
   * @param count the number of files to use
   * @param append specifies append mode
   * @throws IOException if there are IO problems opening the files.
   * @throws SecurityException if a security manager exists and if
   * the caller does not have <tt>LoggingPermission("control")</tt>.
   * @throws IllegalArgumentException if {@code limit < 0}, or {@code count < 1}.
   * @throws IllegalArgumentException if pattern is an empty string
   */
  public static FileHandler getFileHandler(String processId,
                                           String loggingDir,
                                           boolean append,
                                           int limit,
                                           int count) throws IOException, SecurityException {

    String pattern = loggingDir + "/" + processId + ".log.%g";


    FileHandler fileHandler = new FileHandler(pattern, limit, count, append);
    fileHandler.setFormatter(new SimpleFormatter());
    fileHandler.setEncoding("UTF-8");

    return fileHandler;
  }

<<<<<<< HEAD
  public static class StdOutErrLevel extends Level {
    private static final long serialVersionUID = -3442332825945855738L;

=======
  public static final class StdOutErrLevel extends Level {
>>>>>>> fa20cbfd
    /**
     * Level for STDOUT activity.
     */
    public static final Level STDOUT =
        new StdOutErrLevel("STDOUT", Level.INFO.intValue() + 53);
    /**
     * Level for STDERR activity
     */
    public static final Level STDERR =
        new StdOutErrLevel("STDERR", Level.INFO.intValue() + 54);
    /**
     * Private constructor
     */
    private StdOutErrLevel(String name, int value) {
      super(name, value);
    }

    /**
     * Method to avoid creating duplicate instances when deserializing the
     * object.
     *
     * @return the singleton instance of this <code>Level</code> value in this
     * classloader
     * @throws java.io.ObjectStreamException If unable to deserialize
     */
    protected Object readResolve()
        throws ObjectStreamException {
      if (this.intValue() == STDOUT.intValue()) {
        return STDOUT;
      }
      if (this.intValue() == STDERR.intValue()) {
        return STDERR;
      }
      throw new InvalidObjectException("Unknown instance :" + this);
    }
  }

  /**
   * An OutputStream that writes contents to a Logger upon each call to flush()
   */
  public static class LoggingOutputStream extends ByteArrayOutputStream {

    private String lineSeparator;

    private Logger logger;
    private Level level;

    /**
     * Constructor
     *
     * @param logger Logger to write to
     * @param level Level at which to write the log message
     */
    public LoggingOutputStream(Logger logger, Level level) {
      super();
      this.logger = logger;
      this.level = level;
      lineSeparator = System.getProperty("line.separator");
    }

    /**
     * upon flush() write the existing contents of the OutputStream
     * to the logger as a log record.
     *
     * @throws java.io.IOException in case of error
     */
    public void flush() throws IOException {

      String record;
      synchronized (this) {
        super.flush();
        record = this.toString();
        super.reset();

        if (record.length() == 0 || record.equals(lineSeparator)) {
          // avoid empty records
          return;
        }

        logger.logp(level, "", "", record);
      }
    }
  }
}<|MERGE_RESOLUTION|>--- conflicted
+++ resolved
@@ -115,13 +115,9 @@
     return fileHandler;
   }
 
-<<<<<<< HEAD
-  public static class StdOutErrLevel extends Level {
+  public static final class StdOutErrLevel extends Level {
     private static final long serialVersionUID = -3442332825945855738L;
 
-=======
-  public static final class StdOutErrLevel extends Level {
->>>>>>> fa20cbfd
     /**
      * Level for STDOUT activity.
      */
