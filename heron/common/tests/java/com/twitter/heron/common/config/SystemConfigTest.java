--- conflicted
+++ resolved
@@ -29,21 +29,7 @@
 
   @Test
   public void testReadConfig() throws Exception {
-<<<<<<< HEAD
-    String file = Paths.get(System.getenv("JAVA_RUNFILES"),
-        Constants.TEST_DATA_PATH, "sysconfig.yaml").toString();
-
-    SystemConfig systemConfig = SystemConfig.newBuilder(true)
-        .putAll(file, true)
-        .build();
-
-    Assert.assertEquals("log-files", systemConfig.getHeronLoggingDirectory());
-    Assert.assertEquals(100, systemConfig.getHeronLoggingMaximumSizeMb());
-    Assert.assertEquals(5, systemConfig.getHeronLoggingMaximumFiles());
-    Assert.assertEquals(60, systemConfig.getHeronMetricsExportIntervalSec());
-=======
-    InputStream inputStream  = ConfigReaderTest.class.
-        getResourceAsStream(RESOURCE_LOC);
+    InputStream inputStream  = getClass().getResourceAsStream(RESOURCE_LOC);
     if (inputStream == null) {
       throw new RuntimeException("Sample output file not found");
     }
@@ -52,11 +38,12 @@
     OutputStream outputStream = new FileOutputStream(file);
     IOUtils.copy(inputStream, outputStream);
     outputStream.close();
-    SystemConfig sysconfig = new SystemConfig(file.getAbsolutePath());
-    Assert.assertEquals("log-files", sysconfig.getHeronLoggingDirectory());
-    Assert.assertEquals(100, sysconfig.getHeronLoggingMaximumSizeMb());
-    Assert.assertEquals(5, sysconfig.getHeronLoggingMaximumFiles());
-    Assert.assertEquals(60, sysconfig.getHeronMetricsExportIntervalSec());
->>>>>>> 99847db8
+    SystemConfig systemConfig = SystemConfig.newBuilder(true)
+        .putAll(file.getAbsolutePath(), true)
+        .build();
+    Assert.assertEquals("log-files", systemConfig.getHeronLoggingDirectory());
+    Assert.assertEquals(100, systemConfig.getHeronLoggingMaximumSizeMb());
+    Assert.assertEquals(5, systemConfig.getHeronLoggingMaximumFiles());
+    Assert.assertEquals(60, systemConfig.getHeronMetricsExportIntervalSec());
   }
 }