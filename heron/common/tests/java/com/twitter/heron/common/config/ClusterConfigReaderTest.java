--- conflicted
+++ resolved
@@ -26,17 +26,9 @@
 
   @Test
   public void testLoadClusterAndDefaultFiles() throws Exception {
-<<<<<<< HEAD
-    String configPath = Paths.get(System.getenv("JAVA_RUNFILES"), Constants.TEST_DATA_PATH).toString();
-    Map<String, Object> props = ClusterConfigReader.load("cluster", configPath, "defaults.yaml");
-=======
-    ClusterConfigReader configReader = ClusterConfigReader.class.newInstance();
-
     String configPath = Paths.get(System.getenv("JAVA_RUNFILES"),
         Constants.TEST_DATA_PATH).toString();
-
-    Map props = configReader.load("cluster", configPath, "defaults.yaml");
->>>>>>> fa20cbfd
+    Map<String, Object> props = ClusterConfigReader.load("cluster", configPath, "defaults.yaml");
     Assert.assertTrue(!props.isEmpty());
 
     Assert.assertEquals("role1", props.get(Constants.ROLE_KEY));
@@ -50,16 +42,9 @@
 
   @Test
   public void testLoadDefaultFile() throws Exception {
-<<<<<<< HEAD
-    String configPath = Paths.get(System.getenv("JAVA_RUNFILES"), Constants.TEST_DATA_PATH).toString();
-    Map<String, Object> props = ClusterConfigReader.load("cluster", configPath, "defaults1.yaml");
-=======
-    ClusterConfigReader configReader = ClusterConfigReader.class.newInstance();
-
     String configPath = Paths.get(System.getenv("JAVA_RUNFILES"),
         Constants.TEST_DATA_PATH).toString();
-    Map props = configReader.load("cluster", configPath, "defaults1.yaml");
->>>>>>> fa20cbfd
+    Map<String, Object> props = ClusterConfigReader.load("cluster", configPath, "defaults1.yaml");
     Assert.assertTrue(!props.isEmpty());
 
     Assert.assertEquals("role", props.get(Constants.ROLE_KEY));
@@ -74,17 +59,9 @@
 
   @Test
   public void testLoadClusterFile() throws Exception {
-<<<<<<< HEAD
-    String configPath = Paths.get(System.getenv("JAVA_RUNFILES"), Constants.TEST_DATA_PATH).toString();
-    Map<String, Object> props = ClusterConfigReader.load("cluster", configPath, "defaults2.yaml");
-=======
-    ClusterConfigReader configReader = ClusterConfigReader.class.newInstance();
-
     String configPath = Paths.get(System.getenv("JAVA_RUNFILES"),
         Constants.TEST_DATA_PATH).toString();
-
-    Map props = configReader.load("cluster", configPath, "defaults2.yaml");
->>>>>>> fa20cbfd
+    Map<String, Object> props = ClusterConfigReader.load("cluster", configPath, "defaults2.yaml");
     Assert.assertTrue(!props.isEmpty());
 
     Assert.assertEquals("role1", props.get(Constants.ROLE_KEY));
