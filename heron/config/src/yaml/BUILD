--- conflicted
+++ resolved
@@ -28,13 +28,13 @@
 )
 
 filegroup(
-<<<<<<< HEAD
     name = "conf-reef-yaml",
     srcs = glob(["conf/reef/*"]),
-=======
+)
+
+filegroup(
     name = "conf-slurm-yaml",
     srcs = glob(["conf/slurm/*"]),
->>>>>>> 13c823b1
 )
 
 filegroup(
