// Copyright 2016 Twitter. All rights reserved.
//
// Licensed under the Apache License, Version 2.0 (the "License");
// you may not use this file except in compliance with the License.
// You may obtain a copy of the License at
//
//    http://www.apache.org/licenses/LICENSE-2.0
//
// Unless required by applicable law or agreed to in writing, software
// distributed under the License is distributed on an "AS IS" BASIS,
// WITHOUT WARRANTIES OR CONDITIONS OF ANY KIND, either express or implied.
// See the License for the specific language governing permissions and
// limitations under the License.

package com.twitter.heron.spi.packing;

import java.util.Arrays;
import java.util.HashMap;
import java.util.HashSet;
import java.util.List;
import java.util.Map;
import java.util.Set;

import org.junit.Assert;
import org.junit.Test;

import com.twitter.heron.spi.common.Constants;

public class PackingPlanTest {
  private static PackingPlan generatePacking(Map<Integer, List<InstanceId>> basePacking) {
    Resource resource = new Resource(1.0, 1 * Constants.GB, 10 * Constants.GB);

    Set<PackingPlan.ContainerPlan> containerPlans = new HashSet<>();

    for (int containerId : basePacking.keySet()) {
      List<InstanceId> instanceList = basePacking.get(containerId);

      Set<PackingPlan.InstancePlan> instancePlans = new HashSet<>();

      for (InstanceId instanceId : instanceList) {
        String componentName = instanceId.getComponentName();
        Resource instanceResource;
        if ("bolt".equals(componentName)) {
          instanceResource = new Resource(1.0, 2 * Constants.GB, 10 * Constants.GB);
        } else {
          instanceResource = new Resource(1.0, 3 * Constants.GB, 10 * Constants.GB);
        }
        instancePlans.add(new PackingPlan.InstancePlan(instanceId, instanceResource));
      }

      PackingPlan.ContainerPlan containerPlan =
          new PackingPlan.ContainerPlan(containerId, instancePlans, resource);

      containerPlans.add(containerPlan);
    }

    return new PackingPlan("", containerPlans);
  }

  @Test
<<<<<<< HEAD
  public void testComponentRamDistribution() {
    Map<Integer, List<String>> packing = new HashMap<>();
    packing.put(1, Arrays.asList("1:spout:1:0", "1:bolt:3:0"));
    PackingPlan packingPlan = generatePacking(packing);
=======
  public void testPackingToString() {
    Map<Integer, List<InstanceId>> packing = new HashMap<>();
    packing.put(1, Arrays.asList(
        new InstanceId("spout", 1, 0),
        new InstanceId("bolt", 3, 0)));
    String expectedStr0 = "1:spout:1:0:bolt:3:0";
    String expectedStr1 = "1:bolt:3:0:spout:1:0";

    PackingPlan packingPlan = generatePacking(packing);
    String packingStr = packingPlan.getInstanceDistribution();

    Assert.assertTrue(packingStr.equals(expectedStr0) || packingStr.equals(expectedStr1));

    packing.put(2, Arrays.asList(new InstanceId("spout", 2, 1)));
    packingPlan = generatePacking(packing);
    packingStr = packingPlan.getInstanceDistribution();

    for (String component : packingStr.split(",")) {
      if (component.startsWith("1:")) {
        // This is the packing str for container 1
        Assert.assertTrue(component.equals(expectedStr0) || component.equals(expectedStr1));
      } else if (component.startsWith("2:")) {
        // This is the packing str for container 2
        Assert.assertEquals("2:spout:2:1", component);
      } else {
        // Unexpected container string
        throw new RuntimeException(String.format(
            "Unexpected component id found in instance distribution: %s", component));
      }
    }
>>>>>>> 482acadf

    String ramDistStr = packingPlan.getComponentRamDistribution();
    Assert.assertEquals("spout:3221225472,bolt:2147483648", ramDistStr);
  }

  @Test
  public void testPackingPlanSerde() {
    Map<Integer, List<InstanceId>> packing = new HashMap<>();
    packing.put(1, Arrays.asList(
        new InstanceId("spout", 1, 0),
        new InstanceId("bolt", 3, 0)));
    packing.put(2, Arrays.asList(
        new InstanceId("spout", 2, 1)));

    PackingPlan packingPlan = generatePacking(packing);

    PackingPlanProtoSerializer serializer = new PackingPlanProtoSerializer();
    PackingPlanProtoDeserializer deserializer = new PackingPlanProtoDeserializer();

    PackingPlan newPackingPlan = deserializer.fromProto(serializer.toProto(packingPlan));
    Assert.assertEquals("Packing plan not the same after converting to protobuf object and back",
        newPackingPlan, packingPlan);
    Assert.assertEquals("Packing plan ram distribution not the same after converting to "
            + "protobuf object and back",
        newPackingPlan.getComponentRamDistribution(), packingPlan.getComponentRamDistribution());
  }
}<|MERGE_RESOLUTION|>--- conflicted
+++ resolved
@@ -58,43 +58,12 @@
   }
 
   @Test
-<<<<<<< HEAD
   public void testComponentRamDistribution() {
-    Map<Integer, List<String>> packing = new HashMap<>();
-    packing.put(1, Arrays.asList("1:spout:1:0", "1:bolt:3:0"));
-    PackingPlan packingPlan = generatePacking(packing);
-=======
-  public void testPackingToString() {
     Map<Integer, List<InstanceId>> packing = new HashMap<>();
     packing.put(1, Arrays.asList(
         new InstanceId("spout", 1, 0),
         new InstanceId("bolt", 3, 0)));
-    String expectedStr0 = "1:spout:1:0:bolt:3:0";
-    String expectedStr1 = "1:bolt:3:0:spout:1:0";
-
     PackingPlan packingPlan = generatePacking(packing);
-    String packingStr = packingPlan.getInstanceDistribution();
-
-    Assert.assertTrue(packingStr.equals(expectedStr0) || packingStr.equals(expectedStr1));
-
-    packing.put(2, Arrays.asList(new InstanceId("spout", 2, 1)));
-    packingPlan = generatePacking(packing);
-    packingStr = packingPlan.getInstanceDistribution();
-
-    for (String component : packingStr.split(",")) {
-      if (component.startsWith("1:")) {
-        // This is the packing str for container 1
-        Assert.assertTrue(component.equals(expectedStr0) || component.equals(expectedStr1));
-      } else if (component.startsWith("2:")) {
-        // This is the packing str for container 2
-        Assert.assertEquals("2:spout:2:1", component);
-      } else {
-        // Unexpected container string
-        throw new RuntimeException(String.format(
-            "Unexpected component id found in instance distribution: %s", component));
-      }
-    }
->>>>>>> 482acadf
 
     String ramDistStr = packingPlan.getComponentRamDistribution();
     Assert.assertEquals("spout:3221225472,bolt:2147483648", ramDistStr);
