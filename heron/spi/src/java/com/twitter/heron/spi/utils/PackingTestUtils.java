// Copyright 2016 Twitter. All rights reserved.
//
// Licensed under the Apache License, Version 2.0 (the "License");
// you may not use this file except in compliance with the License.
// You may obtain a copy of the License at
//
//    http://www.apache.org/licenses/LICENSE-2.0
//
// Unless required by applicable law or agreed to in writing, software
// distributed under the License is distributed on an "AS IS" BASIS,
// WITHOUT WARRANTIES OR CONDITIONS OF ANY KIND, either express or implied.
// See the License for the specific language governing permissions and
// limitations under the License.
package com.twitter.heron.spi.utils;

import java.util.HashMap;
import java.util.HashSet;
import java.util.Map;
import java.util.Set;

import com.twitter.heron.api.generated.TopologyAPI;
import com.twitter.heron.proto.system.PackingPlans;
import com.twitter.heron.spi.common.ClusterDefaults;
import com.twitter.heron.spi.common.Config;
import com.twitter.heron.spi.common.Keys;
import com.twitter.heron.spi.packing.IPacking;
import com.twitter.heron.spi.packing.PackingPlan;
import com.twitter.heron.spi.packing.PackingPlanProtoSerializer;
import com.twitter.heron.spi.packing.Resource;

/**
 * Packing utilities for testing
 */
public final class PackingTestUtils {

  private PackingTestUtils() {
  }

  public static PackingPlan testPackingPlan(String topologyName, IPacking packing) {
    Map<String, Integer> spouts = new HashMap<>();
    spouts.put("testSpout", 2);

    Map<String, Integer> bolts = new HashMap<>();
    bolts.put("testBolt", 3);

    com.twitter.heron.api.Config topologyConfig = new com.twitter.heron.api.Config();
    topologyConfig.put(com.twitter.heron.api.Config.TOPOLOGY_STMGRS, 1);

    TopologyAPI.Topology topology =
        TopologyTests.createTopology(topologyName, topologyConfig, spouts, bolts);

    Config config = Config.newBuilder()
        .put(Keys.topologyId(), topology.getId())
        .put(Keys.topologyName(), topology.getName())
        .putAll(ClusterDefaults.getDefaults())
        .build();

    packing.initialize(config, topology);
    return packing.pack();
  }

  public static PackingPlans.PackingPlan testProtoPackingPlan(
      String topologyName, IPacking packing) {
    PackingPlan plan = testPackingPlan(topologyName, packing);
    PackingPlanProtoSerializer serializer = new PackingPlanProtoSerializer();
    return serializer.toProto(plan);
  }

  public static PackingPlan.ContainerPlan testContainerPlan(int containerId) {
<<<<<<< HEAD
    Resource resource = new Resource(7.5, 6, 9);
    Set<PackingPlan.InstancePlan> instancePlans = new HashSet<>();
    for (int index : new Integer[]{0, 1}) {
=======
    return testContainerPlan(containerId, 0, 1);
  }

  public static PackingPlan.ContainerPlan testContainerPlan(int containerId,
                                                            Integer... instanceIndices) {
    Resource resource = new Resource(7.5, 6, 9);
    Set<PackingPlan.InstancePlan> instancePlans = new HashSet<>();
    for (int index : instanceIndices) {
>>>>>>> ba746d07
      String instanceId = "instance-" + index;
      String componentName = "componentName-" + index;
      instancePlans.add(testInstancePlan(instanceId, componentName));
    }
    return new PackingPlan.ContainerPlan(containerId, instancePlans, resource);
  }

  private static PackingPlan.InstancePlan testInstancePlan(String id, String componentName) {
    Resource resource = new Resource(1.5, 2, 3);
    return new PackingPlan.InstancePlan(id, componentName, resource);
  }
}<|MERGE_RESOLUTION|>--- conflicted
+++ resolved
@@ -67,11 +67,6 @@
   }
 
   public static PackingPlan.ContainerPlan testContainerPlan(int containerId) {
-<<<<<<< HEAD
-    Resource resource = new Resource(7.5, 6, 9);
-    Set<PackingPlan.InstancePlan> instancePlans = new HashSet<>();
-    for (int index : new Integer[]{0, 1}) {
-=======
     return testContainerPlan(containerId, 0, 1);
   }
 
@@ -80,7 +75,6 @@
     Resource resource = new Resource(7.5, 6, 9);
     Set<PackingPlan.InstancePlan> instancePlans = new HashSet<>();
     for (int index : instanceIndices) {
->>>>>>> ba746d07
       String instanceId = "instance-" + index;
       String componentName = "componentName-" + index;
       instancePlans.add(testInstancePlan(instanceId, componentName));
