--- conflicted
+++ resolved
@@ -128,19 +128,16 @@
     return Config.newBuilder().putAll(readConfig).build();
   }
 
-<<<<<<< HEAD
   public static Config loadOverrideConfig(String overrideConfigFile) {
     Map readConfig = ConfigReader.loadFile(overrideConfigFile);
     return Config.newBuilder().putAll(readConfig).build();
   }
 
-=======
   protected static Config loadReleaseConfig(String releaseFile) {
     Map readConfig = ConfigReader.loadFile(releaseFile);
     return Config.newBuilder().putAll(readConfig).build();
   }
-  
->>>>>>> f4b039a7
+
   public static Config loadBasicConfig(String heronHome, String configPath) {
     Config config = Config.newBuilder()
         .putAll(loadHeronHome(heronHome, configPath))
