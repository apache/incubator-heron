--- conflicted
+++ resolved
@@ -19,43 +19,9 @@
   public static final String ZK_CONNECTION_STRING = "zk.connection.string";
   public static final String ZK_CONNECTION_TIMEOUT_MS = "zk.connection.timeout.ms";
 
-<<<<<<< HEAD
   public static final String LOCALFS_STATE_MANAGER_CLASS = 
       "com.twitter.heron.statemgr.localfs.LocalFileSystemStateManager";
 
   public static final String ZK_STATE_MANAGER_CLASS = 
       "com.twitter.heron.statemgr.zookeeper.curator.CuratorStateManager";
-
-=======
-  public static final String HERON_CORE_RELEASE_URI = "heron.core.release.uri";
-  public static final String TOPOLOGY_PKG_URI = "heron.topology.pkg.uri";
-
-  public static final String HERON_RELEASE_PACKAGE = "heron.release.package";
-  public static final String HERON_RELEASE_PACKAGE_ROLE = "heron.release.package.role";
-  public static final String HERON_RELEASE_PACKAGE_NAME = "heron.release.package.name";
-  public static final String HERON_RELEASE_PACKAGE_VERSION = "heron.release.package.version";
-  public static final String HERON_UPLOADER_VERSION = "heron.uploader.version";
-
-  public static final String HERON_UPLOADER_FILE_SYSTEM_PATH = "heron.uploader.file.system.path";
-  public static final String HERON_UPLOADER_COPY_COMMAND = "heron.uploader.copy.command";
-
-  public static final String CLUSTER = "cluster";
-  public static final String ROLE = "role";
-  public static final String ENVIRON = "environ";
-  public static final String UPLOADER_CLASS = "uploader.class";
-  public static final String LAUNCHER_CLASS = "launcher.class";
-  public static final String SCHEDULER_CLASS = "scheduler.class";
-  public static final String RUNTIME_MANAGER_CLASS = "runtime.manager.class";
-  public static final String PACKING_ALGORITHM_CLASS = "packing.algorithm.class";
-  public static final String STATE_MANAGER_CLASS = "state.manager.class";
-
-  public static final String TOPOLOGY_DEFINITION_FILE = "topology.definition.file";
-
-  public static final String HERON_DIR = "heron.dir";
-  public static final String HERON_CONFIG_PATH = "heron.config.path";
-  public static final String HERON_CONFIG_LOADER = "heron.config.loader";
-  public static final String HERON_AURORA_BIND_PREFIX = "heron.aurora.bind.";
-  public static final String HERON_VERBOSE = "heron.verbose";
-  public static final String CONFIG_PROPERTY = "config.property";
->>>>>>> cc4bb3f0
 }