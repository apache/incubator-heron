--- conflicted
+++ resolved
@@ -436,21 +436,10 @@
                                                SchedulerStateManagerAdaptor stateManager) {
     LOG.log(Level.INFO, "Updating scheduled-resource in packing plan: {0}", topologyName);
     PackingPlanProtoSerializer serializer = new PackingPlanProtoSerializer();
-<<<<<<< HEAD
-    if (stateManager.getPackingPlan(topologyName) != null) {
-      stateManager.deletePackingPlan(topologyName);
-    }
-
-    boolean result =
-        stateManager.setPackingPlan(serializer.toProto(updatedPackingPlan), topologyName);
-    if (!result) {
-      throw new RuntimeException(String.format("Failed to save %s's packing plan", topologyName));
-=======
 
     if (!stateManager.updatePackingPlan(serializer.toProto(updatedPackingPlan), topologyName)) {
       throw new RuntimeException(String.format(
           "Failed to update packing plan for topology %s", topologyName));
->>>>>>> a3dd6be8
     }
   }
 }