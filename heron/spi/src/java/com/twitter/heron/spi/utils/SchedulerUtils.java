// Copyright 2016 Twitter. All rights reserved.
//
// Licensed under the Apache License, Version 2.0 (the "License");
// you may not use this file except in compliance with the License.
// You may obtain a copy of the License at
//
//    http://www.apache.org/licenses/LICENSE-2.0
//
// Unless required by applicable law or agreed to in writing, software
// distributed under the License is distributed on an "AS IS" BASIS,
// WITHOUT WARRANTIES OR CONDITIONS OF ANY KIND, either express or implied.
// See the License for the specific language governing permissions and
// limitations under the License.

package com.twitter.heron.spi.utils;

import java.nio.charset.Charset;
import java.util.ArrayList;
import java.util.Arrays;
import java.util.List;
import java.util.logging.Level;
import java.util.logging.Logger;

import javax.xml.bind.DatatypeConverter;

import com.twitter.heron.api.generated.TopologyAPI;
import com.twitter.heron.common.basics.FileUtils;
import com.twitter.heron.proto.scheduler.Scheduler;
import com.twitter.heron.proto.system.Common;
import com.twitter.heron.spi.common.Config;
import com.twitter.heron.spi.common.Context;
import com.twitter.heron.spi.packing.PackingPlan;
import com.twitter.heron.spi.packing.Resource;
import com.twitter.heron.spi.scheduler.IScheduler;
import com.twitter.heron.spi.statemgr.SchedulerStateManagerAdaptor;

public final class SchedulerUtils {
  public static final int PORTS_REQUIRED_FOR_EXECUTOR = 6;
  public static final int PORTS_REQUIRED_FOR_SCHEDULER = 1;

  private static final Logger LOG = Logger.getLogger(SchedulerUtils.class.getName());

  private SchedulerUtils() {
  }

  /**
   * Utils method to construct the command to start heron-scheduler
   *
   * @param config The static Config
   * @param runtime The runtime Config
   * @param freePorts list of free ports
   * @return String[] representing the command to start heron-scheduler
   */
  public static String[] schedulerCommand(
      Config config,
      Config runtime,
      List<Integer> freePorts) {
    List<String> commands = new ArrayList<>();

    // The java executable should be "{JAVA_HOME}/bin/java"
    String javaExecutable = String.format("%s/%s", Context.javaSandboxHome(config), "bin/java");
    commands.add(javaExecutable);
    commands.add("-cp");

    // Construct the complete classpath to start scheduler
    String completeSchedulerProcessClassPath = new StringBuilder()
        .append(Context.schedulerSandboxClassPath(config)).append(":")
        .append(Context.packingSandboxClassPath(config)).append(":")
        .append(Context.stateManagerSandboxClassPath(config))
        .toString();
    commands.add(completeSchedulerProcessClassPath);
    commands.add("com.twitter.heron.scheduler.SchedulerMain");

    String[] commandArgs = schedulerCommandArgs(config, runtime, freePorts);
    commands.addAll(Arrays.asList(commandArgs));

    return commands.toArray(new String[0]);
  }

  /**
   * Util method to get the arguments to the heron scheduler.
   *
   * @param config The static Config
   * @param runtime The runtime Config
   * @param freePorts list of free ports
   * @return String[] representing the arguments to start heron-scheduler
   */
  public static String[] schedulerCommandArgs(
      Config config, Config runtime, List<Integer> freePorts) {
    // First let us have some safe checks
    if (freePorts.size() < PORTS_REQUIRED_FOR_SCHEDULER) {
      throw new RuntimeException("Failed to find enough ports for executor");
    }
    for (int port : freePorts) {
      if (port == -1) {
        throw new RuntimeException("Failed to find available ports for executor");
      }
    }

    int httpPort = freePorts.get(0);

    List<String> commands = new ArrayList<>();

    commands.add("--cluster");
    commands.add(Context.cluster(config));
    commands.add("--role");
    commands.add(Context.role(config));
    commands.add("--environment");
    commands.add(Context.environ(config));
    commands.add("--topology_name");
    commands.add(Context.topologyName(config));
    commands.add("--topology_jar");
    commands.add(Context.topologyJarFile(config));
    commands.add("--http_port");
    commands.add(Integer.toString(httpPort));

    return commands.toArray(new String[0]);
  }

  /**
   * Utils method to construct the command to start heron-executor
   *
   * @param config The static Config
   * @param runtime The runtime Config
   * @param containerIndex the executor/container index
   * @param freePorts list of free ports
   * @return String[] representing the command to start heron-executor
   */
  public static String[] executorCommand(
      Config config,
      Config runtime,
      int containerIndex,
      List<Integer> freePorts) {
    // To construct the command aligning to executor interfaces
    List<String> commands = new ArrayList<>();
    commands.add(Context.executorSandboxBinary(config));
    commands.add(Integer.toString(containerIndex));

    String[] commandArgs = executorCommandArgs(config, runtime, freePorts);
    commands.addAll(Arrays.asList(commandArgs));

    return commands.toArray(new String[0]);
  }

  /**
   * Util method to get the arguments to the heron executor. This method creates the arguments
   * without the container index, which is the first argument to the executor
   *
   * @param config The static Config
   * @param runtime The runtime Config
   * @param freePorts list of free ports
   * @return String[] representing the arguments to start heron-executor
   */
  public static String[] executorCommandArgs(
      Config config, Config runtime, List<Integer> freePorts) {
    TopologyAPI.Topology topology = Runtime.topology(runtime);

    // First let us have some safe checks
    if (freePorts.size() < PORTS_REQUIRED_FOR_EXECUTOR) {
      throw new RuntimeException("Failed to find enough ports for executor");
    }
    for (int port : freePorts) {
      if (port == -1) {
        throw new RuntimeException("Failed to find available ports for executor");
      }
    }

    int masterPort = freePorts.get(0);
    int tmasterControllerPort = freePorts.get(1);
    int tmasterStatsPort = freePorts.get(2);
    int shellPort = freePorts.get(3);
    int metricsmgrPort = freePorts.get(4);
    int schedulerPort = freePorts.get(5);

    List<String> commands = new ArrayList<>();
    commands.add(topology.getName());
    commands.add(topology.getId());
    commands.add(FileUtils.getBaseName(Context.topologyDefinitionFile(config)));
    commands.add(Runtime.instanceDistribution(runtime));
    commands.add(Context.stateManagerConnectionString(config));
    commands.add(Context.stateManagerRootPath(config));
    commands.add(Context.tmasterSandboxBinary(config));
    commands.add(Context.stmgrSandboxBinary(config));
    commands.add(Context.metricsManagerSandboxClassPath(config));
    commands.add(SchedulerUtils.encodeJavaOpts(TopologyUtils.getInstanceJvmOptions(topology)));
    commands.add(TopologyUtils.makeClassPath(topology, Context.topologyJarFile(config)));
    commands.add(Integer.toString(masterPort));
    commands.add(Integer.toString(tmasterControllerPort));
    commands.add(Integer.toString(tmasterStatsPort));
    commands.add(Context.systemConfigSandboxFile(config));
    commands.add(Runtime.componentRamMap(runtime));
    commands.add(SchedulerUtils.encodeJavaOpts(TopologyUtils.getComponentJvmOptions(topology)));
    commands.add(Context.topologyPackageType(config));
    commands.add(Context.topologyJarFile(config));
    commands.add(Context.javaSandboxHome(config));
    commands.add(Integer.toString(shellPort));
    commands.add(Context.shellSandboxBinary(config));
    commands.add(Integer.toString(metricsmgrPort));
    commands.add(Context.cluster(config));
    commands.add(Context.role(config));
    commands.add(Context.environ(config));
    commands.add(Context.instanceSandboxClassPath(config));
    commands.add(Context.metricsSinksSandboxFile(config));

    String completeSchedulerProcessClassPath = new StringBuilder()
        .append(Context.schedulerSandboxClassPath(config)).append(":")
        .append(Context.packingSandboxClassPath(config)).append(":")
        .append(Context.stateManagerSandboxClassPath(config))
        .toString();

    commands.add(completeSchedulerProcessClassPath);
    commands.add(Integer.toString(schedulerPort));

    return commands.toArray(new String[0]);
  }

  /**
   * Set the location of scheduler for other processes to discover,
   * when invoke IScheduler as a library on client side
   *
   * @param runtime the runtime configuration
   * @param scheduler the IScheduler to provide more info
   * @param isService true if the scheduler is a service; false otherwise
   */
  public static boolean setLibSchedulerLocation(
      Config runtime,
      IScheduler scheduler,
      boolean isService) {
    // Dummy value since there is no scheduler running as service
    final String endpoint = "scheduler_as_lib_no_endpoint";
    return setSchedulerLocation(runtime, endpoint, scheduler);
  }

  /**
   * Set the location of scheduler for other processes to discover
   *
   * @param runtime the runtime configuration
   * @param schedulerEndpoint the endpoint that scheduler listens for receives requests
   * @param scheduler the IScheduler to provide more info
   */
  public static boolean setSchedulerLocation(
      Config runtime,
      String schedulerEndpoint,
      IScheduler scheduler) {

    // Set scheduler location to host:port by default. Overwrite scheduler location if behind DNS.
    Scheduler.SchedulerLocation.Builder builder = Scheduler.SchedulerLocation.newBuilder()
        .setTopologyName(Runtime.topologyName(runtime))
        .setHttpEndpoint(schedulerEndpoint);

    // Set the job link in SchedulerLocation if any
    List<String> jobLinks = scheduler.getJobLinks();
    // Check whether IScheduler provides valid job link
    if (jobLinks != null) {
      builder.addAllJobPageLink(jobLinks);
    }

    Scheduler.SchedulerLocation location = builder.build();

    LOG.log(Level.INFO, "Setting SchedulerLocation: {0}", location);
    SchedulerStateManagerAdaptor statemgr = Runtime.schedulerStateManagerAdaptor(runtime);
    Boolean result =
        statemgr.setSchedulerLocation(location, Runtime.topologyName(runtime));

    if (result == null || !result) {
      LOG.severe("Failed to set Scheduler location");
      return false;
    }

    return true;
  }

  /**
   * construct heron scheduler response basing on the given result
   *
   * @param isOK whether the request successful
   */
  public static Scheduler.SchedulerResponse constructSchedulerResponse(boolean isOK) {
    Common.Status.Builder status = Common.Status.newBuilder();
    if (isOK) {
      status.setStatus(Common.StatusCode.OK);
    } else {
      status.setStatus(Common.StatusCode.NOTOK);
    }

    return Scheduler.SchedulerResponse.newBuilder().
        setStatus(status).
        build();
  }

  /**
   * Encode the JVM options
   * <br> 1. Convert it into Base64 format
   * <br> 2. Add \" at the start and at the end
   * <br> 3. replace "=" with "&amp;equals;"
   *
   * @return encoded string
   */
  public static String encodeJavaOpts(String javaOpts) {
    String javaOptsBase64 = DatatypeConverter.printBase64Binary(
        javaOpts.getBytes(Charset.forName("UTF-8")));

    return String.format("\"%s\"", javaOptsBase64.replace("=", "&equals;"));
  }

  /**
   * Decode the JVM options
   * <br> 1. strip \" at the start and at the end
   * <br> 2. replace "&amp;equals;" with "="
   * <br> 3. Revert from Base64 format
   *
   * @return decoded string
   */
  public static String decodeJavaOpts(String encodedJavaOpts) {
    String javaOptsBase64 =
        encodedJavaOpts.
            replaceAll("^\"+", "").
            replaceAll("\\s+$", "").
            replace("&equals;", "=");

    return new String(
        DatatypeConverter.parseBase64Binary(javaOptsBase64), Charset.forName("UTF-8"));
  }

  /**
   * Setup the working directory:
   * <br> 1. Download heron core and the topology packages into topology working directory,
   * <br> 2. Extract heron core and the topology packages
   * <br> 3. Remove the downloaded heron core and the topology packages
   *
   * @param workingDirectory the working directory to setup
   * @param coreReleasePackageURL the URL of core release package
   * @param coreReleaseDestination the destination of the core release package fetched
   * @param topologyPackageURL the URL of heron topology release package
   * @param topologyPackageDestination the destination of heron topology release package fetched
   * @param isVerbose display verbose output or not
   * @return true if successful
   */
  public static boolean setupWorkingDirectory(
      String workingDirectory,
      String coreReleasePackageURL,
      String coreReleaseDestination,
      String topologyPackageURL,
      String topologyPackageDestination,
      boolean isVerbose) {
    // if the working directory does not exist, create it.
    if (!FileUtils.isDirectoryExists(workingDirectory)) {
      LOG.fine("The working directory does not exist; creating it.");
      if (!FileUtils.createDirectory(workingDirectory)) {
        LOG.severe("Failed to create directory: " + workingDirectory);
        return false;
      }
    }

    // Curl and extract heron core release package and topology package
    // And then delete the downloaded release package
    boolean ret =
        curlAndExtractPackage(
            workingDirectory, coreReleasePackageURL, coreReleaseDestination, true, isVerbose)
            &&
            curlAndExtractPackage(
                workingDirectory, topologyPackageURL, topologyPackageDestination, true, isVerbose);

    return ret;
  }

  /**
   * Curl a package, extract it to working directory
   *
   * @param workingDirectory the working directory to setup
   * @param packageURI the URL of core release package
   * @param packageDestination the destination of the core release package fetched
   * @param isDeletePackage delete the package curled or not
   * @param isVerbose display verbose output or not
   * @return true if successful
   */
  public static boolean curlAndExtractPackage(
      String workingDirectory,
      String packageURI,
      String packageDestination,
      boolean isDeletePackage,
      boolean isVerbose) {
    // curl the package to the working directory and extract it
    LOG.log(Level.FINE, "Fetching package {0}", packageURI);
    LOG.fine("Fetched package can overwrite old one.");
    if (!ShellUtils.curlPackage(
        packageURI, packageDestination, isVerbose, true)) {
      LOG.severe("Failed to fetch package.");
      return false;
    }

    // untar the heron core release package in the working directory
    LOG.log(Level.FINE, "Extracting the package {0}", packageURI);
    if (!ShellUtils.extractPackage(
        packageDestination, workingDirectory, isVerbose, true)) {
      LOG.severe("Failed to extract package.");
      return false;
    }

    // remove the core release package
    if (isDeletePackage && !FileUtils.deleteFile(packageDestination)) {
      LOG.warning("Failed to delete the package: " + packageDestination);
    }

    return true;
  }

  /**
<<<<<<< HEAD
   * This method finds the container with highest resource requirement and returns the resource.
   * Currently only RAM is used for max identification.
   */
  public static PackingPlan.Resource getMaxRequiredResource(PackingPlan packingPlan) {
    PackingPlan.Resource maxResource = packingPlan.containers.values().iterator().next().resource;
    for (PackingPlan.ContainerPlan entry : packingPlan.containers.values()) {
      PackingPlan.Resource resource = entry.resource;
      if (maxResource.ram < resource.ram) {
        maxResource = resource;
      }
=======
   * Get a resource that requires the maximum amount of ram, cpu and disk
   */
  public static Resource getMaxRequiredResource(PackingPlan packingPlan) {
    Resource maxResource = new Resource(0, 0, 0);

    for (PackingPlan.ContainerPlan entry : packingPlan.containers.values()) {
      Resource resource = entry.resource;
      maxResource.ram = Math.max(maxResource.ram, resource.ram);
      maxResource.cpu = Math.max(maxResource.cpu, resource.cpu);
      maxResource.disk = Math.max(maxResource.disk, resource.disk);
>>>>>>> b400cd60
    }

    return maxResource;
  }
}<|MERGE_RESOLUTION|>--- conflicted
+++ resolved
@@ -406,18 +406,6 @@
   }
 
   /**
-<<<<<<< HEAD
-   * This method finds the container with highest resource requirement and returns the resource.
-   * Currently only RAM is used for max identification.
-   */
-  public static PackingPlan.Resource getMaxRequiredResource(PackingPlan packingPlan) {
-    PackingPlan.Resource maxResource = packingPlan.containers.values().iterator().next().resource;
-    for (PackingPlan.ContainerPlan entry : packingPlan.containers.values()) {
-      PackingPlan.Resource resource = entry.resource;
-      if (maxResource.ram < resource.ram) {
-        maxResource = resource;
-      }
-=======
    * Get a resource that requires the maximum amount of ram, cpu and disk
    */
   public static Resource getMaxRequiredResource(PackingPlan packingPlan) {
@@ -428,7 +416,6 @@
       maxResource.ram = Math.max(maxResource.ram, resource.ram);
       maxResource.cpu = Math.max(maxResource.cpu, resource.cpu);
       maxResource.disk = Math.max(maxResource.disk, resource.disk);
->>>>>>> b400cd60
     }
 
     return maxResource;
