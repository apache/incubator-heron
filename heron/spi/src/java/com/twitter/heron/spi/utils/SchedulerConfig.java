--- conflicted
+++ resolved
@@ -109,13 +109,8 @@
     Config config = Config.expand(
         Config.newBuilder()
             .putAll(sandboxConfigs())
-<<<<<<< HEAD
-            .putAll(commandLineConfigs(cluster, role, environ))
+            .putAll(commandLineConfigs(cluster, role, environ, verbose))
             .putAll(topologyConfigs(topologyBinaryFile, topologyDefnFile, topology))
-=======
-            .putAll(commandLineConfigs(cluster, role, environ, verbose))
-            .putAll(topologyConfigs(topologyJarFile, topologyDefnFile, topology))
->>>>>>> 4cf976a1
             .build());
 
     return config;
