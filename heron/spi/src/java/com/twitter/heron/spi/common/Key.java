//  Copyright 2017 Twitter. All rights reserved.
//
//  Licensed under the Apache License, Version 2.0 (the "License");
//  you may not use this file except in compliance with the License.
//  You may obtain a copy of the License at
//
//    http://www.apache.org/licenses/LICENSE-2.0
//
//  Unless required by applicable law or agreed to in writing, software
//  distributed under the License is distributed on an "AS IS" BASIS,
//  WITHOUT WARRANTIES OR CONDITIONS OF ANY KIND, either express or implied.
//  See the License for the specific language governing permissions and
//  limitations under the License.
package com.twitter.heron.spi.common;

import com.twitter.heron.common.basics.ByteAmount;

/**
 * Enum of all configuration key values. The following methods exist:
 *
 * name() - return a string representation of the member name (e.g. HERON_HOME)
 * value() - return a key value bound to the enum (e.g. heron.directory.home)
 * getDefault() - return the default value bound to the enum
 * getType() - return the type of the key entry
 */
@SuppressWarnings({"checkstyle:MethodParamPad", "checkstyle:LineLength"})
public enum Key {

  //keys for heron environment
  HERON_HOME               ("heron.directory.home",      "/usr/local/heron"),
  HERON_BIN                ("heron.directory.bin",       "${HERON_HOME}/bin"),
  HERON_CONF               ("heron.directory.conf",      "${HERON_HOME}/conf"),
  HERON_LIB                ("heron.directory.lib",       "${HERON_HOME}/lib"),
  HERON_DIST               ("heron.directory.dist",      "${HERON_HOME}/dist"),
  HERON_ETC                ("heron.directory.etc",       "${HERON_HOME}/etc"),
  JAVA_HOME                ("heron.directory.java.home", "${JAVA_HOME}"),

  //keys for heron configuration files
  CLUSTER_YAML             ("heron.config.file.cluster.yaml",   "${HERON_CONF}/cluster.yaml"),
  CLIENT_YAML              ("heron.config.file.client.yaml",    "${HERON_CONF}/client.yaml"),
  METRICS_YAML             ("heron.config.file.metrics.yaml",   "${HERON_CONF}/metrics_sinks.yaml"),
  PACKING_YAML             ("heron.config.file.packing.yaml",   "${HERON_CONF}/packing.yaml"),
  SCHEDULER_YAML           ("heron.config.file.scheduler.yaml", "${HERON_CONF}/scheduler.yaml"),
  STATEMGR_YAML            ("heron.config.file.statemgr.yaml",  "${HERON_CONF}/statemgr.yaml"),
  SYSTEM_YAML              ("heron.config.file.system.yaml",    "${HERON_CONF}/heron_internals.yaml"),
  UPLOADER_YAML            ("heron.config.file.uploader.yaml",  "${HERON_CONF}/uploader.yaml"),

  //keys for config provided in the command line
  CLUSTER                  ("heron.config.cluster",             Type.STRING),
  ROLE                     ("heron.config.role",                Type.STRING),
  ENVIRON                  ("heron.config.environ",             Type.STRING),
  DRY_RUN                  ("heron.config.dry_run",             Boolean.FALSE),
  DRY_RUN_FORMAT_TYPE      ("heron.config.dry_run_format_type", Type.DRY_RUN_FORMAT_TYPE),
  VERBOSE                  ("heron.config.verbose",             Boolean.FALSE),
  CONFIG_PROPERTY          ("heron.config.property",            Type.STRING),

  //keys for release/build information
  BUILD_VERSION            ("heron.build.version",   Type.STRING),
  BUILD_TIME               ("heron.build.time",      Type.STRING),
  BUILD_TIMESTAMP          ("heron.build.timestamp", Type.STRING),
  BUILD_HOST               ("heron.build.host",      Type.STRING),
  BUILD_USER               ("heron.build.user",      Type.STRING),

  //keys for config provided user classes
  UPLOADER_CLASS           ("heron.class.uploader",            Type.STRING),
  LAUNCHER_CLASS           ("heron.class.launcher",            Type.STRING),
  SCHEDULER_CLASS          ("heron.class.scheduler",           Type.STRING),
  PACKING_CLASS            ("heron.class.packing.algorithm",   Type.STRING),
  REPACKING_CLASS          ("heron.class.repacking.algorithm", Type.STRING),
  STATE_MANAGER_CLASS      ("heron.class.state.manager",       Type.STRING),

  //keys for scheduler config
  SCHEDULER_IS_SERVICE     ("heron.scheduler.is.service", Boolean.TRUE),
  SCHEDULER_PROPERTIES     ("heron.scheduler.properties", Type.PROPERTIES),

  //keys for config provided user binaries and jars
  SCHEDULER_JAR            ("heron.jars.scheduler", "${HERON_LIB}/scheduler/heron-scheduler.jar"),

  //keys for config provided files and directories
  INTERNALS_CONFIG_FILE    ("heron.internals.config.file", Type.STRING),

  //keys for packages URIs
  CORE_PACKAGE_URI         ("heron.package.core.uri", "${HERON_DIST}/heron-core.tar.gz"),
  TOPOLOGY_PACKAGE_URI     ("heron.package.topology.uri", Type.STRING),

  //keys for topology
  TOPOLOGY_ID              ("heron.topology.id",              Type.STRING),
  TOPOLOGY_NAME            ("heron.topology.name",            Type.STRING),
  TOPOLOGY_DEFINITION_FILE ("heron.topology.definition.file", Type.STRING),
  TOPOLOGY_DEFINITION      ("heron.topology.definition",      Type.STRING),
  TOPOLOGY_BINARY_FILE     ("heron.topology.binary.file",     Type.STRING),
  TOPOLOGY_PACKAGE_FILE    ("heron.topology.package.file",    Type.STRING),
  TOPOLOGY_PACKAGE_TYPE    ("heron.topology.package.type",    Type.PACKAGE_TYPE),
  TOPOLOGY_CONTAINER_ID    ("heron.topology.container.id",    Type.STRING),

  //keys for proxy config during submission
  SCHEDULER_PROXY_CONNECTION_STRING("heron.proxy.connection.string", Type.STRING),
  SCHEDULER_PROXY_CONNECTION_TYPE  ("heron.proxy.connection.type",   Type.STRING),

  //keys for storing state"),
  STATEMGR_CONNECTION_STRING("heron.statemgr.connection.string", Type.STRING),
  STATEMGR_ROOT_PATH        ("heron.statemgr.root.path",         Type.STRING),

  //keys for config provided default values for resources
  STMGR_RAM                 ("heron.resources.stmgr.ram",     ByteAmount.fromBytes(1073741824)),
  INSTANCE_RAM              ("heron.resources.instance.ram",  ByteAmount.fromBytes(1073741824)),
  INSTANCE_CPU              ("heron.resources.instance.cpu",  1.0),
  INSTANCE_DISK             ("heron.resources.instance.disk", ByteAmount.fromBytes(1073741824)),

  //keys for config provided paths
  INSTANCE_CLASSPATH        ("heron.classpath.instance",        "${HERON_LIB}/instance/*"),
  METRICSMGR_CLASSPATH      ("heron.classpath.metrics.manager", "${HERON_LIB}/metricsmgr/*"),
  PACKING_CLASSPATH         ("heron.classpath.packing",         "${HERON_LIB}/packing/*"),
  SCHEDULER_CLASSPATH       ("heron.classpath.scheduler",       "${HERON_LIB}/scheduler/*"),
  STATEMGR_CLASSPATH        ("heron.classpath.statemgr",        "${HERON_LIB}/statemgr/*"),
  UPLOADER_CLASSPATH        ("heron.classpath.uploader",        "${HERON_LIB}/uploader/*"),

  //keys for run time config
  TOPOLOGY_CLASSPATH             ("heron.runtime.topology.class.path",             Type.STRING),
  SCHEDULER_STATE_MANAGER_ADAPTOR("heron.runtime.scheduler.state.manager.adaptor", Type.STRING),
  SCHEDULER_SHUTDOWN             ("heron.runtime.scheduler.shutdown",              Type.STRING),
  PACKING_CLASS_INSTANCE         ("heron.runtime.packing.class.instance",          Type.STRING),
  LAUNCHER_CLASS_INSTANCE        ("heron.runtime.launcher.class.instance",         Type.STRING),
  COMPONENT_RAMMAP               ("heron.runtime.component.rammap",                Type.STRING),
  COMPONENT_JVM_OPTS_IN_BASE64   ("heron.runtime.component.jvm.opts.in.base64",    Type.STRING),
  INSTANCE_JVM_OPTS_IN_BASE64    ("heron.runtime.instance.jvm.opts.in.base64",     Type.STRING),
  NUM_CONTAINERS                 ("heron.runtime.num.containers",                  Type.INTEGER),

  //release info
  HERON_RELEASE_PACKAGE          ("heron.release.package",         Type.STRING),
  HERON_RELEASE_PACKAGE_ROLE     ("heron.release.package.role",    Type.STRING),
  HERON_RELEASE_PACKAGE_NAME     ("heron.release.package.name",    Type.STRING),
  HERON_RELEASE_PACKAGE_VERSION  ("heron.release.package.version", Type.STRING),
  HERON_UPLOADER_VERSION         ("heron.uploader.version",        Type.STRING),

  //keys for config provided paths
<<<<<<< HEAD
  HERON_SANDBOX_HOME     ("heron.directory.sandbox.home",      "./heron-core"),
  HERON_SANDBOX_BIN      ("heron.directory.sandbox.bin",       "${HERON_SANDBOX_HOME}/bin"),
  HERON_SANDBOX_CONF     ("heron.directory.sandbox.conf",      "./heron-conf"),
  HERON_SANDBOX_LIB      ("heron.directory.sandbox.lib",       "${HERON_SANDBOX_HOME}/lib"),
  HERON_SANDBOX_JAVA_HOME("heron.directory.sandbox.java.home", "/usr/lib/jvm/default-java"),

  //keys for sandbox heron configuration files
  SANDBOX_CLUSTER_YAML   ("heron.config.sandbox.file.cluster.yaml",   "${HERON_SANDBOX_CONF}/cluster.yaml"),
  SANDBOX_METRICS_YAML   ("heron.config.sandbox.file.metrics.yaml",   "${HERON_SANDBOX_CONF}/metrics_sinks.yaml"),
  SANDBOX_PACKING_YAML   ("heron.config.sandbox.file.packing.yaml",   "${HERON_SANDBOX_CONF}/packing.yaml"),
  SANDBOX_SCHEDULER_YAML ("heron.config.sandbox.file.scheduler.yaml", "${HERON_SANDBOX_CONF}/scheduler.yaml"),
  SANDBOX_STATEMGR_YAML  ("heron.config.sandbox.file.statemgr.yaml",  "${HERON_SANDBOX_CONF}/statemgr.yaml"),
  SANDBOX_SYSTEM_YAML    ("heron.config.sandbox.file.system.yaml",    "${HERON_SANDBOX_CONF}/heron_internals.yaml"),
  SANDBOX_UPLOADER_YAML  ("heron.config.sandbox.file.uploader.yaml",  "${HERON_SANDBOX_CONF}/uploader.yaml"),
  SANDBOX_OVERRIDE_YAML  ("heron.config.sandbox.file.override.yaml",  "${HERON_SANDBOX_CONF}/override.yaml"),

  //keys for sandbox config provided user binaries
  SANDBOX_EXECUTOR_BINARY       ("heron.binaries.sandbox.executor",        "${HERON_SANDBOX_BIN}/heron-executor"),
  SANDBOX_STMGR_BINARY          ("heron.binaries.sandbox.stmgr",           "${HERON_SANDBOX_BIN}/heron-stmgr"),
  SANDBOX_TMASTER_BINARY        ("heron.binaries.sandbox.tmaster",         "${HERON_SANDBOX_BIN}/heron-tmaster"),
  SANDBOX_SHELL_BINARY          ("heron.binaries.sandbox.shell",           "${HERON_SANDBOX_BIN}/heron-shell"),
  SANDBOX_PYTHON_INSTANCE_BINARY("heron.binaries.sandbox.python.instance", "${HERON_SANDBOX_BIN}/heron-python-instance"),
  SANDBOX_SCHEDULER_JAR         ("heron.jars.sandbox.scheduler",           "${HERON_SANDBOX_LIB}/scheduler/heron-scheduler.jar"),

  //keys for sandbox config provided paths
  SANDBOX_INSTANCE_CLASSPATH        ("heron.classpath.sandbox.instance",             "${HERON_SANDBOX_LIB}/instance/*"),
  SANDBOX_METRICSMGR_CLASSPATH      ("heron.classpath.sandbox.metrics.manager",      "${HERON_SANDBOX_LIB}/metricsmgr/*"),
  SANDBOX_METRICSCACHEMGR_CLASSPATH ("heron.classpath.sandbox.metricscache.manager", "${HERON_SANDBOX_LIB}/metricscachemgr/*"),
  SANDBOX_PACKING_CLASSPATH         ("heron.classpath.sandbox.packing",              "${HERON_SANDBOX_LIB}/packing/*"),
  SANDBOX_SCHEDULER_CLASSPATH       ("heron.classpath.sandbox.scheduler",            "${HERON_SANDBOX_LIB}/scheduler/*"),
  SANDBOX_STATEMGR_CLASSPATH        ("heron.classpath.sandbox.statemgr",             "${HERON_SANDBOX_LIB}/statemgr/*"),
  SANDBOX_UPLOADER_CLASSPATH        ("heron.classpath.sandbox.uploader",             "${HERON_SANDBOX_LIB}/uploader/*");
=======
  HERON_CLUSTER_HOME     ("heron.directory.cluster.home",      "./heron-core"),
  HERON_CLUSTER_CONF     ("heron.directory.cluster.conf",      "./heron-conf"),
  // TODO: rename below to heron.directory.cluster.java.home, coordinate change with twitter configs
  HERON_CLUSTER_JAVA_HOME("heron.directory.sandbox.java.home", "/usr/lib/jvm/default-java"),

  //keys for heron configuration files on the cluster
  OVERRIDE_YAML("heron.config.file.override.yaml",  "${HERON_CONF}/override.yaml"),

  //keys for config provided user binaries
  EXECUTOR_BINARY       ("heron.binaries.executor",        "${HERON_BIN}/heron-executor"),
  STMGR_BINARY          ("heron.binaries.stmgr",           "${HERON_BIN}/heron-stmgr"),
  TMASTER_BINARY        ("heron.binaries.tmaster",         "${HERON_BIN}/heron-tmaster"),
  SHELL_BINARY          ("heron.binaries.shell",           "${HERON_BIN}/heron-shell"),
  PYTHON_INSTANCE_BINARY("heron.binaries.python.instance", "${HERON_BIN}/heron-python-instance");
>>>>>>> 309e0930

  private final String value;
  private final Object defaultValue;
  private final Type type;

  public enum Type {
    BOOLEAN,
    BYTE_AMOUNT,
    DOUBLE,
    DRY_RUN_FORMAT_TYPE,
    INTEGER,
    LONG,
    STRING,
    PACKAGE_TYPE,
    PROPERTIES,
    UNKNOWN
  }

  Key(String value, Type type) {
    this.value = value;
    this.type = type;
    this.defaultValue = null;
  }

  Key(String value, String defaultValue) {
    this.value = value;
    this.type = Type.STRING;
    this.defaultValue = defaultValue;
  }

  Key(String value, Double defaultValue) {
    this.value = value;
    this.type = Type.DOUBLE;
    this.defaultValue = defaultValue;
  }

  Key(String value, Boolean defaultValue) {
    this.value = value;
    this.type = Type.BOOLEAN;
    this.defaultValue = defaultValue;
  }

  Key(String value, ByteAmount defaultValue) {
    this.value = value;
    this.type = Type.BYTE_AMOUNT;
    this.defaultValue = defaultValue;
  }

  /**
   * Get the key value for this enum (i.e., heron.directory.home)
   * @return key value
   */
  public String value() {
    return value;
  }

  public Type getType() {
    return type;
  }

  /**
   * Return the default value
   */
  public Object getDefault() {
    return this.defaultValue;
  }

  public String getDefaultString() {
    if (type != Type.STRING) {
      throw new IllegalAccessError(String.format(
          "Config Key %s is type %s, getDefaultString() not supported", this.name(), this.type));
    }
    return (String) this.defaultValue;
  }
}<|MERGE_RESOLUTION|>--- conflicted
+++ resolved
@@ -108,12 +108,13 @@
   INSTANCE_DISK             ("heron.resources.instance.disk", ByteAmount.fromBytes(1073741824)),
 
   //keys for config provided paths
-  INSTANCE_CLASSPATH        ("heron.classpath.instance",        "${HERON_LIB}/instance/*"),
-  METRICSMGR_CLASSPATH      ("heron.classpath.metrics.manager", "${HERON_LIB}/metricsmgr/*"),
-  PACKING_CLASSPATH         ("heron.classpath.packing",         "${HERON_LIB}/packing/*"),
-  SCHEDULER_CLASSPATH       ("heron.classpath.scheduler",       "${HERON_LIB}/scheduler/*"),
-  STATEMGR_CLASSPATH        ("heron.classpath.statemgr",        "${HERON_LIB}/statemgr/*"),
-  UPLOADER_CLASSPATH        ("heron.classpath.uploader",        "${HERON_LIB}/uploader/*"),
+  INSTANCE_CLASSPATH        ("heron.classpath.instance",             "${HERON_LIB}/instance/*"),
+  METRICSMGR_CLASSPATH      ("heron.classpath.metrics.manager",      "${HERON_LIB}/metricsmgr/*"),
+  METRICSCACHEMGR_CLASSPATH ("heron.classpath.metricscache.manager", "${HERON_LIB}/metricscachemgr/*"),
+  PACKING_CLASSPATH         ("heron.classpath.packing",              "${HERON_LIB}/packing/*"),
+  SCHEDULER_CLASSPATH       ("heron.classpath.scheduler",            "${HERON_LIB}/scheduler/*"),
+  STATEMGR_CLASSPATH        ("heron.classpath.statemgr",             "${HERON_LIB}/statemgr/*"),
+  UPLOADER_CLASSPATH        ("heron.classpath.uploader",             "${HERON_LIB}/uploader/*"),
 
   //keys for run time config
   TOPOLOGY_CLASSPATH             ("heron.runtime.topology.class.path",             Type.STRING),
@@ -134,40 +135,6 @@
   HERON_UPLOADER_VERSION         ("heron.uploader.version",        Type.STRING),
 
   //keys for config provided paths
-<<<<<<< HEAD
-  HERON_SANDBOX_HOME     ("heron.directory.sandbox.home",      "./heron-core"),
-  HERON_SANDBOX_BIN      ("heron.directory.sandbox.bin",       "${HERON_SANDBOX_HOME}/bin"),
-  HERON_SANDBOX_CONF     ("heron.directory.sandbox.conf",      "./heron-conf"),
-  HERON_SANDBOX_LIB      ("heron.directory.sandbox.lib",       "${HERON_SANDBOX_HOME}/lib"),
-  HERON_SANDBOX_JAVA_HOME("heron.directory.sandbox.java.home", "/usr/lib/jvm/default-java"),
-
-  //keys for sandbox heron configuration files
-  SANDBOX_CLUSTER_YAML   ("heron.config.sandbox.file.cluster.yaml",   "${HERON_SANDBOX_CONF}/cluster.yaml"),
-  SANDBOX_METRICS_YAML   ("heron.config.sandbox.file.metrics.yaml",   "${HERON_SANDBOX_CONF}/metrics_sinks.yaml"),
-  SANDBOX_PACKING_YAML   ("heron.config.sandbox.file.packing.yaml",   "${HERON_SANDBOX_CONF}/packing.yaml"),
-  SANDBOX_SCHEDULER_YAML ("heron.config.sandbox.file.scheduler.yaml", "${HERON_SANDBOX_CONF}/scheduler.yaml"),
-  SANDBOX_STATEMGR_YAML  ("heron.config.sandbox.file.statemgr.yaml",  "${HERON_SANDBOX_CONF}/statemgr.yaml"),
-  SANDBOX_SYSTEM_YAML    ("heron.config.sandbox.file.system.yaml",    "${HERON_SANDBOX_CONF}/heron_internals.yaml"),
-  SANDBOX_UPLOADER_YAML  ("heron.config.sandbox.file.uploader.yaml",  "${HERON_SANDBOX_CONF}/uploader.yaml"),
-  SANDBOX_OVERRIDE_YAML  ("heron.config.sandbox.file.override.yaml",  "${HERON_SANDBOX_CONF}/override.yaml"),
-
-  //keys for sandbox config provided user binaries
-  SANDBOX_EXECUTOR_BINARY       ("heron.binaries.sandbox.executor",        "${HERON_SANDBOX_BIN}/heron-executor"),
-  SANDBOX_STMGR_BINARY          ("heron.binaries.sandbox.stmgr",           "${HERON_SANDBOX_BIN}/heron-stmgr"),
-  SANDBOX_TMASTER_BINARY        ("heron.binaries.sandbox.tmaster",         "${HERON_SANDBOX_BIN}/heron-tmaster"),
-  SANDBOX_SHELL_BINARY          ("heron.binaries.sandbox.shell",           "${HERON_SANDBOX_BIN}/heron-shell"),
-  SANDBOX_PYTHON_INSTANCE_BINARY("heron.binaries.sandbox.python.instance", "${HERON_SANDBOX_BIN}/heron-python-instance"),
-  SANDBOX_SCHEDULER_JAR         ("heron.jars.sandbox.scheduler",           "${HERON_SANDBOX_LIB}/scheduler/heron-scheduler.jar"),
-
-  //keys for sandbox config provided paths
-  SANDBOX_INSTANCE_CLASSPATH        ("heron.classpath.sandbox.instance",             "${HERON_SANDBOX_LIB}/instance/*"),
-  SANDBOX_METRICSMGR_CLASSPATH      ("heron.classpath.sandbox.metrics.manager",      "${HERON_SANDBOX_LIB}/metricsmgr/*"),
-  SANDBOX_METRICSCACHEMGR_CLASSPATH ("heron.classpath.sandbox.metricscache.manager", "${HERON_SANDBOX_LIB}/metricscachemgr/*"),
-  SANDBOX_PACKING_CLASSPATH         ("heron.classpath.sandbox.packing",              "${HERON_SANDBOX_LIB}/packing/*"),
-  SANDBOX_SCHEDULER_CLASSPATH       ("heron.classpath.sandbox.scheduler",            "${HERON_SANDBOX_LIB}/scheduler/*"),
-  SANDBOX_STATEMGR_CLASSPATH        ("heron.classpath.sandbox.statemgr",             "${HERON_SANDBOX_LIB}/statemgr/*"),
-  SANDBOX_UPLOADER_CLASSPATH        ("heron.classpath.sandbox.uploader",             "${HERON_SANDBOX_LIB}/uploader/*");
-=======
   HERON_CLUSTER_HOME     ("heron.directory.cluster.home",      "./heron-core"),
   HERON_CLUSTER_CONF     ("heron.directory.cluster.conf",      "./heron-conf"),
   // TODO: rename below to heron.directory.cluster.java.home, coordinate change with twitter configs
@@ -182,7 +149,6 @@
   TMASTER_BINARY        ("heron.binaries.tmaster",         "${HERON_BIN}/heron-tmaster"),
   SHELL_BINARY          ("heron.binaries.shell",           "${HERON_BIN}/heron-shell"),
   PYTHON_INSTANCE_BINARY("heron.binaries.python.instance", "${HERON_BIN}/heron-python-instance");
->>>>>>> 309e0930
 
   private final String value;
   private final Object defaultValue;
