// Copyright 2016 Twitter. All rights reserved.
//
// Licensed under the Apache License, Version 2.0 (the "License");
// you may not use this file except in compliance with the License.
// You may obtain a copy of the License at
//
//    http://www.apache.org/licenses/LICENSE-2.0
//
// Unless required by applicable law or agreed to in writing, software
// distributed under the License is distributed on an "AS IS" BASIS,
// WITHOUT WARRANTIES OR CONDITIONS OF ANY KIND, either express or implied.
// See the License for the specific language governing permissions and
// limitations under the License.

package com.twitter.heron.spi.packing;

import java.util.HashMap;
import java.util.HashSet;
import java.util.Map;
import java.util.Set;
<<<<<<< HEAD
=======

import com.google.common.base.Optional;
import com.google.common.collect.ImmutableSet;
>>>>>>> 16d85b33

public class PackingPlan {
  private final String id;
  private final Map<String, ContainerPlan> containersMap;
  private final Set<ContainerPlan> containers;
  private final Resource resource;

<<<<<<< HEAD
  private final Set<ContainerPlan> containerSet;

  public PackingPlan(String id, Map<String, ContainerPlan> containers, Resource resource) {
=======
  public PackingPlan(String id, Set<ContainerPlan> containers, Resource resource) {
>>>>>>> 16d85b33
    this.id = id;
    this.containers = ImmutableSet.copyOf(containers);
    this.resource = resource;
<<<<<<< HEAD
    containerSet = new HashSet<>(containers.values());
=======
    containersMap = new HashMap<>();
    for (ContainerPlan containerPlan : containers) {
      containersMap.put(containerPlan.getId(), containerPlan);
    }
>>>>>>> 16d85b33
  }

  public String getId() {
    return id;
  }

  public Resource getResource() {
    return resource;
  }

  public Set<ContainerPlan> getContainers() {
    return containers;
  }

  public Optional<ContainerPlan> getContainer(String containerId) {
    return Optional.fromNullable(this.containersMap.get(containerId));
  }

  public Integer getInstanceCount() {
    Integer totalInstances = 0;
    for (Integer count : getComponentCounts().values()) {
      totalInstances += count;
    }
    return totalInstances;
  }

  /**
   * Return a map containing the count of all of the components, keyed by name
   */
  public Map<String, Integer> getComponentCounts() {
    Map<String, Integer> componentCounts = new HashMap<>();
    for (ContainerPlan containerPlan : getContainers()) {
      for (InstancePlan instancePlan : containerPlan.getInstances()) {
        Integer count = 0;
        if (componentCounts.containsKey(instancePlan.getComponentName())) {
          count = componentCounts.get(instancePlan.getComponentName());
        }
        componentCounts.put(instancePlan.getComponentName(), ++count);
      }
    }
    return componentCounts;
  }

  /**
   * Get the String describing instance distribution from PackingPlan, used by executor
   *
   * @return String describing instance distribution
   */
  public String getInstanceDistribution() {
    StringBuilder[] containerBuilder = new StringBuilder[this.getContainers().size()];
    for (PackingPlan.ContainerPlan container : this.getContainers()) {
      int index = Integer.parseInt(container.id);
      containerBuilder[index - 1] = new StringBuilder();

      for (PackingPlan.InstancePlan instance : container.getInstances()) {
        String[] tokens = instance.getId().split(":");
        containerBuilder[index - 1].append(
            String.format("%s:%s:%s:", tokens[1], tokens[2], tokens[3]));
      }
      containerBuilder[index - 1].deleteCharAt(containerBuilder[index - 1].length() - 1);
    }

    StringBuilder packingBuilder = new StringBuilder();
    for (int i = 0; i < containerBuilder.length; ++i) {
      StringBuilder builder = containerBuilder[i];
      packingBuilder.append(String.format("%d:%s,", i + 1, builder.toString()));
    }
    packingBuilder.deleteCharAt(packingBuilder.length() - 1);

    return packingBuilder.toString();
  }

  /**
   * Get the formatted String describing component ram distribution from PackingPlan,
   * used by executor
   *
   * @return String describing component ram distribution
   */
  public String getComponentRamDistribution() {
    Map<String, Long> ramMap = new HashMap<>();
    // The implementation assumes instances for the same component require same ram
    for (ContainerPlan containerPlan : this.getContainers()) {
      for (InstancePlan instancePlan : containerPlan.getInstances()) {
        ramMap.put(instancePlan.getComponentName(), instancePlan.getResource().ram);
      }
    }

    // Convert it into a formatted String
    StringBuilder ramMapBuilder = new StringBuilder();
    for (String component : ramMap.keySet()) {
      ramMapBuilder.append(String.format("%s:%d,", component, ramMap.get(component)));
    }

    // Remove the duplicated "," at the end
    ramMapBuilder.deleteCharAt(ramMapBuilder.length() - 1);
    return ramMapBuilder.toString();
  }

  @Override
  public String toString() {
    return String.format("{plan-id: %s, containers-list: %s, plan-resource: %s}",
        getId(), getContainers().toString(), getResource());
  }

  @Override
  public boolean equals(Object o) {
    if (this == o) {
      return true;
    }
    if (o == null || getClass() != o.getClass()) {
      return false;
    }

    PackingPlan that = (PackingPlan) o;

    return getId().equals(that.getId())
        && getContainers().equals(that.getContainers())
        && getResource().equals(that.getResource());
  }

  @Override
  public int hashCode() {
    int result = getId().hashCode();
    result = 31 * result + getContainers().hashCode();
    result = 31 * result + getResource().hashCode();
    return result;
  }

  public static class InstancePlan {
    private final String id;
    private final String componentName;
    private final Resource resource;

    public InstancePlan(String id, String componentName, Resource resource) {
      this.id = id;
      this.componentName = componentName;
      this.resource = resource;
    }

    public String getId() {
      return id;
    }

    public String getComponentName() {
      return componentName;
    }

    public Resource getResource() {
      return resource;
    }

    @Override
    public boolean equals(Object o) {
      if (this == o) {
        return true;
      }
      if (o == null || getClass() != o.getClass()) {
        return false;
      }

      InstancePlan that = (InstancePlan) o;

      return getId().equals(that.getId())
          && getComponentName().equals(that.getComponentName())
          && getResource().equals(that.getResource());
    }

    @Override
    public int hashCode() {
      int result = getId().hashCode();
      result = 31 * result + getComponentName().hashCode();
      result = 31 * result + getResource().hashCode();
      return result;
    }

    @Override
    public String toString() {
      return String.format("{instance-id: %s, componentName: %s, instance-resource: %s}",
          getId(), getComponentName(), getResource().toString());
    }
  }

  public static class ContainerPlan {
    private final String id;
    private final Set<InstancePlan> instances;
    private final Resource resource;

    public ContainerPlan(String id, Set<InstancePlan> instances, Resource resource) {
      this.id = id;
      this.instances = ImmutableSet.copyOf(instances);
      this.resource = resource;
    }

    public String getId() {
      return id;
    }

    public Set<InstancePlan> getInstances() {
      return instances;
    }

    public Resource getResource() {
      return resource;
    }

    @Override
    public boolean equals(Object o) {
      if (this == o) {
        return true;
      }
      if (o == null || getClass() != o.getClass()) {
        return false;
      }

      ContainerPlan that = (ContainerPlan) o;

      return id.equals(that.id)
          && getInstances().equals(that.getInstances())
          && getResource().equals(that.getResource());
    }

    @Override
    public int hashCode() {
      int result = id.hashCode();
      result = 31 * result + getInstances().hashCode();
      result = 31 * result + getResource().hashCode();
      return result;
    }

    @Override
    public String toString() {
      return String.format("{container-id: %s, instances-list: %s, container-resource: %s}",
          id, getInstances().toString(), getResource());
    }
  }
}<|MERGE_RESOLUTION|>--- conflicted
+++ resolved
@@ -18,12 +18,9 @@
 import java.util.HashSet;
 import java.util.Map;
 import java.util.Set;
-<<<<<<< HEAD
-=======
 
 import com.google.common.base.Optional;
 import com.google.common.collect.ImmutableSet;
->>>>>>> 16d85b33
 
 public class PackingPlan {
   private final String id;
@@ -31,24 +28,14 @@
   private final Set<ContainerPlan> containers;
   private final Resource resource;
 
-<<<<<<< HEAD
-  private final Set<ContainerPlan> containerSet;
-
-  public PackingPlan(String id, Map<String, ContainerPlan> containers, Resource resource) {
-=======
   public PackingPlan(String id, Set<ContainerPlan> containers, Resource resource) {
->>>>>>> 16d85b33
     this.id = id;
     this.containers = ImmutableSet.copyOf(containers);
     this.resource = resource;
-<<<<<<< HEAD
-    containerSet = new HashSet<>(containers.values());
-=======
     containersMap = new HashMap<>();
     for (ContainerPlan containerPlan : containers) {
       containersMap.put(containerPlan.getId(), containerPlan);
     }
->>>>>>> 16d85b33
   }
 
   public String getId() {
