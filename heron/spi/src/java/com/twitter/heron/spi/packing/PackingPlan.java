--- conflicted
+++ resolved
@@ -73,37 +73,6 @@
   }
 
   /**
-<<<<<<< HEAD
-=======
-   * Get the String describing instance distribution from PackingPlan, used by executor
-   *
-   * @return String describing instance distribution
-   */
-  public String getInstanceDistribution() {
-    StringBuilder[] containerBuilder = new StringBuilder[this.getContainers().size()];
-    for (PackingPlan.ContainerPlan container : this.getContainers()) {
-      int index = container.id;
-      containerBuilder[index - 1] = new StringBuilder();
-
-      for (PackingPlan.InstancePlan instance : container.getInstances()) {
-        containerBuilder[index - 1].append(String.format("%s:%s:%s:",
-            instance.getComponentName(), instance.getTaskId(), instance.getComponentIndex()));
-      }
-      containerBuilder[index - 1].deleteCharAt(containerBuilder[index - 1].length() - 1);
-    }
-
-    StringBuilder packingBuilder = new StringBuilder();
-    for (int i = 0; i < containerBuilder.length; ++i) {
-      StringBuilder builder = containerBuilder[i];
-      packingBuilder.append(String.format("%d:%s,", i + 1, builder.toString()));
-    }
-    packingBuilder.deleteCharAt(packingBuilder.length() - 1);
-
-    return packingBuilder.toString();
-  }
-
-  /**
->>>>>>> 482acadf
    * Get the formatted String describing component ram distribution from PackingPlan,
    * used by executor
    *
