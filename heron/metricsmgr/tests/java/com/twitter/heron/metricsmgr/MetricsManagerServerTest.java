--- conflicted
+++ resolved
@@ -15,13 +15,6 @@
 package com.twitter.heron.metricsmgr;
 
 import java.io.IOException;
-<<<<<<< HEAD
-import java.time.Duration;
-import java.util.concurrent.ExecutorService;
-import java.util.concurrent.Executors;
-import java.util.logging.Logger;
-=======
->>>>>>> daa1d1c2
 
 import com.google.protobuf.Message;
 
@@ -31,7 +24,6 @@
 import org.junit.Test;
 
 import com.twitter.heron.api.metric.MultiCountMetric;
-import com.twitter.heron.common.basics.ByteAmount;
 import com.twitter.heron.common.basics.Communicator;
 import com.twitter.heron.common.basics.NIOLooper;
 import com.twitter.heron.common.basics.SysUtils;
@@ -62,33 +54,10 @@
   private static final String LOGGING = "logging";
   private static final int EXCEPTION_COUNT = 20;
 
-<<<<<<< HEAD
-  private static final String SERVER_HOST = "127.0.0.1";
-  private static final HeronSocketOptions TEST_SOCKET_OPTIONS = new HeronSocketOptions(
-      ByteAmount.fromMegabytes(100), Duration.ofMillis(100),
-      ByteAmount.fromMegabytes(100), Duration.ofMillis(100),
-      ByteAmount.fromMegabytes(5),
-      ByteAmount.fromMegabytes(5));
-
-  private static int serverPort;
-
-=======
->>>>>>> daa1d1c2
   private MetricsManagerServer metricsManagerServer;
   private HeronServerTester serverTester;
 
   @Before
-<<<<<<< HEAD
-  public void before() throws Exception {
-    // Get an available port
-    serverPort = SysUtils.getFreePort();
-
-    threadsPool = Executors.newFixedThreadPool(2);
-
-    serverLooper = new NIOLooper();
-    metricsManagerServer = new MetricsManagerServer(serverLooper, SERVER_HOST,
-        serverPort, TEST_SOCKET_OPTIONS, new MultiCountMetric());
-=======
   public void before() throws IOException {
     metricsManagerServer = new MetricsManagerServer(new NIOLooper(), HeronServerTester.SERVER_HOST,
         SysUtils.getFreePort(), HeronServerTester.TEST_SOCKET_OPTIONS, new MultiCountMetric());
@@ -97,7 +66,6 @@
         new MetricsManagerClientRequestHandler(),
         new HeronServerTester.SuccessResponseHandler(Metrics.MetricPublisherRegisterResponse.class,
             new MetricsManagerClientResponseHandler(MESSAGE_SIZE)), RESPONSE_RECEIVED_TIMEOUT);
->>>>>>> daa1d1c2
   }
 
   @After
@@ -175,60 +143,7 @@
     Assert.assertEquals(MESSAGE_SIZE, messages);
   }
 
-<<<<<<< HEAD
-  private void runServer() {
-    Runnable runServer = new Runnable() {
-      @Override
-      public void run() {
-        metricsManagerServer.start();
-        metricsManagerServer.getNIOLooper().loop();
-      }
-    };
-    threadsPool.execute(runServer);
-  }
-
-  private void runClient() {
-
-    Runnable runClient = new Runnable() {
-      @Override
-      public void run() {
-        try {
-          NIOLooper looper = new NIOLooper();
-          simpleMetricsClient =
-              new SimpleMetricsClient(looper, SERVER_HOST, serverPort, MESSAGE_SIZE);
-          simpleMetricsClient.start();
-          looper.loop();
-        } catch (IOException e) {
-          throw new RuntimeException("Some error instantiating client");
-        } finally {
-          simpleMetricsClient.stop();
-        }
-      }
-    };
-    threadsPool.execute(runClient);
-  }
-
-  private static class SimpleMetricsClient extends HeronClient {
-    private static final Logger LOG = Logger.getLogger(SimpleMetricsClient.class.getName());
-    private int maxMessages;
-
-    SimpleMetricsClient(NIOLooper looper, String host, int port, int maxMessages) {
-      super(looper, host, port, TEST_SOCKET_OPTIONS);
-      this.maxMessages = maxMessages;
-    }
-
-    @Override
-    public void onConnect(StatusCode status) {
-      if (status != StatusCode.OK) {
-        org.junit.Assert.fail("Connection with server failed");
-      } else {
-        LOG.info("Connected with Metrics Manager Server");
-        sendRequest();
-      }
-    }
-=======
   private class MetricsManagerClientRequestHandler implements HeronServerTester.TestRequestHandler {
->>>>>>> daa1d1c2
 
     @Override
     public Message getRequestMessage() {
