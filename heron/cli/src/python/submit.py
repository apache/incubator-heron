--- conflicted
+++ resolved
@@ -235,8 +235,6 @@
 
   return True
 
-
-<<<<<<< HEAD
 ################################################################################
 #  Execute the pex file to create topology definition file by running
 #  the topology's main class.
@@ -263,8 +261,6 @@
 
   return True
 
-=======
->>>>>>> 40147e52
 ################################################################################
 # pylint: disable=unused-argument
 def run(command, parser, cl_args, unknown_args):
