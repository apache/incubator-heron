--- conflicted
+++ resolved
@@ -53,18 +53,9 @@
   args.add_topology_file(parser)
   args.add_topology_class(parser)
   args.add_config(parser)
-<<<<<<< HEAD
-  args.add_classpath(parser)
-
-  parser.add_argument(
-      '--deploy-deactivated',
-      metavar='(a boolean; default: "false")',
-      default=False)
-
-=======
   args.add_deactive_deploy(parser)
   args.add_system_property(parser)
->>>>>>> c18317f5
+  args.add_extra_heron_classpath(parser)
   args.add_verbose(parser)
 
   parser.set_defaults(subcommand='submit')
@@ -83,7 +74,7 @@
 
   # create a tar package with the cluster configuration and generated config files
   config_path = cl_args['config_path']
-  classpath = cl_args['classpath']
+  extra_classpath = cl_args['extra_heron_classpath']
 
   tar_pkg_files = [topology_file, topology_defn_file]
   generated_config_files = [release_yaml_file, cl_args['override_config_file']]
@@ -114,8 +105,7 @@
   # invoke the submitter to submit and launch the topology
   execute.heron_class(
       'com.twitter.heron.scheduler.SubmitterMain',
-      classpath,
-      lib_jars,
+      extra_classpath + lib_jars,
       extra_jars=[],
       args = args,
       javaDefines = cl_args['javaDefines']
@@ -176,7 +166,6 @@
   try:
     execute.heron_class(
       cl_args['topology-class-name'],
-      cl_args['classpath'],
       utils.get_heron_libs(jars.topology_jars()),
       extra_jars = [topology_file],
       args = tuple(unknown_args),
@@ -217,17 +206,10 @@
   topology_file = cl_args['topology-file-name']
   execute.heron_tar(
       cl_args['topology-class-name'],
-<<<<<<< HEAD
-      cl_args['classpath'],
-      topology_file, 
-      tuple(unknown_args), 
-      tmp_dir)
-=======
       topology_file,
       tuple(unknown_args),
       tmp_dir,
       cl_args['javaDefines'])
->>>>>>> c18317f5
 
   try:
     launch_topologies(cl_args, topology_file, tmp_dir)
