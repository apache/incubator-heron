--- conflicted
+++ resolved
@@ -199,12 +199,8 @@
       cl_args['topology-class-name'],
       topology_file,
       tuple(unknown_args),
-<<<<<<< HEAD
-      tmp_dir)
-=======
       tmp_dir,
       cl_args['javaDefines'])
->>>>>>> 4f32cb13
 
   try:
     launch_topologies(cl_args, topology_file, tmp_dir)
