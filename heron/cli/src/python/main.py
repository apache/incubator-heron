# Copyright 2016 Twitter. All rights reserved.
#
# Licensed under the Apache License, Version 2.0 (the "License");
# you may not use this file except in compliance with the License.
# You may obtain a copy of the License at
#
#    http://www.apache.org/licenses/LICENSE-2.0
#
# Unless required by applicable law or agreed to in writing, software
# distributed under the License is distributed on an "AS IS" BASIS,
# WITHOUT WARRANTIES OR CONDITIONS OF ANY KIND, either express or implied.
# See the License for the specific language governing permissions and
# limitations under the License.

# !/usr/bin/env python2.7
''' main.py '''
import argparse
import atexit
import os
import shutil
import sys
import time
import traceback

import heron.cli.src.python.help as cli_help
import heron.common.src.python.heronparser as hrc_parse
import heron.cli.src.python.activate as activate
import heron.cli.src.python.deactivate as deactivate
import heron.cli.src.python.kill as kill
import heron.cli.src.python.restart as restart
import heron.cli.src.python.submit as submit
import heron.cli.src.python.update as update
import heron.common.src.python.utils.config as config
import heron.cli.src.python.version as version
import heron.common.src.python.utils.log as log

Log = log.Log

HELP_EPILOG = '''Getting more help:
  heron help <command> Prints help and options for <command>

For detailed documentation, go to http://heronstreaming.io'''


# pylint: disable=protected-access
class _HelpAction(argparse._HelpAction):
  def __call__(self, parser, namespace, values, option_string=None):
    parser.print_help()

    # retrieve subparsers from parser
    subparsers_actions = [
        action for action in parser._actions
        if isinstance(action, argparse._SubParsersAction)
    ]

    # there will probably only be one subparser_action,
    # but better save than sorry
    for subparsers_action in subparsers_actions:
      # get all subparsers and print help
      for choice, subparser in subparsers_action.choices.items():
        print "Subparser '{}'".format(choice)
        print subparser.format_help()
        return

################################################################################
def create_parser():
  '''
  Main parser
  :return:
  '''
  #parser = argparse.ArgumentParser(
  parser = hrc_parse.HeronArgumentParser(
      prog='heron',
      epilog=HELP_EPILOG,
      formatter_class=config.SubcommandHelpFormatter,
      add_help=False,
      fromfile_prefix_chars='@')

  subparsers = parser.add_subparsers(
      title="Available commands",
      metavar='<command> <options>')

  activate.create_parser(subparsers)
  deactivate.create_parser(subparsers)
  cli_help.create_parser(subparsers)
  kill.create_parser(subparsers)
  restart.create_parser(subparsers)
  submit.create_parser(subparsers)
  update.create_parser(subparsers)
  version.create_parser(subparsers)

  return parser


################################################################################
def run(command, parser, command_args, unknown_args):
  '''
  Run the command
  :param command:
  :param parser:
  :param command_args:
  :param unknown_args:
  :return:
  '''
<<<<<<< HEAD
  runners = {
      'activate':activate,
      'deactivate':deactivate,
      'kill':kill,
      'restart':restart,
      'submit':submit,
      'update':update,
      'help':cli_help,
      'version':version,
  }

  if command in runners.keys():
    return runners[command].run(command, parser, command_args, unknown_args)
  else:
    Log.error('Unknown subcommand: %s' % command)
    return 1
=======
  status = True
  if command == 'activate':
    status = activate.run(command, parser, command_args, unknown_args)

  elif command == 'deactivate':
    status = deactivate.run(command, parser, command_args, unknown_args)

  elif command == 'kill':
    status = kill.run(command, parser, command_args, unknown_args)

  elif command == 'restart':
    status = restart.run(command, parser, command_args, unknown_args)

  elif command == 'submit':
    status = submit.run(command, parser, command_args, unknown_args)

  elif command == 'help':
    status = cli_help.run(command, parser, command_args, unknown_args)

  elif command == 'version':
    status = version.run(command, parser, command_args, unknown_args)

  return status

>>>>>>> c2c3725f

def cleanup(files):
  '''
  :param files:
  :return:
  '''
  for cur_file in files:
    shutil.rmtree(os.path.dirname(cur_file))


################################################################################
def check_environment():
  '''
  Check whether the environment variables are set
  :return:
  '''
  if not config.check_java_home_set():
    sys.exit(1)

  if not config.check_release_file_exists():
    sys.exit(1)


################################################################################
def extract_common_args(command, parser, cl_args):
  '''
  Extract all the common args for all commands
  :param command:
  :param parser:
  :param cl_args:
  :return:
  '''
  try:
    cluster_role_env = cl_args.pop('cluster/[role]/[env]')
    config_path = cl_args['config_path']
    override_config_file = config.parse_override_config(cl_args['config_property'])
  except KeyError:
    # if some of the arguments are not found, print error and exit
    subparser = config.get_subparser(parser, command)
    print subparser.format_help()
    return dict()

  cluster = config.get_heron_cluster(cluster_role_env)
  config_path = config.get_heron_cluster_conf_dir(cluster, config_path)
  if not os.path.isdir(config_path):
    Log.error("Config path cluster directory does not exist: %s", config_path)
    return dict()

  new_cl_args = dict()
  try:
    cluster_tuple = config.parse_cluster_role_env(cluster_role_env, config_path)
    new_cl_args['cluster'] = cluster_tuple[0]
    new_cl_args['role'] = cluster_tuple[1]
    new_cl_args['environ'] = cluster_tuple[2]
    new_cl_args['config_path'] = config_path
    new_cl_args['override_config_file'] = override_config_file
  except Exception as ex:
    Log.error("Argument cluster/[role]/[env] is not correct: %s", str(ex))
    return dict()

  cl_args.update(new_cl_args)
  return cl_args


################################################################################
def main():
  '''
  Run the command
  :return:
  '''
  # verify if the environment variables are correctly set
  check_environment()

  # create the argument parser
  parser = create_parser()

  # if no argument is provided, print help and exit
  if len(sys.argv[1:]) == 0:
    parser.print_help()
    return 0

  # insert the boolean values for some of the options
  sys.argv = config.insert_bool_values(sys.argv)

  try:
    # parse the args
    args, unknown_args = parser.parse_known_args()
  except ValueError as ex:
    Log.error("Error while parsing arguments: %s", str(ex))
    Log.debug(traceback.format_exc())
    sys.exit(1)

  command_line_args = vars(args)

  # command to be execute
  command = command_line_args['subcommand']

  # file resources to be cleaned when exit
  files = []

  if command not in ('help', 'version'):
    log.set_logging_level(command_line_args)
    command_line_args = extract_common_args(command, parser, command_line_args)
    # bail out if args are empty
    if not command_line_args:
      return 1
    # register dirs cleanup function during exit
    files.append(command_line_args['override_config_file'])

  atexit.register(cleanup, files)

  # print the input parameters, if verbose is enabled
  Log.debug(command_line_args)

  start = time.time()
  retcode = run(command, parser, command_line_args, unknown_args)
  end = time.time()

  if command not in ('help', 'version'):
    sys.stdout.flush()
    Log.info('Elapsed time: %.3fs.', (end - start))

  return 0 if retcode else 1


if __name__ == "__main__":
  sys.exit(main())<|MERGE_RESOLUTION|>--- conflicted
+++ resolved
@@ -102,7 +102,6 @@
   :param unknown_args:
   :return:
   '''
-<<<<<<< HEAD
   runners = {
       'activate':activate,
       'deactivate':deactivate,
@@ -119,32 +118,6 @@
   else:
     Log.error('Unknown subcommand: %s' % command)
     return 1
-=======
-  status = True
-  if command == 'activate':
-    status = activate.run(command, parser, command_args, unknown_args)
-
-  elif command == 'deactivate':
-    status = deactivate.run(command, parser, command_args, unknown_args)
-
-  elif command == 'kill':
-    status = kill.run(command, parser, command_args, unknown_args)
-
-  elif command == 'restart':
-    status = restart.run(command, parser, command_args, unknown_args)
-
-  elif command == 'submit':
-    status = submit.run(command, parser, command_args, unknown_args)
-
-  elif command == 'help':
-    status = cli_help.run(command, parser, command_args, unknown_args)
-
-  elif command == 'version':
-    status = version.run(command, parser, command_args, unknown_args)
-
-  return status
-
->>>>>>> c2c3725f
 
 def cleanup(files):
   '''
