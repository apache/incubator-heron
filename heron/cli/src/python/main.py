--- conflicted
+++ resolved
@@ -65,12 +65,7 @@
   ''' SubcommandHelpFormatter '''
 
   def _format_action(self, action):
-<<<<<<< HEAD
-    # FIXME: pylint complains about this call, need someone to verify if this is actually a problem
-    # FIXME:   Bad first argument 'RawDescriptionHelpFormatter' given to super() (bad-super-call)
-=======
     # pylint: disable=bad-super-call
->>>>>>> c91c96d0
     parts = super(argparse.RawDescriptionHelpFormatter, self)._format_action(action)
     if action.nargs == argparse.PARSER:
       parts = "\n".join(parts.split("\n")[1:])
