--- conflicted
+++ resolved
@@ -25,6 +25,7 @@
 
 import heron.cli.src.python.help as cli_help
 import heron.cli.src.python.args as parse
+import heron.cli.src.python.argparse as hrc
 import heron.cli.src.python.opts as opts
 import heron.cli.src.python.activate as activate
 import heron.cli.src.python.deactivate as deactivate
@@ -74,20 +75,14 @@
 
 ################################################################################
 def create_parser():
-<<<<<<< HEAD
+  '''
+  Main parser
+  :return:
+  '''
   #parser = argparse.ArgumentParser(
-  parser = HeronRCArgumentParser(
-      prog = 'heron',
-      epilog = help_epilog,
-=======
-  '''
-  Main parser
-  :return:
-  '''
-  parser = argparse.ArgumentParser(
+  parser = hrc.HeronRCArgumentParser(
       prog='heron',
       epilog=HELP_EPILOG,
->>>>>>> 931a587d
       formatter_class=SubcommandHelpFormatter,
       add_help=False)
 
