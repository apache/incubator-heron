# Copyright 2016 Twitter. All rights reserved.
#
# Licensed under the Apache License, Version 2.0 (the "License");
# you may not use this file except in compliance with the License.
# You may obtain a copy of the License at
#
#    http://www.apache.org/licenses/LICENSE-2.0
#
# Unless required by applicable law or agreed to in writing, software
# distributed under the License is distributed on an "AS IS" BASIS,
# WITHOUT WARRANTIES OR CONDITIONS OF ANY KIND, either express or implied.
# See the License for the specific language governing permissions and
# limitations under the License.

#!/usr/bin/python2.7

import argparse
import atexit
import contextlib
import glob
import logging
import logging.handlers
import os
import shutil
import sys
import subprocess
import tarfile
import tempfile

from heron.common.src.python.color import Log

import heron.cli.src.python.args as args
import heron.cli.src.python.execute as execute
import heron.cli.src.python.jars as jars
import heron.cli.src.python.opts as opts
import heron.cli.src.python.utils as utils

def create_parser(subparsers):
  parser = subparsers.add_parser(
      'kill',
      help='Kill a topology',
      usage = "%(prog)s [options] cluster/[role]/[environ] topology-name",
      add_help = False)

  args.add_titles(parser)
  args.add_cluster_role_env(parser)
  args.add_topology(parser)

  args.add_config(parser)
  args.add_verbose(parser)

  parser.set_defaults(subcommand='kill')
  return parser

def run(command, parser, cl_args, unknown_args):
  try:
    topology_name = cl_args['topology-name']

    new_args = [
        "--cluster", cl_args['cluster'],
        "--role", cl_args['role'],
        "--environment", cl_args['environ'],
        "--heron_home", utils.get_heron_dir(),
        "--config_path", cl_args['config_path'],
<<<<<<< HEAD
        "--override_config", cl_args['override_config'],
=======
        "--config_overrides", base64.b64encode(config_overrides),
        "--release_file", utils.get_heron_release_file(),
>>>>>>> f4b039a7
        "--topology_name", topology_name,
        "--command", command,
    ]

    if opts.verbose():
      new_args.append("--verbose")

    lib_jars = utils.get_heron_libs(jars.scheduler_jars() + jars.statemgr_jars())

    # invoke the runtime manager to kill the topology
    execute.heron_class(
        'com.twitter.heron.scheduler.RuntimeManagerMain',
        lib_jars,
        extra_jars=[],
        args= new_args
    )

  except Exception as ex:
    Log.error('Failed to kill topology \'%s\'' % topology_name)
    return False

  Log.info('Successfully killed topology \'%s\'' % topology_name)
  return True<|MERGE_RESOLUTION|>--- conflicted
+++ resolved
@@ -62,12 +62,8 @@
         "--environment", cl_args['environ'],
         "--heron_home", utils.get_heron_dir(),
         "--config_path", cl_args['config_path'],
-<<<<<<< HEAD
         "--override_config", cl_args['override_config'],
-=======
-        "--config_overrides", base64.b64encode(config_overrides),
         "--release_file", utils.get_heron_release_file(),
->>>>>>> f4b039a7
         "--topology_name", topology_name,
         "--command", command,
     ]
