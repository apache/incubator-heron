--- conflicted
+++ resolved
@@ -12,11 +12,7 @@
 # See the License for the specific language governing permissions and
 # limitations under the License.
 ''' kill.py '''
-<<<<<<< HEAD
-import heron.cli.src.python.run_helper as run_helper
-=======
 import heron.cli.src.python.cli_helper as cli_helper
->>>>>>> c91c96d0
 
 
 def create_parser(subparsers):
@@ -24,11 +20,7 @@
   :param subparsers:
   :return:
   '''
-<<<<<<< HEAD
-  return run_helper.create_parser(subparsers, 'kill', 'Kill a topology')
-=======
   return cli_helper.create_parser(subparsers, 'kill', 'Kill a topology')
->>>>>>> c91c96d0
 
 
 # pylint: disable=unused-argument
@@ -40,8 +32,4 @@
   :param unknown_args:
   :return:
   '''
-<<<<<<< HEAD
-  return run_helper.run(command, parser, cl_args, unknown_args, "kill topology")
-=======
-  return cli_helper.run(command, parser, cl_args, unknown_args, "kill topology")
->>>>>>> c91c96d0
+  return cli_helper.run(command, parser, cl_args, unknown_args, "kill topology")