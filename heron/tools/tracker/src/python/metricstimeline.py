#!/usr/bin/env python3
# -*- encoding: utf-8 -*-

#  Licensed to the Apache Software Foundation (ASF) under one
#  or more contributor license agreements.  See the NOTICE file
#  distributed with this work for additional information
#  regarding copyright ownership.  The ASF licenses this file
#  to you under the Apache License, Version 2.0 (the
#  "License"); you may not use this file except in compliance
#  with the License.  You may obtain a copy of the License at
#
#    http://www.apache.org/licenses/LICENSE-2.0
#
#  Unless required by applicable law or agreed to in writing,
#  software distributed under the License is distributed on an
#  "AS IS" BASIS, WITHOUT WARRANTIES OR CONDITIONS OF ANY
#  KIND, either express or implied.  See the License for the
#  specific language governing permissions and limitations
#  under the License.

""" metricstimeline.py """
from typing import List

import tornado.gen

from heron.common.src.python.utils.log import Log
from heron.proto import common_pb2
from heron.proto import tmanager_pb2

# pylint: disable=too-many-locals, too-many-branches, unused-argument
@tornado.gen.coroutine
<<<<<<< HEAD
def getMetricsTimeline(tmanager,
                       component_name,
                       metric_names,
                       instances,
                       start_time,
                       end_time,
                       callback=None):
=======
def get_metrics_timeline(
    tmaster: tmaster_pb2.TMasterLocation,
    component_name: str,
    metric_names: List[str],
    instances: List[str],
    start_time: int,
    end_time: int,
    callback=None,
) -> dict:
>>>>>>> 3be9f065
  """
  Get the specified metrics for the given component name of this topology.
  Returns the following dict on success:
  {
    "timeline": {
      <metricname>: {
        <instance>: {
          <start_time> : <numeric value>,
          <start_time> : <numeric value>,
          ...
        }
        ...
      }, ...
    },
    "starttime": <numeric value>,
    "endtime": <numeric value>,
    "component": "..."
  }

  Returns the following dict on failure:
  {
    "message": "..."
  }
  """
  # Tmanager is the proto object and must have host and port for stats.
  if not tmanager or not tmanager.host or not tmanager.stats_port:
    raise Exception("No Tmanager found")

  host = tmanager.host
  port = tmanager.stats_port

  # Create the proto request object to get metrics.

<<<<<<< HEAD
  metricRequest = tmanager_pb2.MetricRequest()
  metricRequest.component_name = component_name
=======
  request_parameters = tmaster_pb2.MetricRequest()
  request_parameters.component_name = component_name
>>>>>>> 3be9f065

  # If no instances are given, metrics for all instances
  # are fetched by default.
  request_parameters.instance_id.extend(instances)
  request_parameters.metric.extend(metric_names)

  request_parameters.explicit_interval.start = start_time
  request_parameters.explicit_interval.end = end_time
  request_parameters.minutely = True

  # Form and send the http request.
  url = f"http://{host}:{port}/stats"
  request = tornado.httpclient.HTTPRequest(url,
                                           body=request_parameters.SerializeToString(),
                                           method='POST',
                                           request_timeout=5)

  Log.debug("Making HTTP call to fetch metrics")
  Log.debug("url: " + url)
  try:
    client = tornado.httpclient.AsyncHTTPClient()
    result = yield client.fetch(request)
    Log.debug("HTTP call complete.")
  except tornado.httpclient.HTTPError as e:
    raise Exception(str(e))


  # Check the response code - error if it is in 400s or 500s
<<<<<<< HEAD
  responseCode = result.code
  if responseCode >= 400:
    message = "Error in getting metrics from Tmanager, code: " + responseCode
    Log.error(message)
    raise Exception(message)

  # Parse the response from tmanager.
  metricResponse = tmanager_pb2.MetricResponse()
  metricResponse.ParseFromString(result.body)

  if metricResponse.status.status == common_pb2.NOTOK:
    if metricResponse.status.HasField("message"):
      Log.warn("Received response from Tmanager: %s", metricResponse.status.message)
=======
  if result.code >= 400:
    message = f"Error in getting metrics from Tmaster, code: {result.code}"
    raise Exception(message)

  # Parse the response from tmaster.
  response_data = tmaster_pb2.MetricResponse()
  response_data.ParseFromString(result.body)

  if response_data.status.status == common_pb2.NOTOK:
    if response_data.status.HasField("message"):
      Log.warn("Received response from Tmaster: %s", response_data.status.message)
>>>>>>> 3be9f065

  # Form the response.
  ret = {}
  ret["starttime"] = start_time
  ret["endtime"] = end_time
  ret["component"] = component_name
  ret["timeline"] = {}

  # Loop through all the metrics
  # One instance corresponds to one metric, which can have
  # multiple IndividualMetrics for each metricname requested.
  for metric in response_data.metric:
    instance = metric.instance_id

    # Loop through all individual metrics.
    for im in metric.metric:
      metricname = im.name
      if metricname not in ret["timeline"]:
        ret["timeline"][metricname] = {}
      if instance not in ret["timeline"][metricname]:
        ret["timeline"][metricname][instance] = {}

      # We get minutely metrics.
      # Interval-values correspond to the minutely mark for which
      # this metric value corresponds to.
      for interval_value in im.interval_values:
        ret["timeline"][metricname][instance][interval_value.interval.start] = interval_value.value

  raise tornado.gen.Return(ret)<|MERGE_RESOLUTION|>--- conflicted
+++ resolved
@@ -29,17 +29,8 @@
 
 # pylint: disable=too-many-locals, too-many-branches, unused-argument
 @tornado.gen.coroutine
-<<<<<<< HEAD
-def getMetricsTimeline(tmanager,
-                       component_name,
-                       metric_names,
-                       instances,
-                       start_time,
-                       end_time,
-                       callback=None):
-=======
 def get_metrics_timeline(
-    tmaster: tmaster_pb2.TMasterLocation,
+    tmanager: tmanager_pb2.TManagerLocation,
     component_name: str,
     metric_names: List[str],
     instances: List[str],
@@ -47,7 +38,6 @@
     end_time: int,
     callback=None,
 ) -> dict:
->>>>>>> 3be9f065
   """
   Get the specified metrics for the given component name of this topology.
   Returns the following dict on success:
@@ -81,13 +71,8 @@
 
   # Create the proto request object to get metrics.
 
-<<<<<<< HEAD
-  metricRequest = tmanager_pb2.MetricRequest()
-  metricRequest.component_name = component_name
-=======
-  request_parameters = tmaster_pb2.MetricRequest()
+  request_parameters = tmanager_pb2.MetricRequest()
   request_parameters.component_name = component_name
->>>>>>> 3be9f065
 
   # If no instances are given, metrics for all instances
   # are fetched by default.
@@ -116,33 +101,17 @@
 
 
   # Check the response code - error if it is in 400s or 500s
-<<<<<<< HEAD
-  responseCode = result.code
-  if responseCode >= 400:
-    message = "Error in getting metrics from Tmanager, code: " + responseCode
-    Log.error(message)
+  if result.code >= 400:
+    message = f"Error in getting metrics from Tmanager, code: {result.code}"
     raise Exception(message)
 
   # Parse the response from tmanager.
-  metricResponse = tmanager_pb2.MetricResponse()
-  metricResponse.ParseFromString(result.body)
-
-  if metricResponse.status.status == common_pb2.NOTOK:
-    if metricResponse.status.HasField("message"):
-      Log.warn("Received response from Tmanager: %s", metricResponse.status.message)
-=======
-  if result.code >= 400:
-    message = f"Error in getting metrics from Tmaster, code: {result.code}"
-    raise Exception(message)
-
-  # Parse the response from tmaster.
-  response_data = tmaster_pb2.MetricResponse()
+  response_data = tmanager_pb2.MetricResponse()
   response_data.ParseFromString(result.body)
 
   if response_data.status.status == common_pb2.NOTOK:
     if response_data.status.HasField("message"):
-      Log.warn("Received response from Tmaster: %s", response_data.status.message)
->>>>>>> 3be9f065
+      Log.warn("Received response from Tmanager: %s", response_data.status.message)
 
   # Form the response.
   ret = {}
