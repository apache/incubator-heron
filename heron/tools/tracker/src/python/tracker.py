--- conflicted
+++ resolved
@@ -195,62 +195,15 @@
     self.topologies.append(topology)
 
     # Register a watch on topology and change
-<<<<<<< HEAD
-    # the topologyInfo on any new change.
-    topology.register_watch(self.setTopologyInfo)
-
-    def on_topology_pplan(data):
-      """watch physical plan"""
-      Log.info("Watch triggered for topology pplan: " + topologyName)
-      topology.set_physical_plan(data)
-      if not data:
-        Log.debug("No data to be set")
-
-    def on_topology_packing_plan(data):
-      """watch packing plan"""
-      Log.info("Watch triggered for topology packing plan: " + topologyName)
-      topology.set_packing_plan(data)
-      if not data:
-        Log.debug("No data to be set")
-
-    def on_topology_execution_state(data):
-      """watch execution state"""
-      Log.info("Watch triggered for topology execution state: " + topologyName)
-      topology.set_execution_state(data)
-      if not data:
-        Log.debug("No data to be set")
-
-    def on_topology_tmanager(data):
-      """set tmanager"""
-      Log.info("Watch triggered for topology tmanager: " + topologyName)
-      topology.set_tmanager(data)
-      if not data:
-        Log.debug("No data to be set")
-
-    def on_topology_scheduler_location(data):
-      """set scheduler location"""
-      Log.info("Watch triggered for topology scheduler location: " + topologyName)
-      topology.set_scheduler_location(data)
-      if not data:
-        Log.debug("No data to be set")
-
-    # Set watches on the pplan, execution_state, tmanager and scheduler_location.
-    state_manager.get_pplan(topologyName, on_topology_pplan)
-    state_manager.get_packing_plan(topologyName, on_topology_packing_plan)
-    state_manager.get_execution_state(topologyName, on_topology_execution_state)
-    state_manager.get_tmanager(topologyName, on_topology_tmanager)
-    state_manager.get_scheduler_location(topologyName, on_topology_scheduler_location)
-=======
     # the topology_info on any new change.
     topology.register_watch(self.set_topology_info)
 
-    # Set watches on the pplan, execution_state, tmaster and scheduler_location.
+    # Set watches on the pplan, execution_state, tmanager and scheduler_location.
     state_manager.get_pplan(topology_name, topology.set_physical_plan)
     state_manager.get_packing_plan(topology_name, topology.set_packing_plan)
     state_manager.get_execution_state(topology_name, topology.set_execution_state)
-    state_manager.get_tmaster(topology_name, topology.set_tmaster)
+    state_manager.get_tmanager(topology_name, topology.set_tmanager)
     state_manager.get_scheduler_location(topology_name, topology.set_scheduler_location)
->>>>>>> 3be9f065
 
   def remove_topology(self, topology_name: str, state_manager_name: str) -> None:
     """
@@ -312,14 +265,6 @@
 
   @staticmethod
   def extract_runtime_state(topology):
-<<<<<<< HEAD
-    runtime_state = {}
-    runtime_state["has_physical_plan"] = bool(topology.physical_plan)
-    runtime_state["has_packing_plan"] = bool(topology.packing_plan)
-    runtime_state["has_tmanager_location"] = bool(topology.tmanager)
-    runtime_state["has_scheduler_location"] = bool(topology.scheduler_location)
-=======
->>>>>>> 3be9f065
     # "stmgrs" listed runtime state for each stream manager
     # however it is possible that physical plan is not complete
     # yet and we do not know how many stmgrs there are. That said,
@@ -327,7 +272,7 @@
     return {
         "has_physical_plan":  bool(topology.physical_plan),
         "has_packing_plan":  bool(topology.packing_plan),
-        "has_tmaster_location":  bool(topology.tmaster),
+        "has_tmanager_location":  bool(topology.tmanager),
         "has_scheduler_location":  bool(topology.scheduler_location),
         "stmgrs": {},
     }
@@ -353,11 +298,7 @@
 
     return schedulerLocation
 
-<<<<<<< HEAD
-  def extract_tmanager(self, topology):
-=======
-  def extract_tmaster(self, topology) -> dict:
->>>>>>> 3be9f065
+  def extract_tmanager(self, topology) -> dict:
     """
     Returns the representation of tmanager that will
     be returned from Tracker.
@@ -650,32 +591,10 @@
         "scheduler_location": None,
     }
 
-<<<<<<< HEAD
-    executionState = self.extract_execution_state(topology)
-    executionState["has_physical_plan"] = has_physical_plan
-    executionState["has_packing_plan"] = has_packing_plan
-    executionState["has_tmanager_location"] = has_tmanager_location
-    executionState["has_scheduler_location"] = has_scheduler_location
-    executionState["status"] = topology.get_status()
-
-    topologyInfo["metadata"] = self.extract_metadata(topology)
-    topologyInfo["runtime_state"] = self.extract_runtime_state(topology)
-
-    topologyInfo["execution_state"] = executionState
-    topologyInfo["logical_plan"] = self.extract_logical_plan(topology)
-    topologyInfo["physical_plan"] = self.extract_physical_plan(topology)
-    topologyInfo["packing_plan"] = self.extract_packing_plan(topology)
-    topologyInfo["tmanager_location"] = self.extract_tmanager(topology)
-    topologyInfo["scheduler_location"] = self.extract_scheduler_location(topology)
-
-    self.topologyInfos[(topology.name, topology.state_manager_name)] = topologyInfo
-
-  def getTopologyInfo(self, topologyName, cluster, role, environ):
-=======
     execution_state = self.extract_execution_state(topology)
     execution_state["has_physical_plan"] = has_physical_plan
     execution_state["has_packing_plan"] = has_packing_plan
-    execution_state["has_tmaster_location"] = has_tmaster_location
+    execution_state["has_tmanager_location"] = has_tmanager_location
     execution_state["has_scheduler_location"] = has_scheduler_location
     execution_state["status"] = topology.get_status()
 
@@ -686,7 +605,7 @@
     topology_info["logical_plan"] = self.extract_logical_plan(topology)
     topology_info["physical_plan"] = self.extract_physical_plan(topology)
     topology_info["packing_plan"] = self.extract_packing_plan(topology)
-    topology_info["tmaster_location"] = self.extract_tmaster(topology)
+    topology_info["tmanager_location"] = self.extract_tmanager(topology)
     topology_info["scheduler_location"] = self.extract_scheduler_location(topology)
 
     self.topology_infos[(topology.name, topology.state_manager_name)] = topology_info
@@ -699,7 +618,6 @@
       role: Optional[str],
       environ: str,
   ) -> str:
->>>>>>> 3be9f065
     """
     Returns the JSON representation of a topology
     by its name, cluster, environ, and an optional role parameter.
