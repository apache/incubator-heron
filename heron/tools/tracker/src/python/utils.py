--- conflicted
+++ resolved
@@ -169,9 +169,6 @@
   if not os.path.lexists(expanded_config_file_path):
     return None
 
-<<<<<<< HEAD
-=======
   # Read the configuration file
->>>>>>> aa292eff
   with open(expanded_config_file_path, 'r') as f:
     return yaml.load(f)