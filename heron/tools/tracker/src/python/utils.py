--- conflicted
+++ resolved
@@ -240,10 +240,7 @@
 
   # Read the configuration file
   with open(expanded_config_file_path, 'r') as f:
-<<<<<<< HEAD
     return yaml.safe_load(f)
-=======
-    return yaml.load(f)
 
 ################################################################################
 # utils for parsing protobuf key-value pairs from the API
@@ -298,5 +295,4 @@
   return {
       # The value should be a valid json object
       'value' : '{}',
-      'raw' : kv.serialized_value.hex()}
->>>>>>> 3037f505
+      'raw' : kv.serialized_value.hex()}