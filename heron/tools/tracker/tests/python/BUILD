--- conflicted
+++ resolved
@@ -18,10 +18,7 @@
     ],
     reqs = [
         "pytest==6.1.2",
-<<<<<<< HEAD
-=======
         "pytest-asyncio==0.14.0",
->>>>>>> 3037f505
     ],
     deps = [
         "//heron/proto:proto-py",
@@ -36,8 +33,6 @@
     srcs = ["query_operator_unittest.py"],
     reqs = [
         "pytest==6.1.2",
-<<<<<<< HEAD
-=======
         "pytest-asyncio==0.14.0",
     ],
     deps = [
@@ -52,8 +47,7 @@
     reqs = [
         "pytest==6.1.2",
         "pytest-asyncio==0.14.0",
-        "requests==2.25.0",
->>>>>>> 3037f505
+        "requests==2.25.1",
     ],
     deps = [
         "//heron/tools/tracker/src/python:tracker-py",
@@ -66,10 +60,7 @@
     srcs = ["query_unittest.py"],
     reqs = [
         "pytest==6.1.2",
-<<<<<<< HEAD
-=======
         "pytest-asyncio==0.14.0",
->>>>>>> 3037f505
     ],
     deps = [
         "//heron/tools/tracker/src/python:tracker-py",
@@ -85,10 +76,7 @@
     ],
     reqs = [
         "pytest==6.1.2",
-<<<<<<< HEAD
-=======
         "pytest-asyncio==0.14.0",
->>>>>>> 3037f505
     ],
     deps = [
         "//heron/proto:proto-py",
