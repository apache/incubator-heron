package(default_visibility = ["//visibility:public"])

pex_pytest(
    name = "opts_unittest",
    srcs = ["opts_unittest.py"],
    deps = [
        "//heron/tools/cli/src/python:cli-py",
    ],
    reqs = [
<<<<<<< HEAD
        "py==1.4.27",
        "pytest==2.6.4",
=======
        "py==1.4.34",
        "pytest==3.2.2",
>>>>>>> 44586a51
        "unittest2==1.1.0",
    ],
    size = "small",
)

pex_pytest(
    name = "client_command_unittest",
    srcs = ["client_command_unittest.py"],
    deps = [
        "//heron/tools/cli/src/python:cli-py",
    ],
    reqs = [
        "mock==1.0.1",
<<<<<<< HEAD
        "py==1.4.27",
        "pytest==2.6.4",
=======
        "py==1.4.34",
        "pytest==3.2.2",
>>>>>>> 44586a51
        "unittest2==1.1.0",
    ],
    size = "small",
)<|MERGE_RESOLUTION|>--- conflicted
+++ resolved
@@ -7,13 +7,8 @@
         "//heron/tools/cli/src/python:cli-py",
     ],
     reqs = [
-<<<<<<< HEAD
-        "py==1.4.27",
-        "pytest==2.6.4",
-=======
         "py==1.4.34",
         "pytest==3.2.2",
->>>>>>> 44586a51
         "unittest2==1.1.0",
     ],
     size = "small",
@@ -27,13 +22,8 @@
     ],
     reqs = [
         "mock==1.0.1",
-<<<<<<< HEAD
-        "py==1.4.27",
-        "pytest==2.6.4",
-=======
         "py==1.4.34",
         "pytest==3.2.2",
->>>>>>> 44586a51
         "unittest2==1.1.0",
     ],
     size = "small",
