--- conflicted
+++ resolved
@@ -4,10 +4,6 @@
     name = "explorer-py",
     srcs = glob(["**/*.py"]),
     reqs = [
-<<<<<<< HEAD
-        "tornado==6.1",
-=======
->>>>>>> 3037f505
         "tabulate==0.7.4",
         "click==7.1.2",
         "requests==2.25.1",
