/** @jsx React.DOM */

var TopologyItem = React.createClass({
  render: function() {
    var topology = this.props.topology;

    var divStyle = {
      position: 'relative',
      padding: '8px',
    };

    var topology = this.props.topology;
    var displaycluster = topology.cluster.toUpperCase();
    var displayenv = topology.environ.toUpperCase();
    var display_time = "-";
    if (topology.submission_time !== "-") {
      display_time = moment(topology.submission_time * 1000).fromNow();
    }

    var state_class = "gradeX normal";
    if (!topology.has_tmaster_location) {
      state_class = "gradeX dead";
    } else if (!topology.has_physical_plan) {
      state_class = "gradeX weird";
    }

    var starting_duration = 5 * 60 * 1000; // 5 minutes
    if ((!topology.has_tmaster_location || !topology.has_physical_plan)
        && topology.submission_time * 1000 > new Date().getTime() - starting_duration) {
      state_class = "gradeX starting";
    }

    return (
       <tr className={state_class}>
<<<<<<< HEAD
         <td className="col-md-3 break-all"><a className="toponame" href={'./topologies/' + topology.cluster + '/' + topology.environ + '/' + topology.name}>{topology.name}</a></td>
=======
         <td className="col-md-3 break-all"><a className="toponame" href={'/topologies/' + topology.cluster + '/' + topology.environ + '/' + topology.name}>{topology.name}</a></td>
         <td className="col-md-1 topostatus">{topology.status}</td>
>>>>>>> 7130cd4f
         <td className="col-md-1 topocluster">{displaycluster}</td>
         <td className="col-md-1 topoenviron">{displayenv}</td>
         <td className="col-md-1 toporunrole break-all">{topology.role}</td>
         <td className="col-md-1 toporeleaseversion">{topology.release_version}</td>
         <td className="col-md-1 toposubmittedby break-all">{topology.submission_user}</td>
         <td className="col-md-2 toposubmittedat no-break">{display_time}</td>
       </tr>
    );
  }
});


var TopologyTable = React.createClass({
  getInitialState: function () {
    return { topologies: [], sortBy: "name" };
  },

  componentWillMount: function () {
    this.fetchTopologies();
  },

  fetchTopologies: function() {
    $.ajax({
      url:      './topologies/list.json',
      dataType: 'json',
      data:     { format: 'json' },
      success:  function (result) {
        topologies = [];
        for (var cluster in result) {
          for (var env in result[cluster]) {
            for (var topologyName in result[cluster][env]) {
              estate = result[cluster][env][topologyName];
              topologies.push({
                name: topologyName,
                cluster: estate.cluster,
                environ: env,
                role: estate.role,
                has_physical_plan: estate.has_physical_plan,
                has_tmaster_location: estate.has_tmaster_location,
                release_version: estate.release_version,
                submission_time: estate.submission_time,
                submission_user: estate.submission_user,
                status: estate.status
              });
            }
          }
        }
        this.setState({ topologies: topologies });
      }.bind(this),

      error: function () {
      }
    });
  },

  render: function() {

    var linkHeaderStyle = {
      minWidth: '90px',
    }

    // split filter out into terms and make a regex for each term
    var filters = (this.props.filter || "").split(/\s+/).map(function (term) {
      return term.toLowerCase();
    });

    var topologies = this.state.topologies.filter(function(topo, i) {
      if (this.props.env == topo.environ || 'all' == this.props.env) {
        if (this.props.cluster == topo.cluster || 'all' == this.props.cluster) {
          // if every filter term is contained in some part of the topology
          var searchAgainst = _.values(topo).filter(_.isString).join(" ").toLowerCase();
          if (filters.every(function (f) { return searchAgainst.indexOf(f) !== -1; })) {
            return true;
          }
        }
      }
    }.bind(this));

    if (this.state.sortBy) {
      topologies = _.sortBy(topologies, this.state.sortBy);
      var neg = this.state.sortBy[0] === '-';
      var sortKey = neg ? this.state.sortBy.substr(1) : this.state.sortBy;
      topologies.sort(function (a, b) {
        var aVal = a[sortKey];
        var bVal = b[sortKey];
        return (typeof aVal === "string" ? aVal.localeCompare(bVal) : (bVal - aVal)) * (neg ? -1 : 1);
      });
    }

    var items = topologies.map(function (topo) {
      return (
        <TopologyItem topology={topo}/>
      );
    });

    var sortClass = function (attr) {
      if (this.state.sortBy === attr) {
        return "sort asc";
      } else if (this.state.sortBy === "-" + attr) {
        return "sort desc";
      } else {
        return "sort";
      }
    }.bind(this);

    var sortBy = function (attr) {
      return function () {
        if (this.state.sortBy === attr) {
          attr = "-" + attr;
        }
        this.setState({sortBy: attr});
      }.bind(this);
    }.bind(this);

    return (
      <div>
        <div className="search-result">Found {items.length} topologies</div>
        <div className="table-responsive">
          <table className="table table-striped topotable">
            <thead>
              <th onClick={sortBy("name")} className={sortClass("name")}>
                Name
              </th>
              <th onClick={sortBy("status")} className={sortClass("status")}>
                Status
              </th>
              <th onClick={sortBy("cluster")} className={sortClass("cluster")}>
                Cluster
              </th>
              <th onClick={sortBy("environ")} className={sortClass("environ")}>
                Environ
              </th>
              <th onClick={sortBy("role")} className={sortClass("role")}>
                Role
              </th>
              <th onClick={sortBy("release_version")} className={sortClass("release_version")}>
                Version
              </th>
              <th onClick={sortBy("submission_user")} className={sortClass("submission_user")}>
                Submitted by
              </th>
              <th onClick={sortBy("submission_time")} className={sortClass("submission_time")}>
                Launched at
              </th>
            </thead>

            <tbody className="list">{items}</tbody>
          </table>
        </div>
      </div>
    );
  }
});


var FilterableTopologyTable = React.createClass({

  // On initialization, register a handler to extract DC/env/filter from hash
  // when it changes due to browser navigation.  Changes to UI are put into the
  // hash and when the hash changes this listener pushes them into the component
  // state.
  componentDidMount: function () {
    $(window).on('hashchange', function () {
      var stateFromHash = this.getStateFromHash();
      this.setState(stateFromHash);
      // when the hash was changed programatically, don't update search box content
      if (!this.changeIsFromUs) {
        $('#search-box').val(stateFromHash.filter);
      }
      this.changeIsFromUs = false;
    }.bind(this));
  },

  // merge state changes into the hash
  setStateIntoHash: function (arg) {
    var state = _.extend(this.getStateFromHash(), arg);
    this.changeIsFromUs = true;
    window.location.hash = '/' + [state.cluster, state.environ, state.filter].map(encodeURIComponent).join("/");
  },

  // extract state from the hash
  getStateFromHash: function () {
    var hash = window.location.hash.substr(1);
    var parts = hash.split("/");
    return {
      cluster: decodeURIComponent(parts[1] || "all"),
      environ: decodeURIComponent(parts[2] || "all"),
      filter: decodeURIComponent(parts[3] || "")
    };
  },

  getInitialState: function () {
    return this.getStateFromHash();
  },

  handleEnvClick: function(event) {
    this.setStateIntoHash({
      environ: event.target.id
    });
    event.preventDefault();
  },

  handleDataCenterClick: function(event) {
    this.setStateIntoHash({
      cluster: event.target.id
    });
    event.preventDefault();
  },

  handleFilterChange: function(event) {
    // when user types into filter, update the hash parameter with 100ms debounce
    var val = event.target.value;
    clearTimeout(this.timeoutId);
    this.timeoutId = setTimeout(function () {
      this.setStateIntoHash({
        filter: val
      });
    }.bind(this), 300);
  },

  render: function() {
    var divStyle = {
      'margin-top': '20px'
    };

    var leftStyle = {
      'padding-right': '20px',
    };

    var clusterStyle = {
      'padding-left':  '5px',
      'padding-right': '5px'
    };

    var environStyle = {
      'padding-left':  '5px',
      'padding-right': '0px'
    };

    var brandStyle = {
      'padding-left':  '15px',
    };

    var clusters = [];
    this.props.clusters.forEach(function(cluster) {
      clusters.push(<li className=""> <a href="#" id={cluster} className={this.state.cluster == {cluster} ? 'active' : ''} onClick={this.handleDataCenterClick}>{cluster.toUpperCase()}</a></li>)
    }.bind(this));

  return (
   <div>
     <div className="row spacer">
       <div className="col-md-12" style={clusterStyle}>
         <div className="navbar-custom">
           <div className="navbar-header">
             <button type="button" className="navbar-toggle" data-toggle="collapse" data-target=".navbar-responsive-collapse">
               <span className="icon-bar"></span>
               <span className="icon-bar"></span>
               <span className="icon-bar"></span>
             </button>
             <a className="navbar-brand" style={brandStyle}>cluster</a>
           </div>

           <div className="navbar-collapse collapse navbar-responsive-collapse">
             <ul className="nav navbar-nav">
                <li className=""> <a href="#" id="all" className={this.state.cluster == "all" ? 'active' : ''} onClick={this.handleDataCenterClick}>ALL</a></li>
                {clusters}
             </ul>
           </div>
         </div>
       </div>


     </div>
     <input id="search-box" placeholder="Search for a topology" type="text" className="form-control col-md-7" style={divStyle} autoFocus={true} onChange={this.handleFilterChange} defaultValue={this.state.filter}/>
     <TopologyTable  env={this.state.environ} cluster={this.state.cluster} filter={this.state.filter}/>
   </div>
  )
 }
});<|MERGE_RESOLUTION|>--- conflicted
+++ resolved
@@ -32,12 +32,8 @@
 
     return (
        <tr className={state_class}>
-<<<<<<< HEAD
          <td className="col-md-3 break-all"><a className="toponame" href={'./topologies/' + topology.cluster + '/' + topology.environ + '/' + topology.name}>{topology.name}</a></td>
-=======
-         <td className="col-md-3 break-all"><a className="toponame" href={'/topologies/' + topology.cluster + '/' + topology.environ + '/' + topology.name}>{topology.name}</a></td>
          <td className="col-md-1 topostatus">{topology.status}</td>
->>>>>>> 7130cd4f
          <td className="col-md-1 topocluster">{displaycluster}</td>
          <td className="col-md-1 topoenviron">{displayenv}</td>
          <td className="col-md-1 toporunrole break-all">{topology.role}</td>
