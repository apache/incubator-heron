--- conflicted
+++ resolved
@@ -11,15 +11,9 @@
 )
 
 pex_library(
-<<<<<<< HEAD
-  name = "pyheron_examples",
-  srcs = glob(['**/*.py']),
-  deps = ['//heron/pyheron/src/python:pyheron_lib']
-=======
     name = "pyheron-examples-py",
     srcs = glob(['**/*.py']),
     deps = ['//heron/pyheron/src/python:pyheron-py']
->>>>>>> 694c6e6b
 )
 
 # with main method
