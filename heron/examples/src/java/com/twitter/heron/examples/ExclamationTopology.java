// Copyright 2016 Twitter. All rights reserved.
//
// Licensed under the Apache License, Version 2.0 (the "License");
// you may not use this file except in compliance with the License.
// You may obtain a copy of the License at
//
//    http://www.apache.org/licenses/LICENSE-2.0
//
// Unless required by applicable law or agreed to in writing, software
// distributed under the License is distributed on an "AS IS" BASIS,
// WITHOUT WARRANTIES OR CONDITIONS OF ANY KIND, either express or implied.
// See the License for the specific language governing permissions and
// limitations under the License.

package com.twitter.heron.examples;

import java.util.Map;

import backtype.storm.Config;
import backtype.storm.LocalCluster;
import backtype.storm.StormSubmitter;
import backtype.storm.metric.api.GlobalMetrics;
import backtype.storm.task.OutputCollector;
import backtype.storm.task.TopologyContext;
import backtype.storm.topology.OutputFieldsDeclarer;
import backtype.storm.topology.TopologyBuilder;
import backtype.storm.topology.base.BaseRichBolt;
import backtype.storm.tuple.Tuple;
import backtype.storm.utils.Utils;

/**
 * This is a basic example of a Storm topology.
 */
public final class ExclamationTopology {

  private ExclamationTopology() {
  }

  public static void main(String[] args) throws Exception {
    TopologyBuilder builder = new TopologyBuilder();
    int parallelism = 2;

    builder.setSpout("word", new TestWordSpout(), parallelism);
    builder.setBolt("exclaim1", new ExclamationBolt(), 2 * parallelism)
        .shuffleGrouping("word");

    Config conf = new Config();
    conf.setDebug(true);
    conf.setMaxSpoutPending(10);
    conf.put(Config.TOPOLOGY_WORKER_CHILDOPTS, "-XX:+HeapDumpOnOutOfMemoryError");
<<<<<<< HEAD
    conf.setComponentRam("word", 512L * 1024 * 1024);
    conf.setComponentRam("exclaim1", 512L * 1024 * 1024);
    conf.setContainerDiskRequested(1024L * 1024 * 1024);
    conf.setContainerCpuRequested(1);
    conf.setUpdateDeactivateWaitDuration(3);
    //conf.setUpdateReactivateWaitDuration(30);
=======
    conf.setComponentRam("word", 3L * 1024 * 1024 * 1024);
    conf.setComponentRam("exclaim1", 3L * 1024 * 1024 * 1024);
    conf.setContainerDiskRequested(5L * 1024 * 1024 * 1024);
    conf.setContainerCpuRequested(5);
>>>>>>> fee710a2

    if (args != null && args.length > 0) {
      conf.setNumStmgrs(parallelism);
      StormSubmitter.submitTopology(args[0], conf, builder.createTopology());
    } else {
      System.out.println("Toplogy name not provided as an argument, running in simulator mode.");
      LocalCluster cluster = new LocalCluster();
      cluster.submitTopology("test", conf, builder.createTopology());
      Utils.sleep(10000);
      cluster.killTopology("test");
      cluster.shutdown();
    }
  }

  public static class ExclamationBolt extends BaseRichBolt {

    private static final long serialVersionUID = 1184860508880121352L;
    private long nItems;
    private long startTime;

    @Override
    @SuppressWarnings("rawtypes")
    public void prepare(
        Map conf,
        TopologyContext context,
        OutputCollector collector) {
      nItems = 0;
      startTime = System.currentTimeMillis();
    }

    @Override
    public void execute(Tuple tuple) {
      if (++nItems % 100000 == 0) {
        long latency = System.currentTimeMillis() - startTime;
        System.out.println(tuple.getString(0) + "!!!");
        System.out.println("Bolt processed " + nItems + " tuples in " + latency + " ms");
        GlobalMetrics.incr("selected_items");
      }
    }

    @Override
    public void declareOutputFields(OutputFieldsDeclarer declarer) {
      // declarer.declare(new Fields("word"));
    }
  }
}<|MERGE_RESOLUTION|>--- conflicted
+++ resolved
@@ -48,19 +48,10 @@
     conf.setDebug(true);
     conf.setMaxSpoutPending(10);
     conf.put(Config.TOPOLOGY_WORKER_CHILDOPTS, "-XX:+HeapDumpOnOutOfMemoryError");
-<<<<<<< HEAD
-    conf.setComponentRam("word", 512L * 1024 * 1024);
-    conf.setComponentRam("exclaim1", 512L * 1024 * 1024);
-    conf.setContainerDiskRequested(1024L * 1024 * 1024);
-    conf.setContainerCpuRequested(1);
-    conf.setUpdateDeactivateWaitDuration(3);
-    //conf.setUpdateReactivateWaitDuration(30);
-=======
     conf.setComponentRam("word", 3L * 1024 * 1024 * 1024);
     conf.setComponentRam("exclaim1", 3L * 1024 * 1024 * 1024);
     conf.setContainerDiskRequested(5L * 1024 * 1024 * 1024);
     conf.setContainerCpuRequested(5);
->>>>>>> fee710a2
 
     if (args != null && args.length > 0) {
       conf.setNumStmgrs(parallelism);
