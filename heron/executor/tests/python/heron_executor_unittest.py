# Copyright 2016 Twitter. All rights reserved.
#
# Licensed under the Apache License, Version 2.0 (the "License");
# you may not use this file except in compliance with the License.
# You may obtain a copy of the License at
#
#    http://www.apache.org/licenses/LICENSE-2.0
#
# Unless required by applicable law or agreed to in writing, software
# distributed under the License is distributed on an "AS IS" BASIS,
# WITHOUT WARRANTIES OR CONDITIONS OF ANY KIND, either express or implied.
# See the License for the specific language governing permissions and
# limitations under the License.
'''heron executor unittest'''
import os
import socket
import unittest2 as unittest
import json

from heron.executor.src.python.heron_executor import ProcessInfo
from heron.executor.src.python.heron_executor import HeronExecutor
from heron.proto.packing_plan_pb2 import PackingPlan

# pylint: disable=unused-argument
# pylint: disable=missing-docstring

def get_test_heron_internal_yaml():
  """Get the path to test_heron_internal.yaml

  For example, __file__ would be
  /tmp/_bazel_heron/randgen_dir/heron/heron/executor/tests/python/heron_executor_unittest.py
  """
  heron_dir = '/'.join(__file__.split('/')[:-5])
  yaml_path = os.path.join(heron_dir, 'heron/config/src/yaml/conf/test/test_heron_internals.yaml')
  override_path = os.path.join(
    heron_dir, 'heron/config/src/yaml/conf/test/test_override.yaml')

  return yaml_path, override_path

INTERNAL_CONF_PATH, OVERRIDE_PATH = get_test_heron_internal_yaml()
HOSTNAME = socket.gethostname()

class MockPOpen(object):
  """fake subprocess.Popen object that we can use to mock processes and pids"""
  next_pid = 0

  def __init__(self):
    self.pid = MockPOpen.next_pid
    MockPOpen.next_pid += 1

  @staticmethod
  def set_next_pid(next_pid):
    MockPOpen.next_pid = next_pid

class MockExecutor(HeronExecutor):
  """mock executor that overrides methods that don't apply to unit tests, like running processes"""
  def __init__(self, args):
    self.processes = []
    super(MockExecutor, self).__init__(args, None)

  # pylint: disable=no-self-use
  def _load_logging_dir(self, heron_internals_config_file):
    return "fake_dir"

  def _run_process(self, name, cmd, env=None):
    popen = MockPOpen()
    self.processes.append(ProcessInfo(popen, name, cmd))
    return popen

  def _get_jvm_version(self):
    return "1.8.y.x"

class HeronExecutorTest(unittest.TestCase):
  """Unittest for Heron Executor"""

  def get_expected_shell_command(container_id):
    return 'heron_shell_binary --port=shell-port ' \
           '--log_file_prefix=fake_dir/heron-shell-%s.log ' \
           '--secret=topid' % container_id

  def build_packing_plan(self, instance_distribution):
    packing_plan = PackingPlan()
    for container_id in instance_distribution.keys():
      container_plan = packing_plan.container_plans.add()
      container_plan.id = int(container_id)
      for (component_name, global_task_id, component_index) in instance_distribution[container_id]:
        instance_plan = container_plan.instance_plans.add()
        instance_plan.component_name = component_name
        instance_plan.task_id = int(global_task_id)
        instance_plan.component_index = int(component_index)
    return packing_plan

  # pylint: disable=no-self-argument
  def get_expected_metricsmgr_command(container_id):
    return "heron_java_home/bin/java -Xmx1024M -XX:+PrintCommandLineFlags -verbosegc " \
           "-XX:+PrintGCDetails -XX:+PrintGCTimeStamps -XX:+PrintGCDateStamps -XX:+PrintGCCause " \
           "-XX:+UseGCLogFileRotation -XX:NumberOfGCLogFiles=5 -XX:GCLogFileSize=100M " \
           "-XX:+PrintPromotionFailure -XX:+PrintTenuringDistribution -XX:+PrintHeapAtGC " \
           "-XX:+HeapDumpOnOutOfMemoryError -XX:+UseConcMarkSweepGC -XX:+PrintCommandLineFlags " \
           "-Xloggc:log-files/gc.metricsmgr.log -Djava.net.preferIPv4Stack=true " \
           "-cp metricsmgr_classpath com.twitter.heron.metricsmgr.MetricsManager metricsmgr-%d " \
           "metricsmgr_port topname topid %s %s " \
           "metrics_sinks_config_file" % (container_id, INTERNAL_CONF_PATH, OVERRIDE_PATH)

  def get_expected_metricscachemgr_command():
      return "heron_java_home/bin/java -Xmx1024M -XX:+PrintCommandLineFlags -verbosegc " \
             "-XX:+PrintGCDetails -XX:+PrintGCTimeStamps -XX:+PrintGCDateStamps -XX:+PrintGCCause " \
             "-XX:+UseGCLogFileRotation -XX:NumberOfGCLogFiles=5 -XX:GCLogFileSize=100M " \
             "-XX:+PrintPromotionFailure -XX:+PrintTenuringDistribution -XX:+PrintHeapAtGC " \
             "-XX:+HeapDumpOnOutOfMemoryError -XX:+UseConcMarkSweepGC -XX:+PrintCommandLineFlags " \
             "-Xloggc:log-files/gc.metricscache.log -Djava.net.preferIPv4Stack=true " \
             "-cp metricscachemgr_classpath com.twitter.heron.metricscachemgr.MetricsCacheManager " \
             "--metricscache_id metricscache-0 --master_port metricscachemgr_masterport " \
             "--stats_port metricscachemgr_statsport --topology_name topname --topology_id topid " \
             "--system_config_file %s --override_config_file %s " \
             "--sink_config_file metrics_sinks_config_file " \
             "--cluster cluster --role role --environment environ --verbose" %\
             (INTERNAL_CONF_PATH, OVERRIDE_PATH)

  def get_expected_healthmgr_command():
      return "heron_java_home/bin/java -Xmx1024M -XX:+PrintCommandLineFlags -verbosegc " \
             "-XX:+PrintGCDetails -XX:+PrintGCTimeStamps -XX:+PrintGCDateStamps -XX:+PrintGCCause " \
             "-XX:+UseGCLogFileRotation -XX:NumberOfGCLogFiles=5 -XX:GCLogFileSize=100M " \
             "-XX:+PrintPromotionFailure -XX:+PrintTenuringDistribution -XX:+PrintHeapAtGC " \
             "-XX:+HeapDumpOnOutOfMemoryError -XX:+UseConcMarkSweepGC -XX:+PrintCommandLineFlags " \
             "-Xloggc:log-files/gc.healthmgr.log -Djava.net.preferIPv4Stack=true " \
             "-cp scheduler_classpath:healthmgr_classpath " \
             "com.twitter.heron.healthmgr.HealthManager --cluster cluster --role role " \
             "--environment environ --topology_name topname --verbose"

  def get_expected_instance_command(component_name, instance_id, container_id):
    instance_name = "container_%d_%s_%d" % (container_id, component_name, instance_id)
    return "heron_java_home/bin/java -Xmx320M -Xms320M -Xmn160M -XX:MaxMetaspaceSize=128M " \
           "-XX:MetaspaceSize=128M -XX:ReservedCodeCacheSize=64M -XX:+CMSScavengeBeforeRemark " \
           "-XX:TargetSurvivorRatio=90 -XX:+PrintCommandLineFlags -verbosegc -XX:+PrintGCDetails " \
           "-XX:+PrintGCTimeStamps -XX:+PrintGCDateStamps -XX:+PrintGCCause " \
           "-XX:+UseGCLogFileRotation -XX:NumberOfGCLogFiles=5 -XX:GCLogFileSize=100M " \
           "-XX:+PrintPromotionFailure -XX:+PrintTenuringDistribution -XX:+PrintHeapAtGC " \
           "-XX:+HeapDumpOnOutOfMemoryError -XX:+UseConcMarkSweepGC -XX:ParallelGCThreads=4 " \
           "-Xloggc:log-files/gc.%s.log -XX:+HeapDumpOnOutOfMemoryError " \
           "-Djava.net.preferIPv4Stack=true -cp instance_classpath:classpath " \
           "com.twitter.heron.instance.HeronInstance topname topid %s %s %d 0 stmgr-%d " \
           "tmaster_controller_port metricsmgr_port %s %s" \
           % (instance_name, instance_name, component_name, instance_id,
              container_id, INTERNAL_CONF_PATH, OVERRIDE_PATH)

  MockPOpen.set_next_pid(37)
  expected_processes_container_0 = [
      ProcessInfo(MockPOpen(), 'heron-tmaster',
                  'tmaster_binary %s master_port '
                  'tmaster_controller_port tmaster_stats_port '
                  'topname topid zknode zkroot '
                  '%s %s metrics_sinks_config_file metricsmgr_port '
                  'ckptmgr-port' % (HOSTNAME, INTERNAL_CONF_PATH, OVERRIDE_PATH)),
      ProcessInfo(MockPOpen(), 'heron-shell-0', get_expected_shell_command(0)),
      ProcessInfo(MockPOpen(), 'metricsmgr-0', get_expected_metricsmgr_command(0)),
      ProcessInfo(MockPOpen(), 'heron-metricscache', get_expected_metricscachemgr_command()),
      ProcessInfo(MockPOpen(), 'heron-healthmgr', get_expected_healthmgr_command()),
  ]

  MockPOpen.set_next_pid(37)
  expected_processes_container_1 = [
      ProcessInfo(MockPOpen(), 'stmgr-1',
                  'stmgr_binary topname topid topdefnfile zknode zkroot stmgr-1 '
                  'container_1_word_3,container_1_exclaim1_2,container_1_exclaim1_1 %s master_port '
                  'tmaster_controller_port metricsmgr_port shell-port %s %s ckptmgr-port ckptmgr-1'
                  % (HOSTNAME, INTERNAL_CONF_PATH, OVERRIDE_PATH)),
      ProcessInfo(MockPOpen(), 'container_1_word_3', get_expected_instance_command('word', 3, 1)),
      ProcessInfo(MockPOpen(), 'container_1_exclaim1_1',
                  get_expected_instance_command('exclaim1', 1, 1)),
      ProcessInfo(MockPOpen(), 'container_1_exclaim1_2',
                  get_expected_instance_command('exclaim1', 2, 1)),
      ProcessInfo(MockPOpen(), 'heron-shell-1', get_expected_shell_command(1)),
      ProcessInfo(MockPOpen(), 'metricsmgr-1', get_expected_metricsmgr_command(1)),
  ]

  MockPOpen.set_next_pid(37)
  expected_processes_container_7 = [
      ProcessInfo(MockPOpen(), 'container_7_word_11', get_expected_instance_command('word', 11, 7)),
      ProcessInfo(MockPOpen(), 'container_7_exclaim1_210',
                  get_expected_instance_command('exclaim1', 210, 7)),
      ProcessInfo(MockPOpen(), 'stmgr-7',
                  'stmgr_binary topname topid topdefnfile zknode zkroot stmgr-7 '
                  'container_7_word_11,container_7_exclaim1_210 %s master_port '
                  'tmaster_controller_port metricsmgr_port shell-port %s %s ckptmgr-port ckptmgr-7'
                  % (HOSTNAME, INTERNAL_CONF_PATH, OVERRIDE_PATH)),
      ProcessInfo(MockPOpen(), 'metricsmgr-7', get_expected_metricsmgr_command(7)),
      ProcessInfo(MockPOpen(), 'heron-shell-7', get_expected_shell_command(7)),
  ]

  def setUp(self):
    MockPOpen.set_next_pid(37)
    self.maxDiff = None
    self.executor_0 = MockExecutor(self.get_args(0))
    self.executor_1 = MockExecutor(self.get_args(1))
    self.executor_7 = MockExecutor(self.get_args(7))
    self.packing_plan_expected = self.build_packing_plan({
      1:[('word', '3', '0'), ('exclaim1', '2', '0'), ('exclaim1', '1', '0')],
      7:[('word', '11', '0'), ('exclaim1', '210', '0')],
    })

  # ./heron-executor <shardid> <topname> <topid> <topdefnfile>
  # <zknode> <zkroot> <tmaster_binary> <stmgr_binary>
  # <metricsmgr_classpath> <instance_jvm_opts_in_base64> <classpath>
  # <master_port> <tmaster_controller_port> <tmaster_stats_port> <heron_internals_config_file>
  # <override_config_file> <component_rammap> <component_jvm_opts_in_base64> <pkg_type>
  # <topology_bin_file> <heron_java_home> <shell-port> <heron_shell_binary> <metricsmgr_port>
  # <cluster> <role> <environ> <instance_classpath> <metrics_sinks_config_file>
  # <scheduler_classpath> <scheduler_port> <python_instance_binary>
  @staticmethod
  def get_args(shard_id):
    executor_args = [
      ("--shard", shard_id),
      ("--topology-name", "topname"),
      ("--topology-id", "topid"),
      ("--topology-defn-file", "topdefnfile"),
      ("--state-manager-connection", "zknode"),
      ("--state-manager-root", "zkroot"),
      ("--tmaster-binary", "tmaster_binary"),
      ("--stmgr-binary", "stmgr_binary"),
      ("--metrics-manager-classpath", "metricsmgr_classpath"),
      ("--instance-jvm-opts", "LVhYOitIZWFwRHVtcE9uT3V0T2ZNZW1vcnlFcnJvcg&equals;&equals;"),
      ("--classpath", "classpath"),
      ("--master-port", "master_port"),
      ("--tmaster-controller-port", "tmaster_controller_port"),
      ("--tmaster-stats-port", "tmaster_stats_port"),
      ("--heron-internals-config-file", INTERNAL_CONF_PATH),
      ("--override-config-file", OVERRIDE_PATH),
      ("--component-ram-map", "exclaim1:536870912,word:536870912"),
      ("--component-jvm-opts", ""),
      ("--pkg-type", "jar"),
      ("--topology-binary-file", "topology_bin_file"),
      ("--heron-java-home", "heron_java_home"),
      ("--shell-port", "shell-port"),
      ("--heron-shell-binary", "heron_shell_binary"),
      ("--metrics-manager-port", "metricsmgr_port"),
      ("--cluster", "cluster"),
      ("--role", "role"),
      ("--environment", "environ"),
      ("--instance-classpath", "instance_classpath"),
      ("--metrics-sinks-config-file", "metrics_sinks_config_file"),
      ("--scheduler-classpath", "scheduler_classpath"),
      ("--scheduler-port", "scheduler_port"),
      ("--python-instance-binary", "python_instance_binary"),
<<<<<<< HEAD
      ("--cpp-instance-binary", "cpp_instance_binary"),
=======
>>>>>>> 3b4de13f
      ("--metricscache-manager-classpath", "metricscachemgr_classpath"),
      ("--metricscache-manager-master-port", "metricscachemgr_masterport"),
      ("--metricscache-manager-stats-port", "metricscachemgr_statsport"),
      ("--is-stateful", "is_stateful_enabled"),
      ("--checkpoint-manager-classpath", "ckptmgr_classpath"),
      ("--checkpoint-manager-port", "ckptmgr-port"),
      ("--stateful-config-file", "stateful_config_file"),
      ("--health-manager-mode", "healthmgr_mode"),
      ("--health-manager-classpath", "healthmgr_classpath")
    ]

    args = ("%s=%s" % (arg[0], (str(arg[1]))) for arg in executor_args)
    command = "./heron-executor %s" % (" ".join(args))
    return command.split()
<<<<<<< HEAD
>>>>>>> Fix unit tests and add ExecutorFlag enum.
=======
>>>>>>> 3b4de13f

  def test_update_packing_plan(self):
    self.executor_0.update_packing_plan(self.packing_plan_expected)

    self.assertEquals(self.packing_plan_expected, self.executor_0.packing_plan)
    self.assertEquals({1: "stmgr-1", 7: "stmgr-7"}, self.executor_0.stmgr_ids)
    self.assertEquals(
      {0: "metricsmgr-0", 1: "metricsmgr-1", 7: "metricsmgr-7"}, self.executor_0.metricsmgr_ids)
    self.assertEquals(
      {0: "heron-shell-0", 1: "heron-shell-1", 7: "heron-shell-7"}, self.executor_0.heron_shell_ids)

  def test_launch_container_0(self):
    self.do_test_launch(self.executor_0, self.expected_processes_container_0)

  def test_launch_container_1(self):
    self.do_test_launch(self.executor_1, self.expected_processes_container_1)

  def test_launch_container_7(self):
    self.do_test_launch(self.executor_7, self.expected_processes_container_7)

  def do_test_launch(self, executor, expected_processes):
    executor.update_packing_plan(self.packing_plan_expected)
    executor.launch()
    monitored_processes = executor.processes_to_monitor

    # convert to (pid, name, command)
    found_processes = list(map(lambda process_info:
                          (process_info.pid, process_info.name, process_info.command_str),
                          executor.processes))
    found_monitored = list(map(lambda pinfo:
                          (pinfo[0], pinfo[1].name, pinfo[1].command_str),
                          monitored_processes.items()))
    found_processes.sort(key=lambda tuple: tuple[0])
    found_monitored.sort(key=lambda tuple: tuple[0])
    print("do_test_commands - found_processes: %s found_monitored: %s" \
          % (found_processes, found_monitored))
    self.assertEquals(found_processes, found_monitored)

    print("do_test_commands - expected_processes: %s monitored_processes: %s" \
          % (expected_processes, monitored_processes))
    self.assert_processes(expected_processes, monitored_processes)

  def test_change_instance_dist_container_1(self):
    MockPOpen.set_next_pid(37)
    self.executor_1.update_packing_plan(self.packing_plan_expected)
    current_commands = self.executor_1.get_commands_to_run()

    temp_dict = dict(
        map((lambda process_info: (process_info.name, process_info.command.split(' '))),
            self.expected_processes_container_1))

    current_json = json.dumps(current_commands, sort_keys=True).split(' ')
    temp_json = json.dumps(temp_dict, sort_keys=True).split(' ')

    # better test error report
    for (s1, s2) in zip(current_json, temp_json):
      self.assertEquals(s1, s2)

    # update instance distribution
    new_packing_plan = self.build_packing_plan(
      {1:[('word', '3', '0'), ('word', '2', '0'), ('exclaim1', '1', '0')]})
    self.executor_1.update_packing_plan(new_packing_plan)
    updated_commands = self.executor_1.get_commands_to_run()

    # get the commands to kill, keep and start and verify
    commands_to_kill, commands_to_keep, commands_to_start = \
      self.executor_1.get_command_changes(current_commands, updated_commands)

    self.assertEquals(['container_1_exclaim1_2', 'stmgr-1'], sorted(commands_to_kill.keys()))
    self.assertEquals(
        ['container_1_exclaim1_1', 'container_1_word_3', 'heron-shell-1', 'metricsmgr-1'],
        sorted(commands_to_keep.keys()))
    self.assertEquals(['container_1_word_2', 'stmgr-1'], sorted(commands_to_start.keys()))

  def assert_processes(self, expected_processes, found_processes):
    self.assertEquals(len(expected_processes), len(found_processes))
    for expected_process in expected_processes:
      self.assert_process(expected_process, found_processes)

  def assert_process(self, expected_process, found_processes):
    pid = expected_process.pid
    self.assertTrue(found_processes[pid])
    self.assertEquals(expected_process.name, found_processes[pid].name)
    self.assertEquals(expected_process.command, found_processes[pid].command_str)
    self.assertEquals(1, found_processes[pid].attempts)
<|MERGE_RESOLUTION|>--- conflicted
+++ resolved
@@ -242,10 +242,7 @@
       ("--scheduler-classpath", "scheduler_classpath"),
       ("--scheduler-port", "scheduler_port"),
       ("--python-instance-binary", "python_instance_binary"),
-<<<<<<< HEAD
       ("--cpp-instance-binary", "cpp_instance_binary"),
-=======
->>>>>>> 3b4de13f
       ("--metricscache-manager-classpath", "metricscachemgr_classpath"),
       ("--metricscache-manager-master-port", "metricscachemgr_masterport"),
       ("--metricscache-manager-stats-port", "metricscachemgr_statsport"),
@@ -260,10 +257,7 @@
     args = ("%s=%s" % (arg[0], (str(arg[1]))) for arg in executor_args)
     command = "./heron-executor %s" % (" ".join(args))
     return command.split()
-<<<<<<< HEAD
->>>>>>> Fix unit tests and add ExecutorFlag enum.
-=======
->>>>>>> 3b4de13f
+
 
   def test_update_packing_plan(self):
     self.executor_0.update_packing_plan(self.packing_plan_expected)
