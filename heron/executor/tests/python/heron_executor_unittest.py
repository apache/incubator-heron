--- conflicted
+++ resolved
@@ -135,11 +135,7 @@
                   'tmaster_binary %s master_port '
                   'tmaster_controller_port tmaster_stats_port '
                   'topname topid zknode zkroot stmgr-1,stmgr-7 '
-<<<<<<< HEAD
-                  '%s metrics_sinks_config_file metricsmgr_port 10 20' % INTERNAL_CONF_PATH),
-=======
-                  '%s metrics_sinks_config_file metricsmgr_port' % (HOSTNAME, INTERNAL_CONF_PATH )),
->>>>>>> 1921c190
+                  '%s metrics_sinks_config_file metricsmgr_port 10 20' % (HOSTNAME, INTERNAL_CONF_PATH )),
       ProcessInfo(MockPOpen(), 'heron-metricscache', get_expected_metricscachemgr_command()),
   ]
 
@@ -201,12 +197,8 @@
     heron_java_home shell-port heron_shell_binary metricsmgr_port
     cluster role environ instance_classpath metrics_sinks_config_file
     scheduler_classpath scheduler_port python_instance_binary
-<<<<<<< HEAD
-    metricscachemgr_classpath metricscachemgr_masterport metricscachemgr_statsport 10 20
-=======
     metricscachemgr_classpath metricscachemgr_masterport metricscachemgr_statsport
-    is_stateful_enabled ckptmgr_classpath ckgtmgr_port stateful_config_file
->>>>>>> 1921c190
+    is_stateful_enabled ckptmgr_classpath ckgtmgr_port stateful_config_file 10 20
     """ % (shard_id, INTERNAL_CONF_PATH)).replace("\n", '').split()
 
   def test_update_packing_plan(self):
