#!/usr/bin/env python
# -*- encoding: utf-8 -*-

# Copyright 2016 Twitter. All rights reserved.
#
# Licensed under the Apache License, Version 2.0 (the "License");
# you may not use this file except in compliance with the License.
# You may obtain a copy of the License at
#
#    http://www.apache.org/licenses/LICENSE-2.0
#
# Unless required by applicable law or agreed to in writing, software
# distributed under the License is distributed on an "AS IS" BASIS,
# WITHOUT WARRANTIES OR CONDITIONS OF ANY KIND, either express or implied.
# See the License for the specific language governing permissions and
# limitations under the License.
'''heron executor unittest'''
import os
import socket
import unittest2 as unittest
import json

from heron.executor.src.python.heron_executor import ProcessInfo
from heron.executor.src.python.heron_executor import HeronExecutor
from heron.proto.packing_plan_pb2 import PackingPlan

# pylint: disable=unused-argument
# pylint: disable=missing-docstring

def get_test_heron_internal_yaml():
  """Get the path to test_heron_internal.yaml

  For example, __file__ would be
  /tmp/_bazel_heron/randgen_dir/heron/heron/executor/tests/python/heron_executor_unittest.py
  """
  heron_dir = '/'.join(__file__.split('/')[:-5])
  yaml_path = os.path.join(heron_dir, 'heron/config/src/yaml/conf/test/test_heron_internals.yaml')
  override_path = os.path.join(
    heron_dir, 'heron/config/src/yaml/conf/test/test_override.yaml')

  return yaml_path, override_path

INTERNAL_CONF_PATH, OVERRIDE_PATH = get_test_heron_internal_yaml()
HOSTNAME = socket.gethostname()

class MockPOpen(object):
  """fake subprocess.Popen object that we can use to mock processes and pids"""
  next_pid = 0

  def __init__(self):
    self.pid = MockPOpen.next_pid
    MockPOpen.next_pid += 1

  @staticmethod
  def set_next_pid(next_pid):
    MockPOpen.next_pid = next_pid

class MockExecutor(HeronExecutor):
  """mock executor that overrides methods that don't apply to unit tests, like running processes"""
  def __init__(self, args):
    self.processes = []
    super(MockExecutor, self).__init__(args, None)

  # pylint: disable=no-self-use
  def _load_logging_dir(self, heron_internals_config_file):
    return "fake_dir"

  def _run_process(self, name, cmd, env=None):
    popen = MockPOpen()
    self.processes.append(ProcessInfo(popen, name, cmd))
    return popen

  def _get_jvm_version(self):
    return "1.8.y.x"

class HeronExecutorTest(unittest.TestCase):
  """Unittest for Heron Executor"""

  def get_expected_shell_command(container_id):
    return 'heron_shell_binary --port=shell-port ' \
           '--log_file_prefix=fake_dir/heron-shell-%s.log ' \
           '--secret=topid' % container_id

  def build_packing_plan(self, instance_distribution):
    packing_plan = PackingPlan()
    for container_id in instance_distribution.keys():
      container_plan = packing_plan.container_plans.add()
      container_plan.id = int(container_id)
      for (component_name, global_task_id, component_index) in instance_distribution[container_id]:
        instance_plan = container_plan.instance_plans.add()
        instance_plan.component_name = component_name
        instance_plan.task_id = int(global_task_id)
        instance_plan.component_index = int(component_index)
    return packing_plan

  # pylint: disable=no-self-argument
  def get_expected_metricsmgr_command(container_id):
    return "heron_java_home/bin/java -Xmx1024M -XX:+PrintCommandLineFlags -verbosegc " \
           "-XX:+PrintGCDetails -XX:+PrintGCTimeStamps -XX:+PrintGCDateStamps -XX:+PrintGCCause " \
           "-XX:+UseGCLogFileRotation -XX:NumberOfGCLogFiles=5 -XX:GCLogFileSize=100M " \
           "-XX:+PrintPromotionFailure -XX:+PrintTenuringDistribution -XX:+PrintHeapAtGC " \
           "-XX:+HeapDumpOnOutOfMemoryError -XX:+UseConcMarkSweepGC -XX:+PrintCommandLineFlags " \
           "-Xloggc:log-files/gc.metricsmgr.log -Djava.net.preferIPv4Stack=true " \
           "-cp metricsmgr_classpath com.twitter.heron.metricsmgr.MetricsManager " \
           "--id=metricsmgr-%d --port=metricsmgr_port " \
           "--topology=topname --cluster=cluster --role=role --environment=environ --topology-id=topid " \
           "--system-config-file=%s --override-config-file=%s --sink-config-file=metrics_sinks_config_file" %\
           (container_id, INTERNAL_CONF_PATH, OVERRIDE_PATH)

  def get_expected_metricscachemgr_command():
      return "heron_java_home/bin/java -Xmx1024M -XX:+PrintCommandLineFlags -verbosegc " \
             "-XX:+PrintGCDetails -XX:+PrintGCTimeStamps -XX:+PrintGCDateStamps -XX:+PrintGCCause " \
             "-XX:+UseGCLogFileRotation -XX:NumberOfGCLogFiles=5 -XX:GCLogFileSize=100M " \
             "-XX:+PrintPromotionFailure -XX:+PrintTenuringDistribution -XX:+PrintHeapAtGC " \
             "-XX:+HeapDumpOnOutOfMemoryError -XX:+UseConcMarkSweepGC -XX:+PrintCommandLineFlags " \
             "-Xloggc:log-files/gc.metricscache.log -Djava.net.preferIPv4Stack=true " \
             "-cp metricscachemgr_classpath com.twitter.heron.metricscachemgr.MetricsCacheManager " \
             "--metricscache_id metricscache-0 --master_port metricscachemgr_masterport " \
             "--stats_port metricscachemgr_statsport --topology_name topname --topology_id topid " \
             "--system_config_file %s --override_config_file %s " \
             "--sink_config_file metrics_sinks_config_file " \
             "--cluster cluster --role role --environment environ" %\
             (INTERNAL_CONF_PATH, OVERRIDE_PATH)

  def get_expected_healthmgr_command():
      return "heron_java_home/bin/java -Xmx1024M -XX:+PrintCommandLineFlags -verbosegc " \
             "-XX:+PrintGCDetails -XX:+PrintGCTimeStamps -XX:+PrintGCDateStamps -XX:+PrintGCCause " \
             "-XX:+UseGCLogFileRotation -XX:NumberOfGCLogFiles=5 -XX:GCLogFileSize=100M " \
             "-XX:+PrintPromotionFailure -XX:+PrintTenuringDistribution -XX:+PrintHeapAtGC " \
             "-XX:+HeapDumpOnOutOfMemoryError -XX:+UseConcMarkSweepGC -XX:+PrintCommandLineFlags " \
             "-Xloggc:log-files/gc.healthmgr.log -Djava.net.preferIPv4Stack=true " \
             "-cp scheduler_classpath:healthmgr_classpath " \
             "com.twitter.heron.healthmgr.HealthManager --cluster cluster --role role " \
<<<<<<< HEAD
             "--environment environ --topology_name topname --metricsmgr_port metricsmgr_port " \
             "--system_config_file %s --override_config_file %s --verbose" %\
             (INTERNAL_CONF_PATH, OVERRIDE_PATH)
=======
             "--environment environ --topology_name topname"
>>>>>>> cc4b2d7d

  def get_expected_instance_command(component_name, instance_id, container_id):
    instance_name = "container_%d_%s_%d" % (container_id, component_name, instance_id)
    return "heron_java_home/bin/java -Xmx320M -Xms320M -Xmn160M -XX:MaxMetaspaceSize=128M " \
           "-XX:MetaspaceSize=128M -XX:ReservedCodeCacheSize=64M -XX:+CMSScavengeBeforeRemark " \
           "-XX:TargetSurvivorRatio=90 -XX:+PrintCommandLineFlags -verbosegc -XX:+PrintGCDetails " \
           "-XX:+PrintGCTimeStamps -XX:+PrintGCDateStamps -XX:+PrintGCCause " \
           "-XX:+UseGCLogFileRotation -XX:NumberOfGCLogFiles=5 -XX:GCLogFileSize=100M " \
           "-XX:+PrintPromotionFailure -XX:+PrintTenuringDistribution -XX:+PrintHeapAtGC " \
           "-XX:+HeapDumpOnOutOfMemoryError -XX:+UseConcMarkSweepGC -XX:ParallelGCThreads=4 " \
           "-Xloggc:log-files/gc.%s.log -XX:+HeapDumpOnOutOfMemoryError " \
           "-Djava.net.preferIPv4Stack=true -cp instance_classpath:classpath " \
           "com.twitter.heron.instance.HeronInstance -topology_name topname -topology_id topid -instance_id %s -component_name %s -task_id %d -component_index 0 -stmgr_id stmgr-%d " \
           "-stmgr_port tmaster_controller_port -metricsmgr_port metricsmgr_port -system_config_file %s -override_config_file %s" \
           % (instance_name, instance_name, component_name, instance_id,
              container_id, INTERNAL_CONF_PATH, OVERRIDE_PATH)

  MockPOpen.set_next_pid(37)
  expected_processes_container_0 = [
      ProcessInfo(MockPOpen(), 'heron-tmaster',
                  'tmaster_binary --topology_name=topname --topology_id=topid '
                  '--zkhostportlist=zknode --zkroot=zkroot --myhost=%s --master_port=master_port '
                  '--controller_port=tmaster_controller_port --stats_port=tmaster_stats_port '
                  '--config_file=%s --override_config_file=%s '
                  '--metrics_sinks_yaml=metrics_sinks_config_file '
                  '--metricsmgr_port=metricsmgr_port '
                  '--ckptmgr_port=ckptmgr-port' % (HOSTNAME, INTERNAL_CONF_PATH, OVERRIDE_PATH)),
      ProcessInfo(MockPOpen(), 'heron-shell-0', get_expected_shell_command(0)),
      ProcessInfo(MockPOpen(), 'metricsmgr-0', get_expected_metricsmgr_command(0)),
      ProcessInfo(MockPOpen(), 'heron-metricscache', get_expected_metricscachemgr_command()),
      ProcessInfo(MockPOpen(), 'heron-healthmgr', get_expected_healthmgr_command()),
  ]

  MockPOpen.set_next_pid(37)
  expected_processes_container_1 = [
      ProcessInfo(MockPOpen(), 'stmgr-1',
                  'stmgr_binary --topology_name=topname --topology_id=topid '
                  '--topologydefn_file=topdefnfile --zkhostportlist=zknode --zkroot=zkroot '
                  '--stmgr_id=stmgr-1 '
                  '--instance_ids=container_1_word_3,container_1_exclaim1_2,container_1_exclaim1_1 '
                  '--myhost=%s --data_port=master_port '
                  '--local_data_port=tmaster_controller_port --metricsmgr_port=metricsmgr_port '
                  '--shell_port=shell-port --config_file=%s --override_config_file=%s '
                  '--ckptmgr_port=ckptmgr-port --ckptmgr_id=ckptmgr-1'
                  % (HOSTNAME, INTERNAL_CONF_PATH, OVERRIDE_PATH)),
      ProcessInfo(MockPOpen(), 'container_1_word_3', get_expected_instance_command('word', 3, 1)),
      ProcessInfo(MockPOpen(), 'container_1_exclaim1_1',
                  get_expected_instance_command('exclaim1', 1, 1)),
      ProcessInfo(MockPOpen(), 'container_1_exclaim1_2',
                  get_expected_instance_command('exclaim1', 2, 1)),
      ProcessInfo(MockPOpen(), 'heron-shell-1', get_expected_shell_command(1)),
      ProcessInfo(MockPOpen(), 'metricsmgr-1', get_expected_metricsmgr_command(1)),
  ]

  MockPOpen.set_next_pid(37)
  expected_processes_container_7 = [
      ProcessInfo(MockPOpen(), 'container_7_word_11', get_expected_instance_command('word', 11, 7)),
      ProcessInfo(MockPOpen(), 'container_7_exclaim1_210',
                  get_expected_instance_command('exclaim1', 210, 7)),
      ProcessInfo(MockPOpen(), 'stmgr-7',
                  'stmgr_binary --topology_name=topname --topology_id=topid '
                  '--topologydefn_file=topdefnfile --zkhostportlist=zknode --zkroot=zkroot '
                  '--stmgr_id=stmgr-7 '
                  '--instance_ids=container_7_word_11,container_7_exclaim1_210 --myhost=%s '
                  '--data_port=master_port '
                  '--local_data_port=tmaster_controller_port --metricsmgr_port=metricsmgr_port '
                  '--shell_port=shell-port --config_file=%s --override_config_file=%s '
                  '--ckptmgr_port=ckptmgr-port --ckptmgr_id=ckptmgr-7'
                  % (HOSTNAME, INTERNAL_CONF_PATH, OVERRIDE_PATH)),
      ProcessInfo(MockPOpen(), 'metricsmgr-7', get_expected_metricsmgr_command(7)),
      ProcessInfo(MockPOpen(), 'heron-shell-7', get_expected_shell_command(7)),
  ]

  def setUp(self):
    MockPOpen.set_next_pid(37)
    self.maxDiff = None
    self.executor_0 = MockExecutor(self.get_args(0))
    self.executor_1 = MockExecutor(self.get_args(1))
    self.executor_7 = MockExecutor(self.get_args(7))
    self.packing_plan_expected = self.build_packing_plan({
      1:[('word', '3', '0'), ('exclaim1', '2', '0'), ('exclaim1', '1', '0')],
      7:[('word', '11', '0'), ('exclaim1', '210', '0')],
    })

  # ./heron-executor <shardid> <topname> <topid> <topdefnfile>
  # <zknode> <zkroot> <tmaster_binary> <stmgr_binary>
  # <metricsmgr_classpath> <instance_jvm_opts_in_base64> <classpath>
  # <master_port> <tmaster_controller_port> <tmaster_stats_port> <heron_internals_config_file>
  # <override_config_file> <component_rammap> <component_jvm_opts_in_base64> <pkg_type>
  # <topology_bin_file> <heron_java_home> <shell-port> <heron_shell_binary> <metricsmgr_port>
  # <cluster> <role> <environ> <instance_classpath> <metrics_sinks_config_file>
  # <scheduler_classpath> <scheduler_port> <python_instance_binary>
  @staticmethod
  def get_args(shard_id):
    executor_args = [
      ("--shard", shard_id),
      ("--topology-name", "topname"),
      ("--topology-id", "topid"),
      ("--topology-defn-file", "topdefnfile"),
      ("--state-manager-connection", "zknode"),
      ("--state-manager-root", "zkroot"),
      ("--state-manager-config-file", "state_manager_config_file"),
      ("--tmaster-binary", "tmaster_binary"),
      ("--stmgr-binary", "stmgr_binary"),
      ("--metrics-manager-classpath", "metricsmgr_classpath"),
      ("--instance-jvm-opts", "LVhYOitIZWFwRHVtcE9uT3V0T2ZNZW1vcnlFcnJvcg(61)(61)"),
      ("--classpath", "classpath"),
      ("--master-port", "master_port"),
      ("--tmaster-controller-port", "tmaster_controller_port"),
      ("--tmaster-stats-port", "tmaster_stats_port"),
      ("--heron-internals-config-file", INTERNAL_CONF_PATH),
      ("--override-config-file", OVERRIDE_PATH),
      ("--component-ram-map", "exclaim1:536870912,word:536870912"),
      ("--component-jvm-opts", ""),
      ("--pkg-type", "jar"),
      ("--topology-binary-file", "topology_bin_file"),
      ("--heron-java-home", "heron_java_home"),
      ("--shell-port", "shell-port"),
      ("--heron-shell-binary", "heron_shell_binary"),
      ("--metrics-manager-port", "metricsmgr_port"),
      ("--cluster", "cluster"),
      ("--role", "role"),
      ("--environment", "environ"),
      ("--instance-classpath", "instance_classpath"),
      ("--metrics-sinks-config-file", "metrics_sinks_config_file"),
      ("--scheduler-classpath", "scheduler_classpath"),
      ("--scheduler-port", "scheduler_port"),
      ("--python-instance-binary", "python_instance_binary"),
      ("--cpp-instance-binary", "cpp_instance_binary"),
      ("--metricscache-manager-classpath", "metricscachemgr_classpath"),
      ("--metricscache-manager-master-port", "metricscachemgr_masterport"),
      ("--metricscache-manager-stats-port", "metricscachemgr_statsport"),
      ("--is-stateful", "is_stateful_enabled"),
      ("--checkpoint-manager-classpath", "ckptmgr_classpath"),
      ("--checkpoint-manager-port", "ckptmgr-port"),
      ("--stateful-config-file", "stateful_config_file"),
      ("--health-manager-mode", "healthmgr_mode"),
      ("--health-manager-classpath", "healthmgr_classpath"),
      ("--metricscache-manager-mode", "metricscache_mode")
    ]

    args = ("%s=%s" % (arg[0], (str(arg[1]))) for arg in executor_args)
    command = "./heron-executor %s" % (" ".join(args))
    return command.split()


  def test_update_packing_plan(self):
    self.executor_0.update_packing_plan(self.packing_plan_expected)

    self.assertEquals(self.packing_plan_expected, self.executor_0.packing_plan)
    self.assertEquals({1: "stmgr-1", 7: "stmgr-7"}, self.executor_0.stmgr_ids)
    self.assertEquals(
      {0: "metricsmgr-0", 1: "metricsmgr-1", 7: "metricsmgr-7"}, self.executor_0.metricsmgr_ids)
    self.assertEquals(
      {0: "heron-shell-0", 1: "heron-shell-1", 7: "heron-shell-7"}, self.executor_0.heron_shell_ids)

  def test_launch_container_0(self):
    self.do_test_launch(self.executor_0, self.expected_processes_container_0)

  def test_launch_container_1(self):
    self.do_test_launch(self.executor_1, self.expected_processes_container_1)

  def test_launch_container_7(self):
    self.do_test_launch(self.executor_7, self.expected_processes_container_7)

  def do_test_launch(self, executor, expected_processes):
    executor.update_packing_plan(self.packing_plan_expected)
    executor.launch()
    monitored_processes = executor.processes_to_monitor

    # convert to (pid, name, command)
    found_processes = list(map(lambda process_info:
                          (process_info.pid, process_info.name, process_info.command_str),
                          executor.processes))
    found_monitored = list(map(lambda pinfo:
                          (pinfo[0], pinfo[1].name, pinfo[1].command_str),
                          monitored_processes.items()))
    found_processes.sort(key=lambda tuple: tuple[0])
    found_monitored.sort(key=lambda tuple: tuple[0])
    print("do_test_commands - found_processes: %s found_monitored: %s" \
          % (found_processes, found_monitored))
    self.assertEquals(found_processes, found_monitored)

    print("do_test_commands - expected_processes: %s monitored_processes: %s" \
          % (expected_processes, monitored_processes))
    self.assert_processes(expected_processes, monitored_processes)

  def test_change_instance_dist_container_1(self):
    MockPOpen.set_next_pid(37)
    self.executor_1.update_packing_plan(self.packing_plan_expected)
    current_commands = self.executor_1.get_commands_to_run()

    temp_dict = dict(
        map((lambda process_info: (process_info.name, process_info.command.split(' '))),
            self.expected_processes_container_1))

    current_json = json.dumps(current_commands, sort_keys=True).split(' ')
    temp_json = json.dumps(temp_dict, sort_keys=True).split(' ')

    print ("current_json: %s" % current_json)
    print ("temp_json: %s" % temp_json)

    # better test error report
    for (s1, s2) in zip(current_json, temp_json):
      self.assertEquals(s1, s2)

    # update instance distribution
    new_packing_plan = self.build_packing_plan(
      {1:[('word', '3', '0'), ('word', '2', '0'), ('exclaim1', '1', '0')]})
    self.executor_1.update_packing_plan(new_packing_plan)
    updated_commands = self.executor_1.get_commands_to_run()

    # get the commands to kill, keep and start and verify
    commands_to_kill, commands_to_keep, commands_to_start = \
      self.executor_1.get_command_changes(current_commands, updated_commands)

    self.assertEquals(['container_1_exclaim1_2', 'stmgr-1'], sorted(commands_to_kill.keys()))
    self.assertEquals(
        ['container_1_exclaim1_1', 'container_1_word_3', 'heron-shell-1', 'metricsmgr-1'],
        sorted(commands_to_keep.keys()))
    self.assertEquals(['container_1_word_2', 'stmgr-1'], sorted(commands_to_start.keys()))

  def assert_processes(self, expected_processes, found_processes):
    self.assertEquals(len(expected_processes), len(found_processes))
    for expected_process in expected_processes:
      self.assert_process(expected_process, found_processes)

  def assert_process(self, expected_process, found_processes):
    pid = expected_process.pid
    self.assertTrue(found_processes[pid])
    self.assertEquals(expected_process.name, found_processes[pid].name)
    self.assertEquals(expected_process.command, found_processes[pid].command_str)
    self.assertEquals(1, found_processes[pid].attempts)<|MERGE_RESOLUTION|>--- conflicted
+++ resolved
@@ -131,13 +131,9 @@
              "-Xloggc:log-files/gc.healthmgr.log -Djava.net.preferIPv4Stack=true " \
              "-cp scheduler_classpath:healthmgr_classpath " \
              "com.twitter.heron.healthmgr.HealthManager --cluster cluster --role role " \
-<<<<<<< HEAD
              "--environment environ --topology_name topname --metricsmgr_port metricsmgr_port " \
-             "--system_config_file %s --override_config_file %s --verbose" %\
+             "--system_config_file %s --override_config_file %s" %\
              (INTERNAL_CONF_PATH, OVERRIDE_PATH)
-=======
-             "--environment environ --topology_name topname"
->>>>>>> cc4b2d7d
 
   def get_expected_instance_command(component_name, instance_id, container_id):
     instance_name = "container_%d_%s_%d" % (container_id, component_name, instance_id)
