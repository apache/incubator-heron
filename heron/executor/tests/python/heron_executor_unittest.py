#!/usr/bin/env python
# -*- encoding: utf-8 -*-

# Copyright 2016 Twitter. All rights reserved.
#
# Licensed under the Apache License, Version 2.0 (the "License");
# you may not use this file except in compliance with the License.
# You may obtain a copy of the License at
#
#    http://www.apache.org/licenses/LICENSE-2.0
#
# Unless required by applicable law or agreed to in writing, software
# distributed under the License is distributed on an "AS IS" BASIS,
# WITHOUT WARRANTIES OR CONDITIONS OF ANY KIND, either express or implied.
# See the License for the specific language governing permissions and
# limitations under the License.
'''heron executor unittest'''
import os
import socket
import unittest2 as unittest
import json

from heron.executor.src.python.heron_executor import ProcessInfo
from heron.executor.src.python.heron_executor import HeronExecutor
from heron.proto.packing_plan_pb2 import PackingPlan

# pylint: disable=unused-argument
# pylint: disable=missing-docstring

def get_test_heron_internal_yaml():
  """Get the path to test_heron_internal.yaml

  For example, __file__ would be
  /tmp/_bazel_heron/randgen_dir/heron/heron/executor/tests/python/heron_executor_unittest.py
  """
  heron_dir = '/'.join(__file__.split('/')[:-5])
  yaml_path = os.path.join(heron_dir, 'heron/config/src/yaml/conf/test/test_heron_internals.yaml')
  override_path = os.path.join(
    heron_dir, 'heron/config/src/yaml/conf/test/test_override.yaml')

  return yaml_path, override_path

INTERNAL_CONF_PATH, OVERRIDE_PATH = get_test_heron_internal_yaml()
HOSTNAME = socket.gethostname()

class MockPOpen(object):
  """fake subprocess.Popen object that we can use to mock processes and pids"""
  next_pid = 0

  def __init__(self):
    self.pid = MockPOpen.next_pid
    MockPOpen.next_pid += 1

  @staticmethod
  def set_next_pid(next_pid):
    MockPOpen.next_pid = next_pid

class MockExecutor(HeronExecutor):
  """mock executor that overrides methods that don't apply to unit tests, like running processes"""
  def __init__(self, args):
    self.processes = []
    super(MockExecutor, self).__init__(args, None)

  # pylint: disable=no-self-use
  def _load_logging_dir(self, heron_internals_config_file):
    return "fake_dir"

  def _run_process(self, name, cmd, env=None):
    popen = MockPOpen()
    self.processes.append(ProcessInfo(popen, name, cmd))
    return popen

  def _get_jvm_version(self):
    return "1.8.y.x"

class HeronExecutorTest(unittest.TestCase):
  """Unittest for Heron Executor"""

  def get_expected_shell_command(container_id):
    return 'heron_shell_binary --port=shell-port ' \
           '--log_file_prefix=fake_dir/heron-shell-%s.log ' \
           '--secret=topid' % container_id

  def build_packing_plan(self, instance_distribution):
    packing_plan = PackingPlan()
    for container_id in instance_distribution.keys():
      container_plan = packing_plan.container_plans.add()
      container_plan.id = int(container_id)
      for (component_name, global_task_id, component_index) in instance_distribution[container_id]:
        instance_plan = container_plan.instance_plans.add()
        instance_plan.component_name = component_name
        instance_plan.task_id = int(global_task_id)
        instance_plan.component_index = int(component_index)
    return packing_plan

  # pylint: disable=no-self-argument
  def get_expected_metricsmgr_command(container_id):
    return "heron_java_home/bin/java -Xmx1024M -XX:+PrintCommandLineFlags -verbosegc " \
           "-XX:+PrintGCDetails -XX:+PrintGCTimeStamps -XX:+PrintGCDateStamps -XX:+PrintGCCause " \
           "-XX:+UseGCLogFileRotation -XX:NumberOfGCLogFiles=5 -XX:GCLogFileSize=100M " \
           "-XX:+PrintPromotionFailure -XX:+PrintTenuringDistribution -XX:+PrintHeapAtGC " \
           "-XX:+HeapDumpOnOutOfMemoryError -XX:+UseConcMarkSweepGC -XX:+PrintCommandLineFlags " \
           "-Xloggc:log-files/gc.metricsmgr.log -Djava.net.preferIPv4Stack=true " \
           "-cp metricsmgr_classpath org.apache.heron.metricsmgr.MetricsManager " \
           "--id=metricsmgr-%d --port=metricsmgr_port " \
           "--topology=topname --cluster=cluster --role=role --environment=environ --topology-id=topid " \
           "--system-config-file=%s --override-config-file=%s --sink-config-file=metrics_sinks_config_file" %\
           (container_id, INTERNAL_CONF_PATH, OVERRIDE_PATH)

  def get_expected_metricscachemgr_command():
      return "heron_java_home/bin/java -Xmx1024M -XX:+PrintCommandLineFlags -verbosegc " \
             "-XX:+PrintGCDetails -XX:+PrintGCTimeStamps -XX:+PrintGCDateStamps -XX:+PrintGCCause " \
             "-XX:+UseGCLogFileRotation -XX:NumberOfGCLogFiles=5 -XX:GCLogFileSize=100M " \
             "-XX:+PrintPromotionFailure -XX:+PrintTenuringDistribution -XX:+PrintHeapAtGC " \
             "-XX:+HeapDumpOnOutOfMemoryError -XX:+UseConcMarkSweepGC -XX:+PrintCommandLineFlags " \
             "-Xloggc:log-files/gc.metricscache.log -Djava.net.preferIPv4Stack=true " \
             "-cp metricscachemgr_classpath org.apache.heron.metricscachemgr.MetricsCacheManager " \
             "--metricscache_id metricscache-0 --master_port metricscachemgr_masterport " \
             "--stats_port metricscachemgr_statsport --topology_name topname --topology_id topid " \
             "--system_config_file %s --override_config_file %s " \
             "--sink_config_file metrics_sinks_config_file " \
             "--cluster cluster --role role --environment environ" %\
             (INTERNAL_CONF_PATH, OVERRIDE_PATH)

  def get_expected_healthmgr_command():
      return "heron_java_home/bin/java -Xmx1024M -XX:+PrintCommandLineFlags -verbosegc " \
             "-XX:+PrintGCDetails -XX:+PrintGCTimeStamps -XX:+PrintGCDateStamps -XX:+PrintGCCause " \
             "-XX:+UseGCLogFileRotation -XX:NumberOfGCLogFiles=5 -XX:GCLogFileSize=100M " \
             "-XX:+PrintPromotionFailure -XX:+PrintTenuringDistribution -XX:+PrintHeapAtGC " \
             "-XX:+HeapDumpOnOutOfMemoryError -XX:+UseConcMarkSweepGC -XX:+PrintCommandLineFlags " \
             "-Xloggc:log-files/gc.healthmgr.log -Djava.net.preferIPv4Stack=true " \
             "-cp scheduler_classpath:healthmgr_classpath " \
             "org.apache.heron.healthmgr.HealthManager --cluster cluster --role role " \
<<<<<<< HEAD
             "--environment environ --topology_name topname"
=======
             "--environment environ --topology_name topname --metricsmgr_port metricsmgr_port"
>>>>>>> f444372d

  def get_expected_instance_command(component_name, instance_id, container_id):
    instance_name = "container_%d_%s_%d" % (container_id, component_name, instance_id)
    return "heron_java_home/bin/java -Xmx320M -Xms320M -Xmn160M -XX:MaxMetaspaceSize=128M " \
           "-XX:MetaspaceSize=128M -XX:ReservedCodeCacheSize=64M -XX:+CMSScavengeBeforeRemark " \
           "-XX:TargetSurvivorRatio=90 -XX:+PrintCommandLineFlags -verbosegc -XX:+PrintGCDetails " \
           "-XX:+PrintGCTimeStamps -XX:+PrintGCDateStamps -XX:+PrintGCCause " \
           "-XX:+UseGCLogFileRotation -XX:NumberOfGCLogFiles=5 -XX:GCLogFileSize=100M " \
           "-XX:+PrintPromotionFailure -XX:+PrintTenuringDistribution -XX:+PrintHeapAtGC " \
           "-XX:+HeapDumpOnOutOfMemoryError -XX:+UseConcMarkSweepGC -XX:ParallelGCThreads=4 " \
           "-Xloggc:log-files/gc.%s.log -XX:+HeapDumpOnOutOfMemoryError " \
           "-Djava.net.preferIPv4Stack=true -cp instance_classpath:classpath " \
           "org.apache.heron.instance.HeronInstance -topology_name topname -topology_id topid -instance_id %s -component_name %s -task_id %d -component_index 0 -stmgr_id stmgr-%d " \
           "-stmgr_port tmaster_controller_port -metricsmgr_port metricsmgr_port -system_config_file %s -override_config_file %s" \
           % (instance_name, instance_name, component_name, instance_id,
              container_id, INTERNAL_CONF_PATH, OVERRIDE_PATH)

  MockPOpen.set_next_pid(37)
  expected_processes_container_0 = [
      ProcessInfo(MockPOpen(), 'heron-tmaster',
                  'tmaster_binary --topology_name=topname --topology_id=topid '
                  '--zkhostportlist=zknode --zkroot=zkroot --myhost=%s --master_port=master_port '
                  '--controller_port=tmaster_controller_port --stats_port=tmaster_stats_port '
                  '--config_file=%s --override_config_file=%s '
                  '--metrics_sinks_yaml=metrics_sinks_config_file '
                  '--metricsmgr_port=metricsmgr_port '
                  '--ckptmgr_port=ckptmgr-port' % (HOSTNAME, INTERNAL_CONF_PATH, OVERRIDE_PATH)),
      ProcessInfo(MockPOpen(), 'heron-shell-0', get_expected_shell_command(0)),
      ProcessInfo(MockPOpen(), 'metricsmgr-0', get_expected_metricsmgr_command(0)),
      ProcessInfo(MockPOpen(), 'heron-metricscache', get_expected_metricscachemgr_command()),
      ProcessInfo(MockPOpen(), 'heron-healthmgr', get_expected_healthmgr_command()),
  ]

  MockPOpen.set_next_pid(37)
  expected_processes_container_1 = [
      ProcessInfo(MockPOpen(), 'stmgr-1',
                  'stmgr_binary --topology_name=topname --topology_id=topid '
                  '--topologydefn_file=topdefnfile --zkhostportlist=zknode --zkroot=zkroot '
                  '--stmgr_id=stmgr-1 '
                  '--instance_ids=container_1_word_3,container_1_exclaim1_2,container_1_exclaim1_1 '
                  '--myhost=%s --data_port=master_port '
                  '--local_data_port=tmaster_controller_port --metricsmgr_port=metricsmgr_port '
                  '--shell_port=shell-port --config_file=%s --override_config_file=%s '
                  '--ckptmgr_port=ckptmgr-port --ckptmgr_id=ckptmgr-1 '
                  '--metricscachemgr_mode=cluster'
                  % (HOSTNAME, INTERNAL_CONF_PATH, OVERRIDE_PATH)),
      ProcessInfo(MockPOpen(), 'container_1_word_3', get_expected_instance_command('word', 3, 1)),
      ProcessInfo(MockPOpen(), 'container_1_exclaim1_1',
                  get_expected_instance_command('exclaim1', 1, 1)),
      ProcessInfo(MockPOpen(), 'container_1_exclaim1_2',
                  get_expected_instance_command('exclaim1', 2, 1)),
      ProcessInfo(MockPOpen(), 'heron-shell-1', get_expected_shell_command(1)),
      ProcessInfo(MockPOpen(), 'metricsmgr-1', get_expected_metricsmgr_command(1)),
  ]

  MockPOpen.set_next_pid(37)
  expected_processes_container_7 = [
      ProcessInfo(MockPOpen(), 'container_7_word_11', get_expected_instance_command('word', 11, 7)),
      ProcessInfo(MockPOpen(), 'container_7_exclaim1_210',
                  get_expected_instance_command('exclaim1', 210, 7)),
      ProcessInfo(MockPOpen(), 'stmgr-7',
                  'stmgr_binary --topology_name=topname --topology_id=topid '
                  '--topologydefn_file=topdefnfile --zkhostportlist=zknode --zkroot=zkroot '
                  '--stmgr_id=stmgr-7 '
                  '--instance_ids=container_7_word_11,container_7_exclaim1_210 --myhost=%s '
                  '--data_port=master_port '
                  '--local_data_port=tmaster_controller_port --metricsmgr_port=metricsmgr_port '
                  '--shell_port=shell-port --config_file=%s --override_config_file=%s '
                  '--ckptmgr_port=ckptmgr-port --ckptmgr_id=ckptmgr-7 '
                  '--metricscachemgr_mode=cluster'
                  % (HOSTNAME, INTERNAL_CONF_PATH, OVERRIDE_PATH)),
      ProcessInfo(MockPOpen(), 'metricsmgr-7', get_expected_metricsmgr_command(7)),
      ProcessInfo(MockPOpen(), 'heron-shell-7', get_expected_shell_command(7)),
  ]

  def setUp(self):
    MockPOpen.set_next_pid(37)
    self.maxDiff = None
    self.executor_0 = MockExecutor(self.get_args(0))
    self.executor_1 = MockExecutor(self.get_args(1))
    self.executor_7 = MockExecutor(self.get_args(7))
    self.packing_plan_expected = self.build_packing_plan({
      1:[('word', '3', '0'), ('exclaim1', '2', '0'), ('exclaim1', '1', '0')],
      7:[('word', '11', '0'), ('exclaim1', '210', '0')],
    })

  # ./heron-executor <shardid> <topname> <topid> <topdefnfile>
  # <zknode> <zkroot> <tmaster_binary> <stmgr_binary>
  # <metricsmgr_classpath> <instance_jvm_opts_in_base64> <classpath>
  # <master_port> <tmaster_controller_port> <tmaster_stats_port> <heron_internals_config_file>
  # <override_config_file> <component_rammap> <component_jvm_opts_in_base64> <pkg_type>
  # <topology_bin_file> <heron_java_home> <shell-port> <heron_shell_binary> <metricsmgr_port>
  # <cluster> <role> <environ> <instance_classpath> <metrics_sinks_config_file>
  # <scheduler_classpath> <scheduler_port> <python_instance_binary>
  @staticmethod
  def get_args(shard_id):
    executor_args = [
      ("--shard", shard_id),
      ("--topology-name", "topname"),
      ("--topology-id", "topid"),
      ("--topology-defn-file", "topdefnfile"),
      ("--state-manager-connection", "zknode"),
      ("--state-manager-root", "zkroot"),
      ("--state-manager-config-file", "state_manager_config_file"),
      ("--tmaster-binary", "tmaster_binary"),
      ("--stmgr-binary", "stmgr_binary"),
      ("--metrics-manager-classpath", "metricsmgr_classpath"),
      ("--instance-jvm-opts", "LVhYOitIZWFwRHVtcE9uT3V0T2ZNZW1vcnlFcnJvcg(61)(61)"),
      ("--classpath", "classpath"),
      ("--master-port", "master_port"),
      ("--tmaster-controller-port", "tmaster_controller_port"),
      ("--tmaster-stats-port", "tmaster_stats_port"),
      ("--heron-internals-config-file", INTERNAL_CONF_PATH),
      ("--override-config-file", OVERRIDE_PATH),
      ("--component-ram-map", "exclaim1:536870912,word:536870912"),
      ("--component-jvm-opts", ""),
      ("--pkg-type", "jar"),
      ("--topology-binary-file", "topology_bin_file"),
      ("--heron-java-home", "heron_java_home"),
      ("--shell-port", "shell-port"),
      ("--heron-shell-binary", "heron_shell_binary"),
      ("--metrics-manager-port", "metricsmgr_port"),
      ("--cluster", "cluster"),
      ("--role", "role"),
      ("--environment", "environ"),
      ("--instance-classpath", "instance_classpath"),
      ("--metrics-sinks-config-file", "metrics_sinks_config_file"),
      ("--scheduler-classpath", "scheduler_classpath"),
      ("--scheduler-port", "scheduler_port"),
      ("--python-instance-binary", "python_instance_binary"),
      ("--cpp-instance-binary", "cpp_instance_binary"),
      ("--metricscache-manager-classpath", "metricscachemgr_classpath"),
      ("--metricscache-manager-master-port", "metricscachemgr_masterport"),
      ("--metricscache-manager-stats-port", "metricscachemgr_statsport"),
      ("--is-stateful", "is_stateful_enabled"),
      ("--checkpoint-manager-classpath", "ckptmgr_classpath"),
      ("--checkpoint-manager-port", "ckptmgr-port"),
      ("--stateful-config-file", "stateful_config_file"),
      ("--health-manager-mode", "cluster"),
      ("--health-manager-classpath", "healthmgr_classpath"),
      ("--metricscache-manager-mode", "cluster")
    ]

    args = ("%s=%s" % (arg[0], (str(arg[1]))) for arg in executor_args)
    command = "./heron-executor %s" % (" ".join(args))
    return command.split()


  def test_update_packing_plan(self):
    self.executor_0.update_packing_plan(self.packing_plan_expected)

    self.assertEquals(self.packing_plan_expected, self.executor_0.packing_plan)
    self.assertEquals({1: "stmgr-1", 7: "stmgr-7"}, self.executor_0.stmgr_ids)
    self.assertEquals(
      {0: "metricsmgr-0", 1: "metricsmgr-1", 7: "metricsmgr-7"}, self.executor_0.metricsmgr_ids)
    self.assertEquals(
      {0: "heron-shell-0", 1: "heron-shell-1", 7: "heron-shell-7"}, self.executor_0.heron_shell_ids)

  def test_launch_container_0(self):
    self.do_test_launch(self.executor_0, self.expected_processes_container_0)

  def test_launch_container_1(self):
    self.do_test_launch(self.executor_1, self.expected_processes_container_1)

  def test_launch_container_7(self):
    self.do_test_launch(self.executor_7, self.expected_processes_container_7)

  def do_test_launch(self, executor, expected_processes):
    executor.update_packing_plan(self.packing_plan_expected)
    executor.launch()
    monitored_processes = executor.processes_to_monitor

    # convert to (pid, name, command)
    found_processes = list(map(lambda process_info:
                          (process_info.pid, process_info.name, process_info.command_str),
                          executor.processes))
    found_monitored = list(map(lambda pinfo:
                          (pinfo[0], pinfo[1].name, pinfo[1].command_str),
                          monitored_processes.items()))
    found_processes.sort(key=lambda tuple: tuple[0])
    found_monitored.sort(key=lambda tuple: tuple[0])
    print("do_test_commands - found_processes: %s found_monitored: %s" \
          % (found_processes, found_monitored))
    self.assertEquals(found_processes, found_monitored)

    print("do_test_commands - expected_processes: %s monitored_processes: %s" \
          % (expected_processes, monitored_processes))
    self.assert_processes(expected_processes, monitored_processes)

  def test_change_instance_dist_container_1(self):
    MockPOpen.set_next_pid(37)
    self.executor_1.update_packing_plan(self.packing_plan_expected)
    current_commands = self.executor_1.get_commands_to_run()

    temp_dict = dict(
        map((lambda process_info: (process_info.name, process_info.command.split(' '))),
            self.expected_processes_container_1))

    current_json = json.dumps(current_commands, sort_keys=True).split(' ')
    temp_json = json.dumps(temp_dict, sort_keys=True).split(' ')

    print ("current_json: %s" % current_json)
    print ("temp_json: %s" % temp_json)

    # better test error report
    for (s1, s2) in zip(current_json, temp_json):
      self.assertEquals(s1, s2)

    # update instance distribution
    new_packing_plan = self.build_packing_plan(
      {1:[('word', '3', '0'), ('word', '2', '0'), ('exclaim1', '1', '0')]})
    self.executor_1.update_packing_plan(new_packing_plan)
    updated_commands = self.executor_1.get_commands_to_run()

    # get the commands to kill, keep and start and verify
    commands_to_kill, commands_to_keep, commands_to_start = \
      self.executor_1.get_command_changes(current_commands, updated_commands)

    self.assertEquals(['container_1_exclaim1_2', 'stmgr-1'], sorted(commands_to_kill.keys()))
    self.assertEquals(
        ['container_1_exclaim1_1', 'container_1_word_3', 'heron-shell-1', 'metricsmgr-1'],
        sorted(commands_to_keep.keys()))
    self.assertEquals(['container_1_word_2', 'stmgr-1'], sorted(commands_to_start.keys()))

  def assert_processes(self, expected_processes, found_processes):
    self.assertEquals(len(expected_processes), len(found_processes))
    for expected_process in expected_processes:
      self.assert_process(expected_process, found_processes)

  def assert_process(self, expected_process, found_processes):
    pid = expected_process.pid
    self.assertTrue(found_processes[pid])
    self.assertEquals(expected_process.name, found_processes[pid].name)
    self.assertEquals(expected_process.command, found_processes[pid].command_str)
    self.assertEquals(1, found_processes[pid].attempts)<|MERGE_RESOLUTION|>--- conflicted
+++ resolved
@@ -131,11 +131,7 @@
              "-Xloggc:log-files/gc.healthmgr.log -Djava.net.preferIPv4Stack=true " \
              "-cp scheduler_classpath:healthmgr_classpath " \
              "org.apache.heron.healthmgr.HealthManager --cluster cluster --role role " \
-<<<<<<< HEAD
-             "--environment environ --topology_name topname"
-=======
              "--environment environ --topology_name topname --metricsmgr_port metricsmgr_port"
->>>>>>> f444372d
 
   def get_expected_instance_command(component_name, instance_id, container_id):
     instance_name = "container_%d_%s_%d" % (container_id, component_name, instance_id)
