--- conflicted
+++ resolved
@@ -130,13 +130,8 @@
              "-XX:+HeapDumpOnOutOfMemoryError -XX:+UseConcMarkSweepGC -XX:+PrintCommandLineFlags " \
              "-Xloggc:log-files/gc.healthmgr.log -Djava.net.preferIPv4Stack=true " \
              "-cp scheduler_classpath:healthmgr_classpath " \
-<<<<<<< HEAD
-             "com.twitter.heron.healthmgr.HealthManager --cluster cluster --role role " \
+             "org.apache.heron.healthmgr.HealthManager --cluster cluster --role role " \
              "--environment environ --topology_name topname --metricsmgr_port metricsmgr_port"
-=======
-             "org.apache.heron.healthmgr.HealthManager --cluster cluster --role role " \
-             "--environment environ --topology_name topname"
->>>>>>> 6029c289
 
   def get_expected_instance_command(component_name, instance_id, container_id):
     instance_name = "container_%d_%s_%d" % (container_id, component_name, instance_id)
