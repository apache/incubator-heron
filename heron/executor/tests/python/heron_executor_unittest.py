--- conflicted
+++ resolved
@@ -139,11 +139,7 @@
            "-Xloggc:log-files/gc.%s.log -XX:+HeapDumpOnOutOfMemoryError " \
            "-Djava.net.preferIPv4Stack=true -cp instance_classpath:classpath " \
            "com.twitter.heron.instance.HeronInstance topname topid %s %s %d 0 stmgr-%d " \
-<<<<<<< HEAD
-           "master_port metricsmgr_port %s %s" \
-=======
-           "tmaster_controller_port metricsmgr_port %s" \
->>>>>>> 9a4d39ed
+           "tmaster_controller_port master_port metricsmgr_port %s %s" \
            % (instance_name, instance_name, component_name, instance_id,
               container_id, INTERNAL_CONF_PATH, OVERRIDE_PATH)
 
@@ -166,13 +162,8 @@
       ProcessInfo(MockPOpen(), 'stmgr-1',
                   'stmgr_binary topname topid topdefnfile zknode zkroot stmgr-1 '
                   'container_1_word_3,container_1_exclaim1_2,container_1_exclaim1_1 %s master_port '
-<<<<<<< HEAD
-                  'metricsmgr_port shell-port %s %s ckptmgr-port ckptmgr-1'
+                  'tmaster_controller_port metricsmgr_port shell-port %s %s ckptmgr-port ckptmgr-1'
                   % (HOSTNAME, INTERNAL_CONF_PATH, OVERRIDE_PATH)),
-=======
-                  'tmaster_controller_port metricsmgr_port shell-port %s ckptmgr-port ckptmgr-1'
-                  % (HOSTNAME, INTERNAL_CONF_PATH)),
->>>>>>> 9a4d39ed
       ProcessInfo(MockPOpen(), 'container_1_word_3', get_expected_instance_command('word', 3, 1)),
       ProcessInfo(MockPOpen(), 'container_1_exclaim1_1',
                   get_expected_instance_command('exclaim1', 1, 1)),
@@ -188,15 +179,10 @@
       ProcessInfo(MockPOpen(), 'container_7_exclaim1_210',
                   get_expected_instance_command('exclaim1', 210, 7)),
       ProcessInfo(MockPOpen(), 'stmgr-7',
-                'stmgr_binary topname topid topdefnfile zknode zkroot stmgr-7 '
-                'container_7_word_11,container_7_exclaim1_210 %s master_port '
-<<<<<<< HEAD
-                'metricsmgr_port shell-port %s %s ckptmgr-port ckptmgr-7'
-                % (HOSTNAME, INTERNAL_CONF_PATH, OVERRIDE_PATH)),
-=======
-                'tmaster_controller_port metricsmgr_port shell-port %s ckptmgr-port ckptmgr-7'
-                % (HOSTNAME, INTERNAL_CONF_PATH)),
->>>>>>> 9a4d39ed
+                  'stmgr_binary topname topid topdefnfile zknode zkroot stmgr-7 '
+                  'container_7_word_11,container_7_exclaim1_210 %s master_port '
+                  'tmaster_controller_port metricsmgr_port shell-port %s %s ckptmgr-port ckptmgr-7'
+                  % (HOSTNAME, INTERNAL_CONF_PATH, OVERRIDE_PATH)),
       ProcessInfo(MockPOpen(), 'metricsmgr-7', get_expected_metricsmgr_command(7)),
       ProcessInfo(MockPOpen(), 'heron-shell-7', get_expected_shell_command(7)),
   ]
@@ -226,7 +212,7 @@
     ./heron-executor %d topname topid topdefnfile
     zknode zkroot tmaster_binary stmgr_binary
     metricsmgr_classpath "LVhYOitIZWFwRHVtcE9uT3V0T2ZNZW1vcnlFcnJvcg&equals;&equals;" classpath
-    master_port tmaster_controller_port tmaster_stats_port 
+    master_port tmaster_controller_port tmaster_stats_port
     %s %s exclaim1:536870912,word:536870912 "" jar topology_bin_file
     heron_java_home shell-port heron_shell_binary metricsmgr_port
     cluster role environ instance_classpath metrics_sinks_config_file
