# Copyright 2016 Twitter. All rights reserved.
#
# Licensed under the Apache License, Version 2.0 (the "License");
# you may not use this file except in compliance with the License.
# You may obtain a copy of the License at
#
#    http://www.apache.org/licenses/LICENSE-2.0
#
# Unless required by applicable law or agreed to in writing, software
# distributed under the License is distributed on an "AS IS" BASIS,
# WITHOUT WARRANTIES OR CONDITIONS OF ANY KIND, either express or implied.
# See the License for the specific language governing permissions and
# limitations under the License.
'''heron executor unittest'''
import os
import socket
import unittest2 as unittest
import json

from heron.executor.src.python.heron_executor import ProcessInfo
from heron.executor.src.python.heron_executor import HeronExecutor
from heron.proto.packing_plan_pb2 import PackingPlan

# pylint: disable=unused-argument
# pylint: disable=missing-docstring

def get_test_heron_internal_yaml():
  """Get the path to test_heron_internal.yaml

  For example, __file__ would be
  /tmp/_bazel_heron/randgen_dir/heron/heron/executor/tests/python/heron_executor_unittest.py
  """
  heron_dir = '/'.join(__file__.split('/')[:-5])
  yaml_path = os.path.join(heron_dir, 'heron/config/src/yaml/conf/test/test_heron_internals.yaml')

  return yaml_path

INTERNAL_CONF_PATH = get_test_heron_internal_yaml()
HOSTNAME = socket.gethostname()

class MockPOpen(object):
  """fake subprocess.Popen object that we can use to mock processes and pids"""
  next_pid = 0

  def __init__(self):
    self.pid = MockPOpen.next_pid
    MockPOpen.next_pid += 1

  @staticmethod
  def set_next_pid(next_pid):
    MockPOpen.next_pid = next_pid

class MockExecutor(HeronExecutor):
  """mock executor that overrides methods that don't apply to unit tests, like running processes"""
  def __init__(self, args):
    self.processes = []
    super(MockExecutor, self).__init__(args, None)

  # pylint: disable=no-self-use
  def _load_logging_dir(self, heron_internals_config_file):
    return "fake_dir"

  def _run_process(self, name, cmd, env=None):
    popen = MockPOpen()
    self.processes.append(ProcessInfo(popen, name, cmd))
    return popen

  def _get_jvm_version(self):
    return "1.8.y.x"

class HeronExecutorTest(unittest.TestCase):
  """Unittest for Heron Executor"""

  def get_expected_shell_command(container_id):
    return 'heron_shell_binary --port=shell-port ' \
           '--log_file_prefix=fake_dir/heron-shell-%s.log ' \
           '--secret=topid' % container_id

  def build_packing_plan(self, instance_distribution):
    packing_plan = PackingPlan()
    for container_id in instance_distribution.keys():
      container_plan = packing_plan.container_plans.add()
      container_plan.id = int(container_id)
      for (component_name, global_task_id, component_index) in instance_distribution[container_id]:
        instance_plan = container_plan.instance_plans.add()
        instance_plan.component_name = component_name
        instance_plan.task_id = int(global_task_id)
        instance_plan.component_index = int(component_index)
    return packing_plan

  # pylint: disable=no-self-argument
  def get_expected_metricsmgr_command(container_id):
    return "heron_java_home/bin/java -Xmx1024M -XX:+PrintCommandLineFlags -verbosegc " \
           "-XX:+PrintGCDetails -XX:+PrintGCTimeStamps -XX:+PrintGCDateStamps -XX:+PrintGCCause " \
           "-XX:+UseGCLogFileRotation -XX:NumberOfGCLogFiles=5 -XX:GCLogFileSize=100M " \
           "-XX:+PrintPromotionFailure -XX:+PrintTenuringDistribution -XX:+PrintHeapAtGC " \
           "-XX:+HeapDumpOnOutOfMemoryError -XX:+UseConcMarkSweepGC -XX:+PrintCommandLineFlags " \
           "-Xloggc:log-files/gc.metricsmgr.log -Djava.net.preferIPv4Stack=true " \
           "-cp metricsmgr_classpath com.twitter.heron.metricsmgr.MetricsManager metricsmgr-%d " \
           "metricsmgr_port topname topid %s " \
           "metrics_sinks_config_file" % (container_id, INTERNAL_CONF_PATH)

  def get_expected_metricscachemgr_command():
      return "heron_java_home/bin/java -Xmx1024M -XX:+PrintCommandLineFlags -verbosegc " \
             "-XX:+PrintGCDetails -XX:+PrintGCTimeStamps -XX:+PrintGCDateStamps -XX:+PrintGCCause " \
             "-XX:+UseGCLogFileRotation -XX:NumberOfGCLogFiles=5 -XX:GCLogFileSize=100M " \
             "-XX:+PrintPromotionFailure -XX:+PrintTenuringDistribution -XX:+PrintHeapAtGC " \
             "-XX:+HeapDumpOnOutOfMemoryError -XX:+UseConcMarkSweepGC -XX:+PrintCommandLineFlags " \
             "-Xloggc:log-files/gc.metricscache.log -Djava.net.preferIPv4Stack=true " \
             "-cp metricscachemgr_classpath com.twitter.heron.metricscachemgr.MetricsCacheManager " \
             "--metricscache_id metricscache-0 --master_port metricscachemgr_masterport " \
             "--stats_port metricscachemgr_statsport --topology_name topname --topology_id topid " \
             "--system_config_file %s --sink_config_file metrics_sinks_config_file " \
             "--cluster cluster --role role --environment environ --verbose" % (INTERNAL_CONF_PATH)

  def get_expected_healthmgr_command():
      return "heron_java_home/bin/java -Xmx1024M -XX:+PrintCommandLineFlags -verbosegc " \
             "-XX:+PrintGCDetails -XX:+PrintGCTimeStamps -XX:+PrintGCDateStamps -XX:+PrintGCCause " \
             "-XX:+UseGCLogFileRotation -XX:NumberOfGCLogFiles=5 -XX:GCLogFileSize=100M " \
             "-XX:+PrintPromotionFailure -XX:+PrintTenuringDistribution -XX:+PrintHeapAtGC " \
             "-XX:+HeapDumpOnOutOfMemoryError -XX:+UseConcMarkSweepGC -XX:+PrintCommandLineFlags " \
             "-Xloggc:log-files/gc.healthmgr.log -Djava.net.preferIPv4Stack=true " \
             "-cp scheduler_classpath:healthmgr_classpath " \
             "com.twitter.heron.healthmgr.HealthManager --cluster cluster --role role " \
             "--environment environ --topology_name topname --verbose"

  def get_expected_instance_command(component_name, instance_id, container_id):
    instance_name = "container_%d_%s_%d" % (container_id, component_name, instance_id)
    return "heron_java_home/bin/java -Xmx320M -Xms320M -Xmn160M -XX:MaxMetaspaceSize=128M " \
           "-XX:MetaspaceSize=128M -XX:ReservedCodeCacheSize=64M -XX:+CMSScavengeBeforeRemark " \
           "-XX:TargetSurvivorRatio=90 -XX:+PrintCommandLineFlags -verbosegc -XX:+PrintGCDetails " \
           "-XX:+PrintGCTimeStamps -XX:+PrintGCDateStamps -XX:+PrintGCCause " \
           "-XX:+UseGCLogFileRotation -XX:NumberOfGCLogFiles=5 -XX:GCLogFileSize=100M " \
           "-XX:+PrintPromotionFailure -XX:+PrintTenuringDistribution -XX:+PrintHeapAtGC " \
           "-XX:+HeapDumpOnOutOfMemoryError -XX:+UseConcMarkSweepGC -XX:ParallelGCThreads=4 " \
           "-Xloggc:log-files/gc.%s.log -XX:+HeapDumpOnOutOfMemoryError " \
           "-Djava.net.preferIPv4Stack=true -cp instance_classpath:classpath " \
           "com.twitter.heron.instance.HeronInstance topname topid %s %s %d 0 stmgr-%d " \
           "tmaster_controller_port metricsmgr_port %s" \
           % (instance_name, instance_name, component_name, instance_id,
              container_id, INTERNAL_CONF_PATH)

  MockPOpen.set_next_pid(37)
  expected_processes_container_0 = [
      ProcessInfo(MockPOpen(), 'heron-tmaster',
                  'tmaster_binary %s master_port '
                  'tmaster_controller_port tmaster_stats_port '
                  'topname topid zknode zkroot '
                  '%s metrics_sinks_config_file metricsmgr_port '
                  'ckptmgr-port' % (HOSTNAME, INTERNAL_CONF_PATH )),
      ProcessInfo(MockPOpen(), 'heron-shell-0', get_expected_shell_command(0)),
      ProcessInfo(MockPOpen(), 'metricsmgr-0', get_expected_metricsmgr_command(0)),
      ProcessInfo(MockPOpen(), 'heron-metricscache', get_expected_metricscachemgr_command()),
      ProcessInfo(MockPOpen(), 'heron-healthmgr', get_expected_healthmgr_command()),
  ]

  MockPOpen.set_next_pid(37)
  expected_processes_container_1 = [
      ProcessInfo(MockPOpen(), 'stmgr-1',
                  'stmgr_binary topname topid topdefnfile zknode zkroot stmgr-1 '
                  'container_1_word_3,container_1_exclaim1_2,container_1_exclaim1_1 %s master_port '
                  'tmaster_controller_port metricsmgr_port shell-port %s ckptmgr-port ckptmgr-1'
                  % (HOSTNAME, INTERNAL_CONF_PATH)),
      ProcessInfo(MockPOpen(), 'container_1_word_3', get_expected_instance_command('word', 3, 1)),
      ProcessInfo(MockPOpen(), 'container_1_exclaim1_1',
                  get_expected_instance_command('exclaim1', 1, 1)),
      ProcessInfo(MockPOpen(), 'container_1_exclaim1_2',
                  get_expected_instance_command('exclaim1', 2, 1)),
      ProcessInfo(MockPOpen(), 'heron-shell-1', get_expected_shell_command(1)),
      ProcessInfo(MockPOpen(), 'metricsmgr-1', get_expected_metricsmgr_command(1)),
  ]

  MockPOpen.set_next_pid(37)
  expected_processes_container_7 = [
      ProcessInfo(MockPOpen(), 'container_7_word_11', get_expected_instance_command('word', 11, 7)),
      ProcessInfo(MockPOpen(), 'container_7_exclaim1_210',
                  get_expected_instance_command('exclaim1', 210, 7)),
      ProcessInfo(MockPOpen(), 'stmgr-7',
                'stmgr_binary topname topid topdefnfile zknode zkroot stmgr-7 '
                'container_7_word_11,container_7_exclaim1_210 %s master_port '
                'tmaster_controller_port metricsmgr_port shell-port %s ckptmgr-port ckptmgr-7'
                % (HOSTNAME, INTERNAL_CONF_PATH)),
      ProcessInfo(MockPOpen(), 'metricsmgr-7', get_expected_metricsmgr_command(7)),
      ProcessInfo(MockPOpen(), 'heron-shell-7', get_expected_shell_command(7)),
  ]

  def setUp(self):
    MockPOpen.set_next_pid(37)
    self.maxDiff = None
    self.executor_0 = MockExecutor(self.get_args(0))
    self.executor_1 = MockExecutor(self.get_args(1))
    self.executor_7 = MockExecutor(self.get_args(7))
    self.packing_plan_expected = self.build_packing_plan({
      1:[('word', '3', '0'), ('exclaim1', '2', '0'), ('exclaim1', '1', '0')],
      7:[('word', '11', '0'), ('exclaim1', '210', '0')],
    })

  # ./heron-executor <shardid> <topname> <topid> <topdefnfile>
  # <zknode> <zkroot> <tmaster_binary> <stmgr_binary>
  # <metricsmgr_classpath> <instance_jvm_opts_in_base64> <classpath>
  # <master_port> <tmaster_controller_port> <tmaster_stats_port> <heron_internals_config_file>
  # <component_rammap> <component_jvm_opts_in_base64> <pkg_type> <topology_bin_file>
  # <heron_java_home> <shell-port> <heron_shell_binary> <metricsmgr_port>
  # <cluster> <role> <environ> <instance_classpath> <metrics_sinks_config_file>
  # <scheduler_classpath> <scheduler_port> <python_instance_binary>
  @staticmethod
  def get_args(shard_id):
    return ("""
    ./heron-executor %d topname topid topdefnfile
    zknode zkroot tmaster_binary stmgr_binary
    metricsmgr_classpath "LVhYOitIZWFwRHVtcE9uT3V0T2ZNZW1vcnlFcnJvcg&equals;&equals;" classpath
    master_port tmaster_controller_port tmaster_stats_port
    %s exclaim1:536870912,word:536870912 "" jar topology_bin_file
    heron_java_home shell-port heron_shell_binary metricsmgr_port
    cluster role environ instance_classpath metrics_sinks_config_file
    scheduler_classpath scheduler_port python_instance_binary
    metricscachemgr_classpath metricscachemgr_masterport metricscachemgr_statsport
    is_stateful_enabled ckptmgr_classpath ckptmgr-port stateful_config_file
    healthmgr_mode healthmgr_classpath
    """ % (shard_id, INTERNAL_CONF_PATH)).replace("\n", '').split()

  def test_update_packing_plan(self):
    self.executor_0.update_packing_plan(self.packing_plan_expected)

    self.assertEquals(self.packing_plan_expected, self.executor_0.packing_plan)
    self.assertEquals({1: "stmgr-1", 7: "stmgr-7"}, self.executor_0.stmgr_ids)
    self.assertEquals(
      {0: "metricsmgr-0", 1: "metricsmgr-1", 7: "metricsmgr-7"}, self.executor_0.metricsmgr_ids)
    self.assertEquals(
      {0: "heron-shell-0", 1: "heron-shell-1", 7: "heron-shell-7"}, self.executor_0.heron_shell_ids)

  def test_launch_container_0(self):
    self.do_test_launch(self.executor_0, self.expected_processes_container_0)

  def test_launch_container_1(self):
    self.do_test_launch(self.executor_1, self.expected_processes_container_1)

  def test_launch_container_7(self):
    self.do_test_launch(self.executor_7, self.expected_processes_container_7)

  def do_test_launch(self, executor, expected_processes):
    executor.update_packing_plan(self.packing_plan_expected)
    executor.launch()
    monitored_processes = executor.processes_to_monitor

    # convert to (pid, name, command)
    found_processes = list(map(lambda process_info:
                          (process_info.pid, process_info.name, process_info.command_str),
                          executor.processes))
    found_monitored = list(map(lambda pinfo:
                          (pinfo[0], pinfo[1].name, pinfo[1].command_str),
                          monitored_processes.items()))
    found_processes.sort(key=lambda tuple: tuple[0])
    found_monitored.sort(key=lambda tuple: tuple[0])
    print("do_test_commands - found_processes: %s found_monitored: %s" \
          % (found_processes, found_monitored))
    self.assertEquals(found_processes, found_monitored)

    print("do_test_commands - expected_processes: %s monitored_processes: %s" \
          % (expected_processes, monitored_processes))
    self.assert_processes(expected_processes, monitored_processes)

  def test_change_instance_dist_container_1(self):
    MockPOpen.set_next_pid(37)
    self.executor_1.update_packing_plan(self.packing_plan_expected)
    current_commands = self.executor_1.get_commands_to_run()

<<<<<<< HEAD
    self.assertEquals(dict(
        map((lambda process_info: (process_info.name, process_info.command.split(' '))),
            self.expected_processes_container_1)), current_commands)
=======
    temp_dict = dict(
        map((lambda (process_info): (process_info.name, process_info.command.split(' '))),
            self.expected_processes_container_1))

    current_json = json.dumps(current_commands, sort_keys=True)
    temp_json = json.dumps(temp_dict, sort_keys=True)

    print current_json
    print temp_json

    self.assertEquals(current_json, temp_json)
>>>>>>> 44586a51

    # update instance distribution
    new_packing_plan = self.build_packing_plan(
      {1:[('word', '3', '0'), ('word', '2', '0'), ('exclaim1', '1', '0')]})
    self.executor_1.update_packing_plan(new_packing_plan)
    updated_commands = self.executor_1.get_commands_to_run()

    # get the commands to kill, keep and start and verify
    commands_to_kill, commands_to_keep, commands_to_start = \
      self.executor_1.get_command_changes(current_commands, updated_commands)

    self.assertEquals(['container_1_exclaim1_2', 'stmgr-1'], sorted(commands_to_kill.keys()))
    self.assertEquals(
        ['container_1_exclaim1_1', 'container_1_word_3', 'heron-shell-1', 'metricsmgr-1'],
        sorted(commands_to_keep.keys()))
    self.assertEquals(['container_1_word_2', 'stmgr-1'], sorted(commands_to_start.keys()))

  def assert_processes(self, expected_processes, found_processes):
    self.assertEquals(len(expected_processes), len(found_processes))
    for expected_process in expected_processes:
      self.assert_process(expected_process, found_processes)

  def assert_process(self, expected_process, found_processes):
    pid = expected_process.pid
    self.assertTrue(found_processes[pid])
    self.assertEquals(expected_process.name, found_processes[pid].name)
    self.assertEquals(expected_process.command, found_processes[pid].command_str)
    self.assertEquals(1, found_processes[pid].attempts)
<|MERGE_RESOLUTION|>--- conflicted
+++ resolved
@@ -265,23 +265,14 @@
     self.executor_1.update_packing_plan(self.packing_plan_expected)
     current_commands = self.executor_1.get_commands_to_run()
 
-<<<<<<< HEAD
-    self.assertEquals(dict(
+    temp_dict = dict(
         map((lambda process_info: (process_info.name, process_info.command.split(' '))),
-            self.expected_processes_container_1)), current_commands)
-=======
-    temp_dict = dict(
-        map((lambda (process_info): (process_info.name, process_info.command.split(' '))),
             self.expected_processes_container_1))
 
     current_json = json.dumps(current_commands, sort_keys=True)
     temp_json = json.dumps(temp_dict, sort_keys=True)
 
-    print current_json
-    print temp_json
-
     self.assertEquals(current_json, temp_json)
->>>>>>> 44586a51
 
     # update instance distribution
     new_packing_plan = self.build_packing_plan(
