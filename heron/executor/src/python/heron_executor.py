--- conflicted
+++ resolved
@@ -560,23 +560,8 @@
       instance_cmd.extend(['-Djava.net.preferIPv4Stack=true',
                            '-cp',
                            '%s:%s' % (self.instance_classpath, self.classpath),
-<<<<<<< HEAD
-                           'com.twitter.heron.instance.HeronInstance',
-                           self.topology_name,
-                           self.topology_id,
-                           instance_id,
-                           component_name,
-                           str(global_task_id),
-                           str(component_index),
-                           self.stmgr_ids[self.shard],
-                           self.tmaster_controller_port,
-                           self.metrics_manager_port,
-                           self.heron_internals_config_file,
-                           self.override_config_file])
-=======
                            'com.twitter.heron.instance.HeronInstance'] + instance_args)
 
->>>>>>> e1ddb7f6
       retval[instance_id] = instance_cmd
     return retval
 
