#!/usr/bin/env python2.7
# -*- encoding: utf-8 -*-

#  Licensed to the Apache Software Foundation (ASF) under one
#  or more contributor license agreements.  See the NOTICE file
#  distributed with this work for additional information
#  regarding copyright ownership.  The ASF licenses this file
#  to you under the Apache License, Version 2.0 (the
#  "License"); you may not use this file except in compliance
#  with the License.  You may obtain a copy of the License at
#
#    http://www.apache.org/licenses/LICENSE-2.0
#
#  Unless required by applicable law or agreed to in writing,
#  software distributed under the License is distributed on an
#  "AS IS" BASIS, WITHOUT WARRANTIES OR CONDITIONS OF ANY
#  KIND, either express or implied.  See the License for the
#  specific language governing permissions and limitations
#  under the License.

""" The Heron executor is a process that runs on a container and is responsible for starting and
monitoring the processes of the topology and it's support services."""
import argparse
import atexit
import base64
import functools
import json
import os
import random
import signal
import string
import subprocess
import sys
import stat
import threading
import time
import yaml
import socket
import traceback

from heron.common.src.python.utils import log
from heron.common.src.python.utils import proc
# pylint: disable=unused-import,too-many-lines
from heron.proto.packing_plan_pb2 import PackingPlan
from heron.statemgrs.src.python import statemanagerfactory
from heron.statemgrs.src.python import configloader
from heron.statemgrs.src.python.config import Config as StateMgrConfig

Log = log.Log

# pylint: disable=too-many-lines

def print_usage():
  print(
      "Usage: ./heron-executor --shard=<shardid> --topology-name=<topname>"
      " --topology-id=<topid> --topology-defn-file=<topdefnfile>"
      " --state-manager-connection=<state_manager_connection>"
      " --state-manager-root=<state_manager_root>"
      " --state-manager-config-file=<state_manager_config_file>"
      " --tmaster-binary=<tmaster_binary>"
      " --stmgr-binary=<stmgr_binary> --metrics-manager-classpath=<metricsmgr_classpath>"
      " --instance-jvm-opts=<instance_jvm_opts_in_base64> --classpath=<classpath>"
      " --master-port=<master_port> --tmaster-controller-port=<tmaster_controller_port>"
      " --tmaster-stats-port=<tmaster_stats_port>"
      " --heron-internals-config-file=<heron_internals_config_file>"
      " --override-config-file=<override_config_file> --component-ram-map=<component_ram_map>"
      " --component-jvm-opts=<component_jvm_opts_in_base64> --pkg-type=<pkg_type>"
      " --topology-binary-file=<topology_bin_file> --heron-java-home=<heron_java_home>"
      " --shell-port=<shell-port> --heron-shell-binary=<heron_shell_binary>"
      " --metrics-manager-port=<metricsmgr_port>"
      " --cluster=<cluster> --role=<role> --environment=<environ>"
      " --instance-classpath=<instance_classpath>"
      " --metrics-sinks-config-file=<metrics_sinks_config_file>"
      " --scheduler-classpath=<scheduler_classpath> --scheduler-port=<scheduler_port>"
      " --python-instance-binary=<python_instance_binary>"
      " --metricscache-manager-classpath=<metricscachemgr_classpath>"
      " --metricscache-manager-master-port=<metricscachemgr_masterport>"
      " --metricscache-manager-stats-port=<metricscachemgr_statsport>"
      " --is-stateful=<is_stateful> --checkpoint-manager-classpath=<ckptmgr_classpath>"
      " --checkpoint-manager-port=<ckptmgr_port> --checkpoint-manager-ram=<checkpoint_manager_ram>"
      " --stateful-config-file=<stateful_config_file>"
      " --health-manager-mode=<healthmgr_mode> --health-manager-classpath=<healthmgr_classpath>"
      " --cpp-instance-binary=<cpp_instance_binary>"
      " --jvm-remote-debugger-ports=<comma_seperated_port_list>")

def id_map(prefix, container_plans, add_zero_id=False):
  ids = {}
  if add_zero_id:
    ids[0] = "%s-0" % prefix

  for container_plan in container_plans:
    ids[container_plan.id] = "%s-%d" % (prefix, container_plan.id)
  return ids

def stmgr_map(container_plans):
  return id_map("stmgr", container_plans)

def metricsmgr_map(container_plans):
  return id_map("metricsmgr", container_plans, True)

def ckptmgr_map(container_plans):
  return id_map("ckptmgr", container_plans, True)

def heron_shell_map(container_plans):
  return id_map("heron-shell", container_plans, True)

def get_heron_executor_process_name(shard_id):
  return 'heron-executor-%d' % shard_id

def get_process_pid_filename(process_name):
  return '%s.pid' % process_name

def get_tmp_filename():
  return '%s.heron.tmp' % (''.join(random.choice(string.ascii_uppercase) for i in range(12)))

def atomic_write_file(path, content):
  """
  file.write(...) is not atomic.
  We write to a tmp file and then rename to target path since rename is atomic.
  We do this to avoid the content of file is dirty read/partially read by others.
  """
  # Write to a randomly tmp file
  tmp_file = get_tmp_filename()
  with open(tmp_file, 'w') as f:
    f.write(content)
    # make sure that all data is on disk
    f.flush()
    os.fsync(f.fileno())

  # Rename the tmp file
  os.rename(tmp_file, path)

def log_pid_for_process(process_name, pid):
  filename = get_process_pid_filename(process_name)
  Log.info('Logging pid %d to file %s' %(pid, filename))
  atomic_write_file(filename, str(pid))

def is_docker_environment():
  return os.path.isfile('/.dockerenv')

def stdout_log_fn(cmd):
  """Simple function callback that is used to log the streaming output of a subprocess command
  :param cmd: the name of the command which will be added to the log line
  :return: None
  """
  # Log the messages to stdout and strip off the newline because Log.info adds one automatically
  return lambda line: Log.info("%s stdout: %s", cmd, line.rstrip('\n'))

class ProcessInfo(object):
  def __init__(self, process, name, command, attempts=1):
    """
    Container for info related to a running process
    :param process: the process POpen object
    :param name: the logical (i.e., unique) name of the process
    :param command: an array of strings comprising the command and it's args
    :param attempts: how many times the command has been run (defaults to 1)
    """
    self.process = process
    self.pid = process.pid
    self.name = name
    self.command = command
    self.command_str = ' '.join(command) # convenience for unit tests
    self.attempts = attempts

  def increment_attempts(self):
    self.attempts += 1
    return self

# pylint: disable=too-many-instance-attributes,too-many-statements
class HeronExecutor(object):
  """ Heron executor is a class that is responsible for running each of the process on a given
  container. Based on the container id and the instance distribution, it determines if the container
  is a master node or a worker node and it starts processes accordingly."""
  def init_parsed_args(self, args):
    """ initialize from parsed arguments """
    parsed_args = self.parse_args(args)

    self.shard = parsed_args.shard
    self.topology_name = parsed_args.topology_name
    self.topology_id = parsed_args.topology_id
    self.topology_defn_file = parsed_args.topology_defn_file
    self.state_manager_connection = parsed_args.state_manager_connection
    self.state_manager_root = parsed_args.state_manager_root
    self.state_manager_config_file = parsed_args.state_manager_config_file
    self.tmaster_binary = parsed_args.tmaster_binary
    self.stmgr_binary = parsed_args.stmgr_binary
    self.metrics_manager_classpath = parsed_args.metrics_manager_classpath
    self.metricscache_manager_classpath = parsed_args.metricscache_manager_classpath
    # '=' can be parsed in a wrong way by some schedulers (aurora) hence it needs to be escaped.
    # It is escaped in two different ways. '(61)' is the new escaping. '&equals;' was
    # the original replacement but it is not friendly to bash and is causing issues. The original
    # escaping is still left there for reference and backward compatibility purposes (to be
    # removed after no topology needs it)
    self.instance_jvm_opts =\
        base64.b64decode(parsed_args.instance_jvm_opts.lstrip('"').
                         rstrip('"').replace('(61)', '=').replace('&equals;', '='))
    self.classpath = parsed_args.classpath
    # Needed for Docker environments since the hostname of a docker container is the container's
    # id within docker, rather than the host's hostname. NOTE: this 'HOST' env variable is not
    # guaranteed to be set in all Docker executor environments (outside of Marathon)
    if is_docker_environment():
      self.master_host = os.environ.get('HOST') if 'HOST' in os.environ else socket.gethostname()
    else:
      self.master_host = socket.gethostname()
    self.master_port = parsed_args.master_port
    self.tmaster_controller_port = parsed_args.tmaster_controller_port
    self.tmaster_stats_port = parsed_args.tmaster_stats_port
    self.heron_internals_config_file = parsed_args.heron_internals_config_file
    self.override_config_file = parsed_args.override_config_file
    self.component_ram_map =\
        map(lambda x: {x.split(':')[0]:
                           int(x.split(':')[1])}, parsed_args.component_ram_map.split(','))
    self.component_ram_map =\
        functools.reduce(lambda x, y: dict(x.items() + y.items()), self.component_ram_map)

    # component_jvm_opts_in_base64 itself is a base64-encoding-json-map, which is appended with
    # " at the start and end. It also escapes "=" to "&equals" due to aurora limitation
    # And the json is a map from base64-encoding-component-name to base64-encoding-jvm-options
    self.component_jvm_opts = {}
    # First we need to decode the base64 string back to a json map string.
    # '=' can be parsed in a wrong way by some schedulers (aurora) hence it needs to be escaped.
    # It is escaped in two different ways. '(61)' is the new escaping. '&equals;' was
    # the original replacement but it is not friendly to bash and is causing issues. The original
    # escaping is still left there for reference and backward compatibility purposes (to be
    # removed after no topology needs it)
    component_jvm_opts_in_json =\
        base64.b64decode(parsed_args.component_jvm_opts.
                         lstrip('"').rstrip('"').replace('(61)', '=').replace('&equals;', '='))
    if component_jvm_opts_in_json != "":
      for (k, v) in json.loads(component_jvm_opts_in_json).items():
        # In json, the component name and JVM options are still in base64 encoding
        self.component_jvm_opts[base64.b64decode(k)] = base64.b64decode(v)

    self.pkg_type = parsed_args.pkg_type
    self.topology_binary_file = parsed_args.topology_binary_file
    self.heron_java_home = parsed_args.heron_java_home
    self.shell_port = parsed_args.shell_port
    self.heron_shell_binary = parsed_args.heron_shell_binary
    self.metrics_manager_port = parsed_args.metrics_manager_port
    self.metricscache_manager_master_port = parsed_args.metricscache_manager_master_port
    self.metricscache_manager_stats_port = parsed_args.metricscache_manager_stats_port
    self.cluster = parsed_args.cluster
    self.role = parsed_args.role
    self.environment = parsed_args.environment
    self.instance_classpath = parsed_args.instance_classpath
    self.metrics_sinks_config_file = parsed_args.metrics_sinks_config_file
    self.scheduler_classpath = parsed_args.scheduler_classpath
    self.scheduler_port = parsed_args.scheduler_port
    self.python_instance_binary = parsed_args.python_instance_binary
    self.cpp_instance_binary = parsed_args.cpp_instance_binary

    self.is_stateful_topology = (parsed_args.is_stateful.lower() == 'true')
    self.checkpoint_manager_classpath = parsed_args.checkpoint_manager_classpath
    self.checkpoint_manager_port = parsed_args.checkpoint_manager_port
    self.checkpoint_manager_ram = parsed_args.checkpoint_manager_ram
    self.stateful_config_file = parsed_args.stateful_config_file
    self.metricscache_manager_mode = parsed_args.metricscache_manager_mode \
        if parsed_args.metricscache_manager_mode else "disabled"
    self.health_manager_mode = parsed_args.health_manager_mode
    self.health_manager_classpath = '%s:%s'\
        % (self.scheduler_classpath, parsed_args.health_manager_classpath)
    self.jvm_remote_debugger_ports = \
      parsed_args.jvm_remote_debugger_ports.split(",") \
        if parsed_args.jvm_remote_debugger_ports else None

  def __init__(self, args, shell_env):
    self.init_parsed_args(args)

    self.shell_env = shell_env
    self.max_runs = 100
    self.interval_between_runs = 10

    # Read the heron_internals.yaml for logging dir
    self.log_dir = self._load_logging_dir(self.heron_internals_config_file)

    # these get set when we call update_packing_plan
    self.packing_plan = None
    self.stmgr_ids = {}
    self.metricsmgr_ids = {}
    self.heron_shell_ids = {}
    self.ckptmgr_ids = {}

    # processes_to_monitor gets set once processes are launched. we need to synchronize rw to this
    # dict since is used by multiple threads
    self.process_lock = threading.RLock()
    self.processes_to_monitor = {}

    self.state_managers = []
    self.jvm_version = None

  @staticmethod
  def parse_args(args):
    """Uses python argparse to collect positional args"""
    parser = argparse.ArgumentParser()

    parser.add_argument("--shard", type=int, required=True)
    parser.add_argument("--topology-name", required=True)
    parser.add_argument("--topology-id", required=True)
    parser.add_argument("--topology-defn-file", required=True)
    parser.add_argument("--state-manager-connection", required=True)
    parser.add_argument("--state-manager-root", required=True)
    parser.add_argument("--state-manager-config-file", required=True)
    parser.add_argument("--tmaster-binary", required=True)
    parser.add_argument("--stmgr-binary", required=True)
    parser.add_argument("--metrics-manager-classpath", required=True)
    parser.add_argument("--instance-jvm-opts", required=True)
    parser.add_argument("--classpath", required=True)
    parser.add_argument("--master-port", required=True)
    parser.add_argument("--tmaster-controller-port", required=True)
    parser.add_argument("--tmaster-stats-port", required=True)
    parser.add_argument("--heron-internals-config-file", required=True)
    parser.add_argument("--override-config-file", required=True)
    parser.add_argument("--component-ram-map", required=True)
    parser.add_argument("--component-jvm-opts", required=True)
    parser.add_argument("--pkg-type", required=True)
    parser.add_argument("--topology-binary-file", required=True)
    parser.add_argument("--heron-java-home", required=True)
    parser.add_argument("--shell-port", required=True)
    parser.add_argument("--heron-shell-binary", required=True)
    parser.add_argument("--metrics-manager-port", required=True)
    parser.add_argument("--cluster", required=True)
    parser.add_argument("--role", required=True)
    parser.add_argument("--environment", required=True)
    parser.add_argument("--instance-classpath", required=True)
    parser.add_argument("--metrics-sinks-config-file", required=True)
    parser.add_argument("--scheduler-classpath", required=True)
    parser.add_argument("--scheduler-port", required=True)
    parser.add_argument("--python-instance-binary", required=True)
    parser.add_argument("--cpp-instance-binary", required=True)
    parser.add_argument("--metricscache-manager-classpath", required=True)
    parser.add_argument("--metricscache-manager-master-port", required=True)
    parser.add_argument("--metricscache-manager-stats-port", required=True)
    parser.add_argument("--metricscache-manager-mode", required=False)
    parser.add_argument("--is-stateful", required=True)
    parser.add_argument("--checkpoint-manager-classpath", required=True)
    parser.add_argument("--checkpoint-manager-port", required=True)
    parser.add_argument("--checkpoint-manager-ram", type=long, required=True)
    parser.add_argument("--stateful-config-file", required=True)
    parser.add_argument("--health-manager-mode", required=True)
    parser.add_argument("--health-manager-classpath", required=True)
    parser.add_argument("--jvm-remote-debugger-ports", required=False,
                        help="ports to be used by a remote debugger for JVM instances")

    parsed_args, unknown_args = parser.parse_known_args(args[1:])

    if unknown_args:
      Log.error('Unknown argument: %s' % unknown_args[0])
      parser.print_help()
      sys.exit(1)

    return parsed_args

  def run_command_or_exit(self, command):
    if self._run_blocking_process(command, True, self.shell_env) != 0:
      Log.error("Failed to run command: %s. Exiting" % command)
      sys.exit(1)

  def initialize(self):
    """
    Initialize the environment. Done with a method call outside of the constructor for 2 reasons:
    1. Unit tests probably won't want/need to do this
    2. We don't initialize the logger (also something unit tests don't want) until after the
    constructor
    """
    create_folders = 'mkdir -p %s' % self.log_dir
    self.run_command_or_exit(create_folders)

    chmod_logs_dir = 'chmod a+rx . && chmod a+x %s' % self.log_dir
    self.run_command_or_exit(chmod_logs_dir)

    chmod_x_binaries = [self.tmaster_binary, self.stmgr_binary, self.heron_shell_binary]

    for binary in chmod_x_binaries:
      stat_result = os.stat(binary)[stat.ST_MODE]
      if not stat_result & stat.S_IXOTH:
        chmod_binary = 'chmod +x %s' % binary
        self.run_command_or_exit(chmod_binary)

    # Log itself pid
    log_pid_for_process(get_heron_executor_process_name(self.shard), os.getpid())

  def update_packing_plan(self, new_packing_plan):
    self.packing_plan = new_packing_plan
    self.stmgr_ids = stmgr_map(self.packing_plan.container_plans)
    self.ckptmgr_ids = ckptmgr_map(self.packing_plan.container_plans)
    self.metricsmgr_ids = metricsmgr_map(self.packing_plan.container_plans)
    self.heron_shell_ids = heron_shell_map(self.packing_plan.container_plans)

  # pylint: disable=no-self-use
  def _load_logging_dir(self, heron_internals_config_file):
    with open(heron_internals_config_file, 'r') as stream:
      heron_internals_config = yaml.load(stream)
    return heron_internals_config['heron.logging.directory']

  def _get_metricsmgr_cmd(self, metricsManagerId, sink_config_file, port):
    ''' get the command to start the metrics manager processes '''
    metricsmgr_main_class = 'org.apache.heron.metricsmgr.MetricsManager'

    metricsmgr_cmd = [os.path.join(self.heron_java_home, 'bin/java'),
                      # We could not rely on the default -Xmx setting, which could be very big,
                      # for instance, the default -Xmx in Twitter mesos machine is around 18GB
                      '-Xmx1024M',
                      '-XX:+PrintCommandLineFlags',
                      '-verbosegc',
                      '-XX:+PrintGCDetails',
                      '-XX:+PrintGCTimeStamps',
                      '-XX:+PrintGCDateStamps',
                      '-XX:+PrintGCCause',
                      '-XX:+UseGCLogFileRotation',
                      '-XX:NumberOfGCLogFiles=5',
                      '-XX:GCLogFileSize=100M',
                      '-XX:+PrintPromotionFailure',
                      '-XX:+PrintTenuringDistribution',
                      '-XX:+PrintHeapAtGC',
                      '-XX:+HeapDumpOnOutOfMemoryError',
                      '-XX:+UseConcMarkSweepGC',
                      '-XX:+PrintCommandLineFlags',
                      '-Xloggc:log-files/gc.metricsmgr.log',
                      '-Djava.net.preferIPv4Stack=true',
                      '-cp',
                      self.metrics_manager_classpath,
                      metricsmgr_main_class,
                      '--id=' + metricsManagerId,
                      '--port=' + str(port),
                      '--topology=' + self.topology_name,
                      '--cluster=' + self.cluster,
                      '--role=' + self.role,
                      '--environment=' + self.environment,
                      '--topology-id=' + self.topology_id,
                      '--system-config-file=' + self.heron_internals_config_file,
                      '--override-config-file=' + self.override_config_file,
                      '--sink-config-file=' + sink_config_file]

    return metricsmgr_cmd

  def _get_metrics_cache_cmd(self):
    ''' get the command to start the metrics manager processes '''
    metricscachemgr_main_class = 'org.apache.heron.metricscachemgr.MetricsCacheManager'

    metricscachemgr_cmd = [os.path.join(self.heron_java_home, 'bin/java'),
                           # We could not rely on the default -Xmx setting, which could be very big,
                           # for instance, the default -Xmx in Twitter mesos machine is around 18GB
                           '-Xmx1024M',
                           '-XX:+PrintCommandLineFlags',
                           '-verbosegc',
                           '-XX:+PrintGCDetails',
                           '-XX:+PrintGCTimeStamps',
                           '-XX:+PrintGCDateStamps',
                           '-XX:+PrintGCCause',
                           '-XX:+UseGCLogFileRotation',
                           '-XX:NumberOfGCLogFiles=5',
                           '-XX:GCLogFileSize=100M',
                           '-XX:+PrintPromotionFailure',
                           '-XX:+PrintTenuringDistribution',
                           '-XX:+PrintHeapAtGC',
                           '-XX:+HeapDumpOnOutOfMemoryError',
                           '-XX:+UseConcMarkSweepGC',
                           '-XX:+PrintCommandLineFlags',
                           '-Xloggc:log-files/gc.metricscache.log',
                           '-Djava.net.preferIPv4Stack=true',
                           '-cp',
                           self.metricscache_manager_classpath,
                           metricscachemgr_main_class,
                           "--metricscache_id", 'metricscache-0',
                           "--master_port", self.metricscache_manager_master_port,
                           "--stats_port", self.metricscache_manager_stats_port,
                           "--topology_name", self.topology_name,
                           "--topology_id", self.topology_id,
                           "--system_config_file", self.heron_internals_config_file,
                           "--override_config_file", self.override_config_file,
                           "--sink_config_file", self.metrics_sinks_config_file,
                           "--cluster", self.cluster,
                           "--role", self.role,
                           "--environment", self.environment]

    return metricscachemgr_cmd

  def _get_healthmgr_cmd(self):
    ''' get the command to start the topology health manager processes '''
    healthmgr_main_class = 'org.apache.heron.healthmgr.HealthManager'

    healthmgr_cmd = [os.path.join(self.heron_java_home, 'bin/java'),
                     # We could not rely on the default -Xmx setting, which could be very big,
                     # for instance, the default -Xmx in Twitter mesos machine is around 18GB
                     '-Xmx1024M',
                     '-XX:+PrintCommandLineFlags',
                     '-verbosegc',
                     '-XX:+PrintGCDetails',
                     '-XX:+PrintGCTimeStamps',
                     '-XX:+PrintGCDateStamps',
                     '-XX:+PrintGCCause',
                     '-XX:+UseGCLogFileRotation',
                     '-XX:NumberOfGCLogFiles=5',
                     '-XX:GCLogFileSize=100M',
                     '-XX:+PrintPromotionFailure',
                     '-XX:+PrintTenuringDistribution',
                     '-XX:+PrintHeapAtGC',
                     '-XX:+HeapDumpOnOutOfMemoryError',
                     '-XX:+UseConcMarkSweepGC',
                     '-XX:+PrintCommandLineFlags',
                     '-Xloggc:log-files/gc.healthmgr.log',
                     '-Djava.net.preferIPv4Stack=true',
                     '-cp', self.health_manager_classpath,
                     healthmgr_main_class,
                     "--cluster", self.cluster,
                     "--role", self.role,
                     "--environment", self.environment,
                     "--topology_name", self.topology_name,
                     "--metricsmgr_port", self.metrics_manager_port]

    return healthmgr_cmd

  def _get_tmaster_processes(self):
    ''' get the command to start the tmaster processes '''
    retval = {}
    tmaster_cmd = [
        self.tmaster_binary,
        '--topology_name=%s' % self.topology_name,
        '--topology_id=%s' % self.topology_id,
        '--zkhostportlist=%s' % self.state_manager_connection,
        '--zkroot=%s' % self.state_manager_root,
        '--myhost=%s' % self.master_host,
        '--master_port=%s' % str(self.master_port),
        '--controller_port=%s' % str(self.tmaster_controller_port),
        '--stats_port=%s' % str(self.tmaster_stats_port),
        '--config_file=%s' % self.heron_internals_config_file,
        '--override_config_file=%s' % self.override_config_file,
        '--metrics_sinks_yaml=%s' % self.metrics_sinks_config_file,
        '--metricsmgr_port=%s' % str(self.metrics_manager_port),
        '--ckptmgr_port=%s' % str(self.checkpoint_manager_port)]
    retval["heron-tmaster"] = tmaster_cmd


    if self.metricscache_manager_mode.lower() != "disabled":
      retval["heron-metricscache"] = self._get_metrics_cache_cmd()

    if self.health_manager_mode.lower() != "disabled":
      retval["heron-healthmgr"] = self._get_healthmgr_cmd()

    retval[self.metricsmgr_ids[0]] = self._get_metricsmgr_cmd(
        self.metricsmgr_ids[0],
        self.metrics_sinks_config_file,
        self.metrics_manager_port)

    if self.is_stateful_topology:
      retval.update(self._get_ckptmgr_process())

    return retval

  # Returns the processes for each Java Heron Instance
  def _get_java_instance_cmd(self, instance_info):
    retval = {}
    # TO DO (Karthik) to be moved into keys and defaults files
    code_cache_size_mb = 64
    java_metasize_mb = 128

    java_version = self._get_jvm_version()
    java_metasize_param = 'MetaspaceSize'
    if java_version.startswith("1.7") or \
            java_version.startswith("1.6") or \
            java_version.startswith("1.5"):
      java_metasize_param = 'PermSize'

    if self.jvm_remote_debugger_ports and \
            (len(instance_info) > len(self.jvm_remote_debugger_ports)):
      Log.warn("Not enough remote debugger ports for all instances!")

    for (instance_id, component_name, global_task_id, component_index) in instance_info:
      total_jvm_size = int(self.component_ram_map[component_name] / (1024 * 1024))
      heap_size_mb = total_jvm_size - code_cache_size_mb - java_metasize_mb
      Log.info("component name: %s, RAM request: %d, total JVM size: %dM, "
               "cache size: %dM, metaspace size: %dM"
               % (component_name, self.component_ram_map[component_name],
                  total_jvm_size, code_cache_size_mb, java_metasize_mb))
      xmn_size = int(heap_size_mb / 2)
      instance_cmd = [os.path.join(self.heron_java_home, 'bin/java'),
                      '-Xmx%dM' % heap_size_mb,
                      '-Xms%dM' % heap_size_mb,
                      '-Xmn%dM' % xmn_size,
                      '-XX:Max%s=%dM' % (java_metasize_param, java_metasize_mb),
                      '-XX:%s=%dM' % (java_metasize_param, java_metasize_mb),
                      '-XX:ReservedCodeCacheSize=%dM' % code_cache_size_mb,
                      '-XX:+CMSScavengeBeforeRemark',
                      '-XX:TargetSurvivorRatio=90',
                      '-XX:+PrintCommandLineFlags',
                      '-verbosegc',
                      '-XX:+PrintGCDetails',
                      '-XX:+PrintGCTimeStamps',
                      '-XX:+PrintGCDateStamps',
                      '-XX:+PrintGCCause',
                      '-XX:+UseGCLogFileRotation',
                      '-XX:NumberOfGCLogFiles=5',
                      '-XX:GCLogFileSize=100M',
                      '-XX:+PrintPromotionFailure',
                      '-XX:+PrintTenuringDistribution',
                      '-XX:+PrintHeapAtGC',
                      '-XX:+HeapDumpOnOutOfMemoryError',
                      '-XX:+UseConcMarkSweepGC',
                      '-XX:ParallelGCThreads=4',
                      '-Xloggc:log-files/gc.%s.log' % instance_id]

      remote_debugger_port = None
      if self.jvm_remote_debugger_ports:
        remote_debugger_port = self.jvm_remote_debugger_ports.pop()
        instance_cmd.append('-agentlib:jdwp=transport=dt_socket,server=y,suspend=n,address=%s'
                            % remote_debugger_port)

      instance_args = ['-topology_name', self.topology_name,
                       '-topology_id', self.topology_id,
                       '-instance_id', instance_id,
                       '-component_name', component_name,
                       '-task_id', str(global_task_id),
                       '-component_index', str(component_index),
                       '-stmgr_id', self.stmgr_ids[self.shard],
                       '-stmgr_port', self.tmaster_controller_port,
                       '-metricsmgr_port', self.metrics_manager_port,
                       '-system_config_file', self.heron_internals_config_file,
                       '-override_config_file', self.override_config_file]
      if remote_debugger_port:
        instance_args += ['-remote_debugger_port', remote_debugger_port]

      instance_cmd = instance_cmd + self.instance_jvm_opts.split()
      if component_name in self.component_jvm_opts:
        instance_cmd = instance_cmd + self.component_jvm_opts[component_name].split()

      instance_cmd.extend(['-Djava.net.preferIPv4Stack=true',
                           '-cp',
                           '%s:%s' % (self.instance_classpath, self.classpath),
                           'org.apache.heron.instance.HeronInstance'] + instance_args)

      retval[instance_id] = instance_cmd
    return retval

  def _get_jvm_version(self):
    if not self.jvm_version:
      cmd = [os.path.join(self.heron_java_home, 'bin/java'),
             '-cp', self.instance_classpath, 'org.apache.heron.instance.util.JvmVersion']
      process = subprocess.Popen(cmd, stdout=subprocess.PIPE, stderr=subprocess.PIPE)
      (process_stdout, process_stderr) = process.communicate()
      if process.returncode != 0:
        Log.error("Failed to determine JVM version. Exiting. Output of %s: %s",
                  ' '.join(cmd), process_stderr)
        sys.exit(1)

      self.jvm_version = process_stdout
      Log.info("Detected JVM version %s" % self.jvm_version)
    return self.jvm_version

  # Returns the processes for each Python Heron Instance
  def _get_python_instance_cmd(self, instance_info):
    # pylint: disable=fixme
    # TODO: currently ignoring ramsize, heap, etc.
    retval = {}
    for (instance_id, component_name, global_task_id, component_index) in instance_info:
      Log.info("Python instance %s component: %s" %(instance_id, component_name))
      instance_cmd = [self.python_instance_binary,
                      '--topology_name=%s' % self.topology_name,
                      '--topology_id=%s' % self.topology_id,
                      '--instance_id=%s' % instance_id,
                      '--component_name=%s' % component_name,
                      '--task_id=%s' % str(global_task_id),
                      '--component_index=%s' % str(component_index),
                      '--stmgr_id=%s' % self.stmgr_ids[self.shard],
                      '--stmgr_port=%s' % self.tmaster_controller_port,
                      '--metricsmgr_port=%s' % self.metrics_manager_port,
                      '--sys_config=%s' % self.heron_internals_config_file,
                      '--override_config=%s' % self.override_config_file,
                      '--topology_pex=%s' % self.topology_binary_file,
                      '--max_ram=%s' % str(self.component_ram_map[component_name])]

      retval[instance_id] = instance_cmd

    return retval

  # Returns the processes for each CPP Heron Instance
  def _get_cpp_instance_cmd(self, instance_info):
    # pylint: disable=fixme
    # TODO: currently ignoring ramsize, heap, etc.
    retval = {}
    for (instance_id, component_name, global_task_id, component_index) in instance_info:
      Log.info("CPP instance %s component: %s" %(instance_id, component_name))
      instance_cmd = [
          self.cpp_instance_binary,
          '--topology_name=%s' % self.topology_name,
          '--topology_id=%s' % self.topology_id,
          '--instance_id=%s' % instance_id,
          '--component_name=%s' % component_name,
          '--task_id=%s' % str(global_task_id),
          '--component_index=%s' % str(component_index),
          '--stmgr_id=%s' % self.stmgr_ids[self.shard],
          '--stmgr_port=%s' % str(self.tmaster_controller_port),
          '--metricsmgr_port=%s' % str(self.metrics_manager_port),
          '--config_file=%s' % self.heron_internals_config_file,
          '--override_config_file=%s' % self.override_config_file,
          '--topology_binary=%s' % os.path.abspath(self.topology_binary_file)
      ]

      retval[instance_id] = instance_cmd

    return retval

  # Returns the processes to handle streams, including the stream-mgr and the user code containing
  # the stream logic of the topology
  def _get_streaming_processes(self):
    '''
    Returns the processes to handle streams, including the stream-mgr and the user code containing
    the stream logic of the topology
    '''
    retval = {}
    instance_plans = self._get_instance_plans(self.packing_plan, self.shard)
    instance_info = []
    for instance_plan in instance_plans:
      global_task_id = instance_plan.task_id
      component_index = instance_plan.component_index
      component_name = instance_plan.component_name
      instance_id = "container_%s_%s_%d" % (str(self.shard), component_name, global_task_id)
      instance_info.append((instance_id, component_name, global_task_id, component_index))

    stmgr_cmd = [
        self.stmgr_binary,
        '--topology_name=%s' % self.topology_name,
        '--topology_id=%s' % self.topology_id,
        '--topologydefn_file=%s' % self.topology_defn_file,
        '--zkhostportlist=%s' % self.state_manager_connection,
        '--zkroot=%s' % self.state_manager_root,
        '--stmgr_id=%s' % self.stmgr_ids[self.shard],
        '--instance_ids=%s' % ','.join(map(lambda x: x[0], instance_info)),
        '--myhost=%s' % self.master_host,
        '--data_port=%s' % str(self.master_port),
        '--local_data_port=%s' % str(self.tmaster_controller_port),
        '--metricsmgr_port=%s' % str(self.metrics_manager_port),
        '--shell_port=%s' % str(self.shell_port),
        '--config_file=%s' % self.heron_internals_config_file,
        '--override_config_file=%s' % self.override_config_file,
        '--ckptmgr_port=%s' % str(self.checkpoint_manager_port),
        '--ckptmgr_id=%s' % self.ckptmgr_ids[self.shard],
        '--metricscachemgr_mode=%s' % self.metricscache_manager_mode.lower()]
    retval[self.stmgr_ids[self.shard]] = stmgr_cmd

    # metricsmgr_metrics_sink_config_file = 'metrics_sinks.yaml'

    retval[self.metricsmgr_ids[self.shard]] = self._get_metricsmgr_cmd(
        self.metricsmgr_ids[self.shard],
        self.metrics_sinks_config_file,
        self.metrics_manager_port
    )

    if self.is_stateful_topology:
      retval.update(self._get_ckptmgr_process())

    if self.pkg_type == 'jar' or self.pkg_type == 'tar':
      retval.update(self._get_java_instance_cmd(instance_info))
    elif self.pkg_type == 'pex':
      retval.update(self._get_python_instance_cmd(instance_info))
    elif self.pkg_type == 'so':
      retval.update(self._get_cpp_instance_cmd(instance_info))
    elif self.pkg_type == 'dylib':
      retval.update(self._get_cpp_instance_cmd(instance_info))
    else:
      raise ValueError("Unrecognized package type: %s" % self.pkg_type)

    return retval

  def _get_ckptmgr_process(self):
    ''' Get the command to start the checkpoint manager process'''

    ckptmgr_main_class = 'org.apache.heron.ckptmgr.CheckpointManager'

<<<<<<< HEAD
    # TODO(nlu): make the ckptmgr ram usage configurable
    ckptmgr_cmd = [os.path.join(self.heron_java_home, "bin/java"),
                   '-Xms5120M',
                   '-Xmx5120M',
=======
    ckptmgr_ram_mb = self.checkpoint_manager_ram / (1024 * 1024)
    ckptmgr_cmd = [os.path.join(self.heron_java_home, "bin/java"),
                   '-Xms%dM' % ckptmgr_ram_mb,
                   '-Xmx%dM' % ckptmgr_ram_mb,
>>>>>>> 88456143
                   '-XX:+PrintCommandLineFlags',
                   '-verbosegc',
                   '-XX:+PrintGCDetails',
                   '-XX:+PrintGCTimeStamps',
                   '-XX:+PrintGCDateStamps',
                   '-XX:+PrintGCCause',
                   '-XX:+UseGCLogFileRotation',
                   '-XX:NumberOfGCLogFiles=5',
                   '-XX:GCLogFileSize=100M',
                   '-XX:+PrintPromotionFailure',
                   '-XX:+PrintTenuringDistribution',
                   '-XX:+PrintHeapAtGC',
                   '-XX:+HeapDumpOnOutOfMemoryError',
                   '-XX:+UseConcMarkSweepGC',
                   '-XX:+UseConcMarkSweepGC',
                   '-Xloggc:log-files/gc.ckptmgr.log',
                   '-Djava.net.preferIPv4Stack=true',
                   '-cp',
                   self.checkpoint_manager_classpath,
                   ckptmgr_main_class,
                   '-t' + self.topology_name,
                   '-i' + self.topology_id,
                   '-c' + self.ckptmgr_ids[self.shard],
                   '-p' + self.checkpoint_manager_port,
                   '-f' + self.stateful_config_file,
                   '-g' + self.heron_internals_config_file]
    retval = {}
    retval[self.ckptmgr_ids[self.shard]] = ckptmgr_cmd

    return retval

  def _get_instance_plans(self, packing_plan, container_id):
    """
    For the given packing_plan, return the container plan with the given container_id. If protobufs
    supported maps, we could just get the plan by id, but it doesn't so we have a collection of
    containers to iterate over.
    """
    this_container_plan = None
    for container_plan in packing_plan.container_plans:
      if container_plan.id == container_id:
        this_container_plan = container_plan

    # make sure that our shard id is a valid one
    assert this_container_plan is not None
    return this_container_plan.instance_plans

  # Returns the common heron support processes that all containers get, like the heron shell
  def _get_heron_support_processes(self):
    """ Get a map from all daemon services' name to the command to start them """
    retval = {}

    retval[self.heron_shell_ids[self.shard]] = [
        '%s' % self.heron_shell_binary,
        '--port=%s' % self.shell_port,
        '--log_file_prefix=%s/heron-shell-%s.log' % (self.log_dir, self.shard),
        '--secret=%s' % self.topology_id]

    return retval

  def _untar_if_needed(self):
    if self.pkg_type == "tar":
      os.system("tar -xvf %s" % self.topology_binary_file)
    elif self.pkg_type == "pex":
      os.system("unzip -qq -n %s" % self.topology_binary_file)

  # pylint: disable=no-self-use
  def _wait_process_std_out_err(self, name, process):
    ''' Wait for the termination of a process and log its stdout & stderr '''
    proc.stream_process_stdout(process, stdout_log_fn(name))
    process.wait()

  def _run_process(self, name, cmd, env_to_exec=None):
    Log.info("Running %s process as %s" % (name, ' '.join(cmd)))
    try:
      # stderr is redirected to stdout so that it can more easily be logged. stderr has a max buffer
      # size and can cause the child process to deadlock if it fills up
      process = subprocess.Popen(cmd, stdout=subprocess.PIPE, stderr=subprocess.STDOUT,
                                 env=env_to_exec, bufsize=1)

      proc.async_stream_process_stdout(process, stdout_log_fn(name))
    except Exception:
      Log.info("Exception running command %s", cmd)
      traceback.print_exc()

    return process

  def _run_blocking_process(self, cmd, is_shell=False, env_to_exec=None):
    Log.info("Running blocking process as %s" % cmd)
    try:
      # stderr is redirected to stdout so that it can more easily be logged. stderr has a max buffer
      # size and can cause the child process to deadlock if it fills up
      process = subprocess.Popen(cmd, shell=is_shell, stdout=subprocess.PIPE,
                                 stderr=subprocess.STDOUT, env=env_to_exec)

      # wait for termination
      self._wait_process_std_out_err(cmd, process)
    except Exception:
      Log.info("Exception running command %s", cmd)
      traceback.print_exc()

    # return the exit code
    return process.returncode

  def _kill_processes(self, commands):
    # remove the command from processes_to_monitor and kill the process
    with self.process_lock:
      for command_name, command in commands.items():
        for process_info in self.processes_to_monitor.values():
          if process_info.name == command_name:
            del self.processes_to_monitor[process_info.pid]
            Log.info("Killing %s process with pid %d: %s" %
                     (process_info.name, process_info.pid, ' '.join(command)))
            try:
              process_info.process.terminate()  # sends SIGTERM to process
            except OSError as e:
              if e.errno == 3: # No such process
                Log.warn("Expected process %s with pid %d was not running, ignoring." %
                         (process_info.name, process_info.pid))
              else:
                raise e

  def _start_processes(self, commands):
    """Start all commands and add them to the dict of processes to be monitored """
    processes_to_monitor = {}
    # First start all the processes
    for (name, command) in commands.items():
      p = self._run_process(name, command, self.shell_env)
      processes_to_monitor[p.pid] = ProcessInfo(p, name, command)

      # Log down the pid file
      log_pid_for_process(name, p.pid)

    with self.process_lock:
      self.processes_to_monitor.update(processes_to_monitor)

  def start_process_monitor(self):
    """ Monitor all processes in processes_to_monitor dict,
    restarting any if they fail, up to max_runs times.
    """
    # Now wait for any child to die
    while True:
      if len(self.processes_to_monitor) > 0:
        (pid, status) = os.wait()

        with self.process_lock:
          if pid in self.processes_to_monitor.keys():
            old_process_info = self.processes_to_monitor[pid]
            name = old_process_info.name
            command = old_process_info.command
            Log.info("%s (pid=%s) exited with status %d. command=%s" % (name, pid, status, command))
            # Log the stdout & stderr of the failed process
            self._wait_process_std_out_err(name, old_process_info.process)

            # Just make it world readable
            if os.path.isfile("core.%d" % pid):
              os.system("chmod a+r core.%d" % pid)
            if old_process_info.attempts >= self.max_runs:
              Log.info("%s exited too many times" % name)
              sys.exit(1)
            time.sleep(self.interval_between_runs)
            p = self._run_process(name, command, self.shell_env)
            del self.processes_to_monitor[pid]
            self.processes_to_monitor[p.pid] =\
              ProcessInfo(p, name, command, old_process_info.attempts + 1)

            # Log down the pid file
            log_pid_for_process(name, p.pid)

  def get_commands_to_run(self):
    # During shutdown the watch might get triggered with the empty packing plan
    if len(self.packing_plan.container_plans) == 0:
      return {}

    if self.shard == 0:
      commands = self._get_tmaster_processes()
    else:
      self._untar_if_needed()
      commands = self._get_streaming_processes()

    # Attach daemon processes
    commands.update(self._get_heron_support_processes())
    return commands

  def get_command_changes(self, current_commands, updated_commands):
    """
    Compares the current command with updated command to return a 3-tuple of dicts,
    keyed by command name: commands_to_kill, commands_to_keep and commands_to_start.
    """
    commands_to_kill = {}
    commands_to_keep = {}
    commands_to_start = {}

    # if the current command has a matching command in the updated commands we keep it
    # otherwise we kill it
    for current_name, current_command in current_commands.items():
      # We don't restart tmaster since it watches the packing plan and updates itself. The stream
      # manager is restarted just to reset state, but we could update it to do so without a restart
      if current_name in updated_commands.keys() and \
        current_command == updated_commands[current_name] and \
        not current_name.startswith('stmgr-'):
        commands_to_keep[current_name] = current_command
      else:
        commands_to_kill[current_name] = current_command

    # updated commands not in the keep list need to be started
    for updated_name, updated_command in updated_commands.items():
      if updated_name not in commands_to_keep.keys():
        commands_to_start[updated_name] = updated_command

    return commands_to_kill, commands_to_keep, commands_to_start

  def launch(self):
    ''' Determines the commands to be run and compares them with the existing running commands.
    Then starts new ones required and kills old ones no longer required.
    '''
    with self.process_lock:
      current_commands = dict(map((lambda process: (process.name, process.command)),
                                  self.processes_to_monitor.values()))
      updated_commands = self.get_commands_to_run()

      # get the commands to kill, keep and start
      commands_to_kill, commands_to_keep, commands_to_start = \
          self.get_command_changes(current_commands, updated_commands)

      Log.info("current commands: %s" % sorted(current_commands.keys()))
      Log.info("new commands    : %s" % sorted(updated_commands.keys()))
      Log.info("commands_to_kill: %s" % sorted(commands_to_kill.keys()))
      Log.info("commands_to_keep: %s" % sorted(commands_to_keep.keys()))
      Log.info("commands_to_start: %s" % sorted(commands_to_start.keys()))

      self._kill_processes(commands_to_kill)
      self._start_processes(commands_to_start)
      Log.info("Launch complete - processes killed=%s kept=%s started=%s monitored=%s" %
               (len(commands_to_kill), len(commands_to_keep),
                len(commands_to_start), len(self.processes_to_monitor)))

  # pylint: disable=global-statement
  def start_state_manager_watches(self):
    """
    Receive updates to the packing plan from the statemgrs and update processes as needed.
    """
    statemgr_config = StateMgrConfig()
    statemgr_config.set_state_locations(configloader.load_state_manager_locations(
        self.cluster, state_manager_config_file=self.state_manager_config_file,
        overrides={"heron.statemgr.connection.string": self.state_manager_connection}))
    try:
      self.state_managers = statemanagerfactory.get_all_state_managers(statemgr_config)
      for state_manager in self.state_managers:
        state_manager.start()
    except Exception as ex:
      Log.error("Found exception while initializing state managers: %s. Bailing out..." % ex)
      traceback.print_exc()
      sys.exit(1)

    # pylint: disable=unused-argument
    def on_packing_plan_watch(state_manager, new_packing_plan):
      Log.debug("State watch triggered for PackingPlan update on shard %s. Existing: %s, New: %s" %
                (self.shard, str(self.packing_plan), str(new_packing_plan)))

      if self.packing_plan != new_packing_plan:
        Log.info("PackingPlan change detected on shard %s, relaunching effected processes."
                 % self.shard)
        self.update_packing_plan(new_packing_plan)

        Log.info("Updating executor processes")
        self.launch()
      else:
        Log.info(
            "State watch triggered for PackingPlan update but plan not changed so not relaunching.")

    for state_manager in self.state_managers:
      # The callback function with the bound
      # state_manager as first variable.
      onPackingPlanWatch = functools.partial(on_packing_plan_watch, state_manager)
      state_manager.get_packing_plan(self.topology_name, onPackingPlanWatch)
      Log.info("Registered state watch for packing plan changes with state manager %s." %
               str(state_manager))

  def stop_state_manager_watches(self):
    Log.info("Stopping state managers")
    for state_manager in self.state_managers:
      state_manager.stop()

def main():
  """Register exit handlers, initialize the executor and run it."""
  # Since Heron on YARN runs as headless users, pex compiled
  # binaries should be exploded into the container working
  # directory. In order to do this, we need to set the
  # PEX_ROOT shell environment before forking the processes
  shell_env = os.environ.copy()
  shell_env["PEX_ROOT"] = os.path.join(os.path.abspath('.'), ".pex")

  # Instantiate the executor, bind it to signal handlers and launch it
  executor = HeronExecutor(sys.argv, shell_env)

  # pylint: disable=unused-argument
  def signal_handler(signal_to_handle, frame):
    # We would do nothing here but just exit
    # Just catch the SIGTERM and then cleanup(), registered with atexit, would invoke
    Log.info('signal_handler invoked with signal %s', signal_to_handle)
    executor.stop_state_manager_watches()
    sys.exit(signal_to_handle)

  def setup(shardid):
    # Redirect stdout and stderr to files in append mode
    # The filename format is heron-executor-<container_id>.stdxxx
    log.configure(logfile='heron-executor-%s.stdout' % shardid)

    pid = os.getpid()
    sid = os.getsid(pid)

    # POSIX prohibits the change of the process group ID of a session leader
    if pid <> sid:
      Log.info('Set up process group; executor becomes leader')
      os.setpgrp() # create new process group, become its leader

    Log.info('Register the SIGTERM signal handler')
    signal.signal(signal.SIGTERM, signal_handler)

    Log.info('Register the atexit clean up')
    atexit.register(cleanup)

  def cleanup():
    """Handler to trigger when receiving the SIGTERM signal
    Do cleanup inside this method, including:
    1. Terminate all children processes
    """
    Log.info('Executor terminated; exiting all process in executor.')
    # We would not wait or check whether process spawned dead or not
    os.killpg(0, signal.SIGTERM)

  setup(executor.shard)

  executor.initialize()
  executor.start_state_manager_watches()
  executor.start_process_monitor()

if __name__ == "__main__":
  main()<|MERGE_RESOLUTION|>--- conflicted
+++ resolved
@@ -766,17 +766,10 @@
 
     ckptmgr_main_class = 'org.apache.heron.ckptmgr.CheckpointManager'
 
-<<<<<<< HEAD
-    # TODO(nlu): make the ckptmgr ram usage configurable
-    ckptmgr_cmd = [os.path.join(self.heron_java_home, "bin/java"),
-                   '-Xms5120M',
-                   '-Xmx5120M',
-=======
     ckptmgr_ram_mb = self.checkpoint_manager_ram / (1024 * 1024)
     ckptmgr_cmd = [os.path.join(self.heron_java_home, "bin/java"),
                    '-Xms%dM' % ckptmgr_ram_mb,
                    '-Xmx%dM' % ckptmgr_ram_mb,
->>>>>>> 88456143
                    '-XX:+PrintCommandLineFlags',
                    '-verbosegc',
                    '-XX:+PrintGCDetails',
