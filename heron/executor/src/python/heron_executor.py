# Copyright 2016 Twitter. All rights reserved.
#
# Licensed under the Apache License, Version 2.0 (the "License");
# you may not use this file except in compliance with the License.
# You may obtain a copy of the License at
#
#    http://www.apache.org/licenses/LICENSE-2.0
#
# Unless required by applicable law or agreed to in writing, software
# distributed under the License is distributed on an "AS IS" BASIS,
# WITHOUT WARRANTIES OR CONDITIONS OF ANY KIND, either express or implied.
# See the License for the specific language governing permissions and
# limitations under the License.

#!/usr/bin/env python2.7
""" The Heron executor is a process that runs on a container and is responsible for starting and
monitoring the processes of the topology and it's support services."""
import argparse
import atexit
import base64
import functools
import json
import os
import random
import signal
import string
import subprocess
import sys
import stat
import threading
import time
import yaml
import socket
import traceback

from heron.common.src.python.utils import log
from heron.common.src.python.utils import proc
# pylint: disable=unused-import,too-many-lines
from heron.proto.packing_plan_pb2 import PackingPlan
from heron.statemgrs.src.python import statemanagerfactory
from heron.statemgrs.src.python import configloader
from heron.statemgrs.src.python.config import Config as StateMgrConfig

Log = log.Log

def print_usage():
  print(
      "Usage: ./heron-executor <shardid> <topname> <topid> <topdefnfile>"
      " <state_manager_connection> <state_manager_root> <tmaster_binary> <stmgr_binary>"
      " <metricsmgr_classpath> <instance_jvm_opts_in_base64> <classpath>"
      " <master_port> <tmaster_controller_port> <tmaster_stats_port> <heron_internals_config_file>"
      " <override_config_file> <component_ram_map> <component_jvm_opts_in_base64> <pkg_type>"
      " <topology_bin_file> <heron_java_home> <shell-port> <heron_shell_binary> <metricsmgr_port>"
      " <cluster> <role> <environ> <instance_classpath> <metrics_sinks_config_file>"
      " <scheduler_classpath> <scheduler_port> <python_instance_binary>"
      " <metricscachemgr_classpath> <metricscachemgr_masterport> <metricscachemgr_statsport>"
      " <is_stateful> <ckptmgr_classpath> <ckptmgr_port> <stateful_config_file> "
      " <healthmgr_mode> <healthmgr_classpath> <cpp_instance_binary>")

def id_map(prefix, container_plans, add_zero_id=False):
  ids = {}
  if add_zero_id:
    ids[0] = "%s-0" % prefix

  for container_plan in container_plans:
    ids[container_plan.id] = "%s-%d" % (prefix, container_plan.id)
  return ids

def stmgr_map(container_plans):
  return id_map("stmgr", container_plans)

def metricsmgr_map(container_plans):
  return id_map("metricsmgr", container_plans, True)

def ckptmgr_map(container_plans):
  return id_map("ckptmgr", container_plans, True)

def heron_shell_map(container_plans):
  return id_map("heron-shell", container_plans, True)

def get_heron_executor_process_name(shard_id):
  return 'heron-executor-%d' % shard_id

def get_process_pid_filename(process_name):
  return '%s.pid' % process_name

def get_tmp_filename():
  return '%s.heron.tmp' % (''.join(random.choice(string.ascii_uppercase) for i in range(12)))

def atomic_write_file(path, content):
  """
  file.write(...) is not atomic.
  We write to a tmp file and then rename to target path since rename is atomic.
  We do this to avoid the content of file is dirty read/partially read by others.
  """
  # Write to a randomly tmp file
  tmp_file = get_tmp_filename()
  with open(tmp_file, 'w') as f:
    f.write(content)
    # make sure that all data is on disk
    f.flush()
    os.fsync(f.fileno())

  # Rename the tmp file
  os.rename(tmp_file, path)

def log_pid_for_process(process_name, pid):
  filename = get_process_pid_filename(process_name)
  Log.info('Logging pid %d to file %s' %(pid, filename))
  atomic_write_file(filename, str(pid))

def is_docker_environment():
  return os.path.isfile('/.dockerenv')

def stdout_log_fn(cmd):
  """Simple function callback that is used to log the streaming output of a subprocess command
  :param cmd: the name of the command which will be added to the log line
  :return: None
  """
  # Log the messages to stdout and strip off the newline because Log.info adds one automatically
  return lambda line: Log.info("%s stdout: %s", cmd, line.rstrip('\n'))

class ProcessInfo(object):
  def __init__(self, process, name, command, attempts=1):
    """
    Container for info related to a running process
    :param process: the process POpen object
    :param name: the logical (i.e., unique) name of the process
    :param command: an array of strings comprising the command and it's args
    :param attempts: how many times the command has been run (defaults to 1)
    """
    self.process = process
    self.pid = process.pid
    self.name = name
    self.command = command
    self.command_str = ' '.join(command) # convenience for unit tests
    self.attempts = attempts

  def increment_attempts(self):
    self.attempts += 1
    return self

# pylint: disable=too-many-instance-attributes,too-many-statements
class HeronExecutor(object):
  """ Heron executor is a class that is responsible for running each of the process on a given
  container. Based on the container id and the instance distribution, it determines if the container
  is a master node or a worker node and it starts processes accordingly."""
  def init_parsed_args(self, args):
    """ initialize from parsed arguments """
    parsed_args = self.parse_args(args)

    self.shard = parsed_args.shard
    self.topology_name = parsed_args.topology_name
    self.topology_id = parsed_args.topology_id
    self.topology_defn_file = parsed_args.topology_defn_file
    self.state_manager_connection = parsed_args.state_manager_connection
    self.state_manager_root = parsed_args.state_manager_root
    self.tmaster_binary = parsed_args.tmaster_binary
    self.stmgr_binary = parsed_args.stmgr_binary
    self.metrics_manager_classpath = parsed_args.metrics_manager_classpath
    self.metricscache_manager_classpath = parsed_args.metricscache_manager_classpath
    self.instance_jvm_opts =\
        base64.b64decode(parsed_args.instance_jvm_opts.lstrip('"').
                         rstrip('"').replace('&equals;', '='))
    self.classpath = parsed_args.classpath
    # Needed for Docker environments since the hostname of a docker container is the container's
    # id within docker, rather than the host's hostname. NOTE: this 'HOST' env variable is not
    # guaranteed to be set in all Docker executor environments (outside of Marathon)
    if is_docker_environment():
      self.master_host = os.environ.get('HOST') if 'HOST' in os.environ else socket.gethostname()
    else:
      self.master_host = socket.gethostname()
    self.master_port = parsed_args.master_port
    self.tmaster_controller_port = parsed_args.tmaster_controller_port
    self.tmaster_stats_port = parsed_args.tmaster_stats_port
    self.heron_internals_config_file = parsed_args.heron_internals_config_file
    self.override_config_file = parsed_args.override_config_file
    self.component_ram_map =\
        map(lambda x: {x.split(':')[0]:
                           int(x.split(':')[1])}, parsed_args.component_ram_map.split(','))
    self.component_ram_map =\
        functools.reduce(lambda x, y: dict(x.items() + y.items()), self.component_ram_map)

    # component_jvm_opts_in_base64 itself is a base64-encoding-json-map, which is appended with
    # " at the start and end. It also escapes "=" to "&equals" due to aurora limitation
    # And the json is a map from base64-encoding-component-name to base64-encoding-jvm-options
    self.component_jvm_opts = {}
    # First we need to decode the base64 string back to a json map string
    component_jvm_opts_in_json =\
        base64.b64decode(parsed_args.component_jvm_opts.
                         lstrip('"').rstrip('"').replace('&equals;', '='))
    if component_jvm_opts_in_json != "":
      for (k, v) in json.loads(component_jvm_opts_in_json).items():
        # In json, the component name and jvm options are still in base64 encoding
        self.component_jvm_opts[base64.b64decode(k)] = base64.b64decode(v)

    self.pkg_type = parsed_args.pkg_type
    self.topology_binary_file = parsed_args.topology_binary_file
    self.heron_java_home = parsed_args.heron_java_home
    self.shell_port = parsed_args.shell_port
    self.heron_shell_binary = parsed_args.heron_shell_binary
    self.metrics_manager_port = parsed_args.metrics_manager_port
    self.metricscache_manager_master_port = parsed_args.metricscache_manager_master_port
    self.metricscache_manager_stats_port = parsed_args.metricscache_manager_stats_port
    self.cluster = parsed_args.cluster
    self.role = parsed_args.role
    self.environment = parsed_args.environment
    self.instance_classpath = parsed_args.instance_classpath
    self.metrics_sinks_config_file = parsed_args.metrics_sinks_config_file
    self.scheduler_classpath = parsed_args.scheduler_classpath
    self.scheduler_port = parsed_args.scheduler_port
    self.python_instance_binary = parsed_args.python_instance_binary
    self.cpp_instance_binary = parsed_args.cpp_instance_binary

    self.is_stateful_topology = (parsed_args.is_stateful.lower() == 'true')
    self.checkpoint_manager_classpath = parsed_args.checkpoint_manager_classpath
    self.checkpoint_manager_port = parsed_args.checkpoint_manager_port
    self.stateful_config_file = parsed_args.stateful_config_file
    self.health_manager_mode = parsed_args.health_manager_mode
    self.health_manager_classpath = '%s:%s'\
        % (self.scheduler_classpath, parsed_args.health_manager_classpath)


  def __init__(self, args, shell_env):
    self.init_parsed_args(args)

    self.shell_env = shell_env
    self.max_runs = 100
    self.interval_between_runs = 10

    # Read the heron_internals.yaml for logging dir
    self.log_dir = self._load_logging_dir(self.heron_internals_config_file)

    # these get set when we call update_packing_plan
    self.packing_plan = None
    self.stmgr_ids = {}
    self.metricsmgr_ids = {}
    self.heron_shell_ids = {}
    self.ckptmgr_ids = {}

    # processes_to_monitor gets set once processes are launched. we need to synchronize rw to this
    # dict since is used by multiple threads
    self.process_lock = threading.RLock()
    self.processes_to_monitor = {}

    self.state_managers = []
    self.jvm_version = None

  @staticmethod
  def parse_args(args):
    """Uses python argparse to collect positional args"""
    parser = argparse.ArgumentParser()

    parser.add_argument("--shard", type=int, required=True)
    parser.add_argument("--topology-name", required=True)
    parser.add_argument("--topology-id", required=True)
    parser.add_argument("--topology-defn-file", required=True)
    parser.add_argument("--state-manager-connection", required=True)
    parser.add_argument("--state-manager-root", required=True)
    parser.add_argument("--tmaster-binary", required=True)
    parser.add_argument("--stmgr-binary", required=True)
    parser.add_argument("--metrics-manager-classpath", required=True)
    parser.add_argument("--instance-jvm-opts", required=True)
    parser.add_argument("--classpath", required=True)
    parser.add_argument("--master-port", required=True)
    parser.add_argument("--tmaster-controller-port", required=True)
    parser.add_argument("--tmaster-stats-port", required=True)
    parser.add_argument("--heron-internals-config-file", required=True)
    parser.add_argument("--override-config-file", required=True)
    parser.add_argument("--component-ram-map", required=True)
    parser.add_argument("--component-jvm-opts", required=True)
    parser.add_argument("--pkg-type", required=True)
    parser.add_argument("--topology-binary-file", required=True)
    parser.add_argument("--heron-java-home", required=True)
    parser.add_argument("--shell-port", required=True)
    parser.add_argument("--heron-shell-binary", required=True)
    parser.add_argument("--metrics-manager-port", required=True)
    parser.add_argument("--cluster", required=True)
    parser.add_argument("--role", required=True)
    parser.add_argument("--environment", required=True)
    parser.add_argument("--instance-classpath", required=True)
    parser.add_argument("--metrics-sinks-config-file", required=True)
    parser.add_argument("--scheduler-classpath", required=True)
    parser.add_argument("--scheduler-port", required=True)
    parser.add_argument("--python-instance-binary", required=True)
    parser.add_argument("--cpp-instance-binary", required=True)
    parser.add_argument("--metricscache-manager-classpath", required=True)
    parser.add_argument("--metricscache-manager-master-port", required=True)
    parser.add_argument("--metricscache-manager-stats-port", required=True)
    parser.add_argument("--is-stateful", required=True)
    parser.add_argument("--checkpoint-manager-classpath", required=True)
    parser.add_argument("--checkpoint-manager-port", required=True)
    parser.add_argument("--stateful-config-file", required=True)
    parser.add_argument("--health-manager-mode", required=True)
    parser.add_argument("--health-manager-classpath", required=True)

    parsed_args, unknown_args = parser.parse_known_args(args[1:])

    if unknown_args:
      Log.error('Unknown argument: %s' % unknown_args[0])
      parser.print_help()
      sys.exit(1)

    return parsed_args

  def run_command_or_exit(self, command):
    if self._run_blocking_process(command, True, self.shell_env) != 0:
      Log.error("Failed to run command: %s. Exiting" % command)
      sys.exit(1)

  def initialize(self):
    """
    Initialize the environment. Done with a method call outside of the constructor for 2 reasons:
    1. Unit tests probably won't want/need to do this
    2. We don't initialize the logger (also something unit tests don't want) until after the
    constructor
    """
    create_folders = 'mkdir -p %s' % self.log_dir
    self.run_command_or_exit(create_folders)

    chmod_logs_dir = 'chmod a+rx . && chmod a+x %s' % self.log_dir
    self.run_command_or_exit(chmod_logs_dir)

    chmod_x_binaries = [self.tmaster_binary, self.stmgr_binary, self.heron_shell_binary]

    for binary in chmod_x_binaries:
      stat_result = os.stat(binary)[stat.ST_MODE]
      if not stat_result & stat.S_IXOTH:
        chmod_binary = 'chmod +x %s' % binary
        self.run_command_or_exit(chmod_binary)

    # Log itself pid
    log_pid_for_process(get_heron_executor_process_name(self.shard), os.getpid())

  def update_packing_plan(self, new_packing_plan):
    self.packing_plan = new_packing_plan
    self.stmgr_ids = stmgr_map(self.packing_plan.container_plans)
    self.ckptmgr_ids = ckptmgr_map(self.packing_plan.container_plans)
    self.metricsmgr_ids = metricsmgr_map(self.packing_plan.container_plans)
    self.heron_shell_ids = heron_shell_map(self.packing_plan.container_plans)

  # pylint: disable=no-self-use
  def _load_logging_dir(self, heron_internals_config_file):
    with open(heron_internals_config_file, 'r') as stream:
      heron_internals_config = yaml.load(stream)
    return heron_internals_config['heron.logging.directory']

  def _get_metricsmgr_cmd(self, metricsManagerId, sink_config_file, port):
    ''' get the command to start the metrics manager processes '''
    metricsmgr_main_class = 'com.twitter.heron.metricsmgr.MetricsManager'

    metricsmgr_cmd = [os.path.join(self.heron_java_home, 'bin/java'),
                      # We could not rely on the default -Xmx setting, which could be very big,
                      # for instance, the default -Xmx in Twitter mesos machine is around 18GB
                      '-Xmx1024M',
                      '-XX:+PrintCommandLineFlags',
                      '-verbosegc',
                      '-XX:+PrintGCDetails',
                      '-XX:+PrintGCTimeStamps',
                      '-XX:+PrintGCDateStamps',
                      '-XX:+PrintGCCause',
                      '-XX:+UseGCLogFileRotation',
                      '-XX:NumberOfGCLogFiles=5',
                      '-XX:GCLogFileSize=100M',
                      '-XX:+PrintPromotionFailure',
                      '-XX:+PrintTenuringDistribution',
                      '-XX:+PrintHeapAtGC',
                      '-XX:+HeapDumpOnOutOfMemoryError',
                      '-XX:+UseConcMarkSweepGC',
                      '-XX:+PrintCommandLineFlags',
                      '-Xloggc:log-files/gc.metricsmgr.log',
                      '-Djava.net.preferIPv4Stack=true',
                      '-cp',
                      self.metrics_manager_classpath,
                      metricsmgr_main_class,
                      metricsManagerId,
                      port,
                      self.topology_name,
                      self.topology_id,
                      self.heron_internals_config_file,
                      self.override_config_file,
                      sink_config_file]

    return metricsmgr_cmd

  def _get_metrics_cache_cmd(self):
    ''' get the command to start the metrics manager processes '''
    metricscachemgr_main_class = 'com.twitter.heron.metricscachemgr.MetricsCacheManager'

    metricscachemgr_cmd = [os.path.join(self.heron_java_home, 'bin/java'),
                           # We could not rely on the default -Xmx setting, which could be very big,
                           # for instance, the default -Xmx in Twitter mesos machine is around 18GB
                           '-Xmx1024M',
                           '-XX:+PrintCommandLineFlags',
                           '-verbosegc',
                           '-XX:+PrintGCDetails',
                           '-XX:+PrintGCTimeStamps',
                           '-XX:+PrintGCDateStamps',
                           '-XX:+PrintGCCause',
                           '-XX:+UseGCLogFileRotation',
                           '-XX:NumberOfGCLogFiles=5',
                           '-XX:GCLogFileSize=100M',
                           '-XX:+PrintPromotionFailure',
                           '-XX:+PrintTenuringDistribution',
                           '-XX:+PrintHeapAtGC',
                           '-XX:+HeapDumpOnOutOfMemoryError',
                           '-XX:+UseConcMarkSweepGC',
                           '-XX:+PrintCommandLineFlags',
                           '-Xloggc:log-files/gc.metricscache.log',
                           '-Djava.net.preferIPv4Stack=true',
                           '-cp',
                           self.metricscache_manager_classpath,
                           metricscachemgr_main_class,
                           "--metricscache_id", 'metricscache-0',
                           "--master_port", self.metricscache_manager_master_port,
                           "--stats_port", self.metricscache_manager_stats_port,
                           "--topology_name", self.topology_name,
                           "--topology_id", self.topology_id,
                           "--system_config_file", self.heron_internals_config_file,
                           "--override_config_file", self.override_config_file,
                           "--sink_config_file", self.metrics_sinks_config_file,
                           "--cluster", self.cluster,
                           "--role", self.role,
                           "--environment", self.environment, "--verbose"]

    return metricscachemgr_cmd

  def _get_healthmgr_cmd(self):
    ''' get the command to start the topology health manager processes '''
    healthmgr_main_class = 'com.twitter.heron.healthmgr.HealthManager'

    healthmgr_cmd = [os.path.join(self.heron_java_home, 'bin/java'),
                     # We could not rely on the default -Xmx setting, which could be very big,
                     # for instance, the default -Xmx in Twitter mesos machine is around 18GB
                     '-Xmx1024M',
                     '-XX:+PrintCommandLineFlags',
                     '-verbosegc',
                     '-XX:+PrintGCDetails',
                     '-XX:+PrintGCTimeStamps',
                     '-XX:+PrintGCDateStamps',
                     '-XX:+PrintGCCause',
                     '-XX:+UseGCLogFileRotation',
                     '-XX:NumberOfGCLogFiles=5',
                     '-XX:GCLogFileSize=100M',
                     '-XX:+PrintPromotionFailure',
                     '-XX:+PrintTenuringDistribution',
                     '-XX:+PrintHeapAtGC',
                     '-XX:+HeapDumpOnOutOfMemoryError',
                     '-XX:+UseConcMarkSweepGC',
                     '-XX:+PrintCommandLineFlags',
                     '-Xloggc:log-files/gc.healthmgr.log',
                     '-Djava.net.preferIPv4Stack=true',
                     '-cp', self.health_manager_classpath,
                     healthmgr_main_class,
                     "--cluster", self.cluster,
                     "--role", self.role,
                     "--environment", self.environment,
                     "--topology_name", self.topology_name, "--verbose"]

    return healthmgr_cmd

  def _get_tmaster_processes(self):
    ''' get the command to start the tmaster processes '''
    retval = {}
    tmaster_cmd = [
        self.tmaster_binary,
        self.master_host,
        self.master_port,
        self.tmaster_controller_port,
        self.tmaster_stats_port,
        self.topology_name,
        self.topology_id,
        self.state_manager_connection,
        self.state_manager_root,
        self.heron_internals_config_file,
        self.override_config_file,
        self.metrics_sinks_config_file,
        self.metrics_manager_port,
        self.checkpoint_manager_port]
    retval["heron-tmaster"] = tmaster_cmd

    retval["heron-metricscache"] = self._get_metrics_cache_cmd()

    if self.health_manager_mode.lower() != "disabled":
      retval["heron-healthmgr"] = self._get_healthmgr_cmd()

    retval[self.metricsmgr_ids[0]] = self._get_metricsmgr_cmd(
        self.metricsmgr_ids[0],
        self.metrics_sinks_config_file,
        self.metrics_manager_port)

    if self.is_stateful_topology:
      retval.update(self._get_ckptmgr_process())

    return retval

  # Returns the processes for each Java Heron Instance
  def _get_java_instance_cmd(self, instance_info):
    retval = {}
    # TO DO (Karthik) to be moved into keys and defaults files
    code_cache_size_mb = 64
    java_metasize_mb = 128

    java_version = self._get_jvm_version()
    java_metasize_param = 'MetaspaceSize'
    if java_version.startswith("1.7") or \
            java_version.startswith("1.6") or \
            java_version.startswith("1.5"):
      java_metasize_param = 'PermSize'

    for (instance_id, component_name, global_task_id, component_index) in instance_info:
      total_jvm_size = int(self.component_ram_map[component_name] / (1024 * 1024))
      heap_size_mb = total_jvm_size - code_cache_size_mb - java_metasize_mb
      Log.info("component name: %s, ram request: %d, total jvm size: %dM, "
               "cache size: %dM, metaspace size: %dM"
               % (component_name, self.component_ram_map[component_name],
                  total_jvm_size, code_cache_size_mb, java_metasize_mb))
      xmn_size = int(heap_size_mb / 2)
      instance_cmd = [os.path.join(self.heron_java_home, 'bin/java'),
                      '-Xmx%dM' % heap_size_mb,
                      '-Xms%dM' % heap_size_mb,
                      '-Xmn%dM' % xmn_size,
                      '-XX:Max%s=%dM' % (java_metasize_param, java_metasize_mb),
                      '-XX:%s=%dM' % (java_metasize_param, java_metasize_mb),
                      '-XX:ReservedCodeCacheSize=%dM' % code_cache_size_mb,
                      '-XX:+CMSScavengeBeforeRemark',
                      '-XX:TargetSurvivorRatio=90',
                      '-XX:+PrintCommandLineFlags',
                      '-verbosegc',
                      '-XX:+PrintGCDetails',
                      '-XX:+PrintGCTimeStamps',
                      '-XX:+PrintGCDateStamps',
                      '-XX:+PrintGCCause',
                      '-XX:+UseGCLogFileRotation',
                      '-XX:NumberOfGCLogFiles=5',
                      '-XX:GCLogFileSize=100M',
                      '-XX:+PrintPromotionFailure',
                      '-XX:+PrintTenuringDistribution',
                      '-XX:+PrintHeapAtGC',
                      '-XX:+HeapDumpOnOutOfMemoryError',
                      '-XX:+UseConcMarkSweepGC',
                      '-XX:ParallelGCThreads=4',
                      '-Xloggc:log-files/gc.%s.log' % instance_id]
      instance_cmd = instance_cmd + self.instance_jvm_opts.split()
      if component_name in self.component_jvm_opts:
        instance_cmd = instance_cmd + self.component_jvm_opts[component_name].split()
      instance_cmd.extend(['-Djava.net.preferIPv4Stack=true',
                           '-cp',
                           '%s:%s' % (self.instance_classpath, self.classpath),
                           'com.twitter.heron.instance.HeronInstance',
                           self.topology_name,
                           self.topology_id,
                           instance_id,
                           component_name,
                           str(global_task_id),
                           str(component_index),
                           self.stmgr_ids[self.shard],
                           self.tmaster_controller_port,
                           self.metrics_manager_port,
                           self.heron_internals_config_file,
                           self.override_config_file])
      retval[instance_id] = instance_cmd
    return retval

  def _get_jvm_version(self):
    if not self.jvm_version:
      cmd = [os.path.join(self.heron_java_home, 'bin/java'),
             '-cp', self.instance_classpath, 'com.twitter.heron.instance.util.JvmVersion']
      process = subprocess.Popen(cmd, stdout=subprocess.PIPE, stderr=subprocess.PIPE)
      (process_stdout, process_stderr) = process.communicate()
      if process.returncode != 0:
        Log.error("Failed to determine JVM version. Exiting. Output of %s: %s",
                  ' '.join(cmd), process_stderr)
        sys.exit(1)

      self.jvm_version = process_stdout
      Log.info("Detected JVM version %s" % self.jvm_version)
    return self.jvm_version

  # Returns the processes for each Python Heron Instance
  def _get_python_instance_cmd(self, instance_info):
    # pylint: disable=fixme
    # TODO: currently ignoring ramsize, heap, etc.
    retval = {}
    for (instance_id, component_name, global_task_id, component_index) in instance_info:
      Log.info("Python instance %s component: %s" %(instance_id, component_name))
      instance_cmd = [self.python_instance_binary,
                      self.topology_name,
                      self.topology_id,
                      instance_id,
                      component_name,
                      str(global_task_id),
                      str(component_index),
                      self.stmgr_ids[self.shard],
                      self.tmaster_controller_port,
                      self.metrics_manager_port,
                      self.heron_internals_config_file,
                      self.override_config_file,
                      self.topology_binary_file,
                      str(self.component_ram_map[component_name])]

      retval[instance_id] = instance_cmd

    return retval

  # Returns the processes for each CPP Heron Instance
  def _get_cpp_instance_cmd(self, instance_info):
    # pylint: disable=fixme
    # TODO: currently ignoring ramsize, heap, etc.
    retval = {}
    for (instance_id, component_name, global_task_id, component_index) in instance_info:
      Log.info("CPP instance %s component: %s" %(instance_id, component_name))
      instance_cmd = [
          self.cpp_instance_binary,
          self.topology_name,
          self.topology_id,
          instance_id,
          component_name,
          str(global_task_id),
          str(component_index),
          self.stmgr_ids[self.shard],
          self.tmaster_controller_port,
          self.metrics_manager_port,
          self.heron_internals_config_file,
          self.override_config_file,
<<<<<<< HEAD
          self.topology_binary_file]

=======
          os.path.abspath(self.topology_bin_file)
      ]
>>>>>>> 30329fe8

      retval[instance_id] = instance_cmd

    return retval

  # Returns the processes to handle streams, including the stream-mgr and the user code containing
  # the stream logic of the topology
  def _get_streaming_processes(self):
    '''
    Returns the processes to handle streams, including the stream-mgr and the user code containing
    the stream logic of the topology
    '''
    retval = {}
    instance_plans = self._get_instance_plans(self.packing_plan, self.shard)
    instance_info = []
    for instance_plan in instance_plans:
      global_task_id = instance_plan.task_id
      component_index = instance_plan.component_index
      component_name = instance_plan.component_name
      instance_id = "container_%s_%s_%d" % (str(self.shard), component_name, global_task_id)
      instance_info.append((instance_id, component_name, global_task_id, component_index))

    stmgr_cmd = [
        self.stmgr_binary,
        self.topology_name,
        self.topology_id,
        self.topology_defn_file,
        self.state_manager_connection,
        self.state_manager_root,
        self.stmgr_ids[self.shard],
        ','.join(map(lambda x: x[0], instance_info)),
        self.master_host,
        self.master_port,
        self.tmaster_controller_port,
        self.metrics_manager_port,
        self.shell_port,
        self.heron_internals_config_file,
        self.override_config_file,
        self.checkpoint_manager_port,
        self.ckptmgr_ids[self.shard]]
    retval[self.stmgr_ids[self.shard]] = stmgr_cmd

    # metricsmgr_metrics_sink_config_file = 'metrics_sinks.yaml'

    retval[self.metricsmgr_ids[self.shard]] = self._get_metricsmgr_cmd(
        self.metricsmgr_ids[self.shard],
        self.metrics_sinks_config_file,
        self.metrics_manager_port
    )

    if self.is_stateful_topology:
      retval.update(self._get_ckptmgr_process())

    if self.pkg_type == 'jar' or self.pkg_type == 'tar':
      retval.update(self._get_java_instance_cmd(instance_info))
    elif self.pkg_type == 'pex':
      retval.update(self._get_python_instance_cmd(instance_info))
    elif self.pkg_type == 'so':
      retval.update(self._get_cpp_instance_cmd(instance_info))
    elif self.pkg_type == 'dylib':
      retval.update(self._get_cpp_instance_cmd(instance_info))
    else:
      raise ValueError("Unrecognized package type: %s" % self.pkg_type)

    return retval

  def _get_ckptmgr_process(self):
    ''' Get the command to start the checkpoint manager process'''

    ckptmgr_main_class = 'com.twitter.heron.ckptmgr.CheckpointManager'

    ckptmgr_cmd = [os.path.join(self.heron_java_home, "bin/java"),
                   '-Xmx1024M',
                   '-XX:+PrintCommandLineFlags',
                   '-verbosegc',
                   '-XX:+PrintGCDetails',
                   '-XX:+PrintGCTimeStamps',
                   '-XX:+PrintGCDateStamps',
                   '-XX:+PrintGCCause',
                   '-XX:+UseGCLogFileRotation',
                   '-XX:NumberOfGCLogFiles=5',
                   '-XX:GCLogFileSize=100M',
                   '-XX:+PrintPromotionFailure',
                   '-XX:+PrintTenuringDistribution',
                   '-XX:+PrintHeapAtGC',
                   '-XX:+HeapDumpOnOutOfMemoryError',
                   '-XX:+UseConcMarkSweepGC',
                   '-XX:+UseConcMarkSweepGC',
                   '-Xloggc:log-files/gc.ckptmgr.log',
                   '-Djava.net.preferIPv4Stack=true',
                   '-cp',
                   self.checkpoint_manager_classpath,
                   ckptmgr_main_class,
                   '-t' + self.topology_name,
                   '-i' + self.topology_id,
                   '-c' + self.ckptmgr_ids[self.shard],
                   '-p' + self.checkpoint_manager_port,
                   '-f' + self.stateful_config_file,
                   '-g' + self.heron_internals_config_file]
    retval = {}
    retval[self.ckptmgr_ids[self.shard]] = ckptmgr_cmd

    return retval

  def _get_instance_plans(self, packing_plan, container_id):
    """
    For the given packing_plan, return the container plan with the given container_id. If protobufs
    supported maps, we could just get the plan by id, but it doesn't so we have a collection of
    containers to iterate over.
    """
    this_container_plan = None
    for container_plan in packing_plan.container_plans:
      if container_plan.id == container_id:
        this_container_plan = container_plan

    # make sure that our shard id is a valid one
    assert this_container_plan is not None
    return this_container_plan.instance_plans

  # Returns the common heron support processes that all containers get, like the heron shell
  def _get_heron_support_processes(self):
    """ Get a map from all daemon services' name to the command to start them """
    retval = {}

    retval[self.heron_shell_ids[self.shard]] = [
        '%s' % self.heron_shell_binary,
        '--port=%s' % self.shell_port,
        '--log_file_prefix=%s/heron-shell-%s.log' % (self.log_dir, self.shard),
        '--secret=%s' % self.topology_id]

    return retval

  def _untar_if_needed(self):
    if self.pkg_type == "tar":
      os.system("tar -xvf %s" % self.topology_binary_file)
    elif self.pkg_type == "pex":
      os.system("unzip -qq -n %s" % self.topology_binary_file)

  # pylint: disable=no-self-use
  def _wait_process_std_out_err(self, name, process):
    ''' Wait for the termination of a process and log its stdout & stderr '''
    proc.stream_process_stdout(process, stdout_log_fn(name))
    process.wait()

  def _run_process(self, name, cmd, env_to_exec=None):
    Log.info("Running %s process as %s" % (name, ' '.join(cmd)))
    try:
      # stderr is redirected to stdout so that it can more easily be logged. stderr has a max buffer
      # size and can cause the child process to deadlock if it fills up
      process = subprocess.Popen(cmd, stdout=subprocess.PIPE, stderr=subprocess.STDOUT,
                                 env=env_to_exec, bufsize=1)

      proc.async_stream_process_stdout(process, stdout_log_fn(name))
    except Exception:
      Log.info("Exception running command %:", cmd)
      traceback.print_exc()

    return process

  def _run_blocking_process(self, cmd, is_shell=False, env_to_exec=None):
    Log.info("Running blocking process as %s" % cmd)
    try:
      # stderr is redirected to stdout so that it can more easily be logged. stderr has a max buffer
      # size and can cause the child process to deadlock if it fills up
      process = subprocess.Popen(cmd, shell=is_shell, stdout=subprocess.PIPE,
                                 stderr=subprocess.STDOUT, env=env_to_exec)

      # wait for termination
      self._wait_process_std_out_err(cmd, process)
    except Exception:
      Log.info("Exception running command %:", cmd)
      traceback.print_exc()

    # return the exit code
    return process.returncode

  def _kill_processes(self, commands):
    # remove the command from processes_to_monitor and kill the process
    with self.process_lock:
      for command_name, command in commands.items():
        for process_info in self.processes_to_monitor.values():
          if process_info.name == command_name:
            del self.processes_to_monitor[process_info.pid]
            Log.info("Killing %s process with pid %d: %s" %
                     (process_info.name, process_info.pid, ' '.join(command)))
            try:
              process_info.process.terminate()  # sends SIGTERM to process
            except OSError as e:
              if e.errno == 3: # No such process
                Log.warn("Expected process %s with pid %d was not running, ignoring." %
                         (process_info.name, process_info.pid))
              else:
                raise e

  def _start_processes(self, commands):
    """Start all commands and add them to the dict of processes to be monitored """
    processes_to_monitor = {}
    # First start all the processes
    for (name, command) in commands.items():
      p = self._run_process(name, command, self.shell_env)
      processes_to_monitor[p.pid] = ProcessInfo(p, name, command)

      # Log down the pid file
      log_pid_for_process(name, p.pid)

    with self.process_lock:
      self.processes_to_monitor.update(processes_to_monitor)

  def start_process_monitor(self):
    """ Monitor all processes in processes_to_monitor dict,
    restarting any if they fail, up to max_runs times.
    """
    # Now wait for any child to die
    while True:
      if len(self.processes_to_monitor) > 0:
        (pid, status) = os.wait()

        with self.process_lock:
          if pid in self.processes_to_monitor.keys():
            old_process_info = self.processes_to_monitor[pid]
            name = old_process_info.name
            command = old_process_info.command
            Log.info("%s (pid=%s) exited with status %d. command=%s" % (name, pid, status, command))
            # Log the stdout & stderr of the failed process
            self._wait_process_std_out_err(name, old_process_info.process)

            # Just make it world readable
            if os.path.isfile("core.%d" % pid):
              os.system("chmod a+r core.%d" % pid)
            if old_process_info.attempts >= self.max_runs:
              Log.info("%s exited too many times" % name)
              sys.exit(1)
            time.sleep(self.interval_between_runs)
            p = self._run_process(name, command, self.shell_env)
            del self.processes_to_monitor[pid]
            self.processes_to_monitor[p.pid] =\
              ProcessInfo(p, name, command, old_process_info.attempts + 1)

            # Log down the pid file
            log_pid_for_process(name, p.pid)

  def get_commands_to_run(self):
    # During shutdown the watch might get triggered with the empty packing plan
    if len(self.packing_plan.container_plans) == 0:
      return {}

    if self.shard == 0:
      commands = self._get_tmaster_processes()
    else:
      self._untar_if_needed()
      commands = self._get_streaming_processes()

    # Attach daemon processes
    commands.update(self._get_heron_support_processes())
    return commands

  def get_command_changes(self, current_commands, updated_commands):
    """
    Compares the current command with updated command to return a 3-tuple of dicts,
    keyed by command name: commands_to_kill, commands_to_keep and commands_to_start.
    """
    commands_to_kill = {}
    commands_to_keep = {}
    commands_to_start = {}

    # if the current command has a matching command in the updated commands we keep it
    # otherwise we kill it
    for current_name, current_command in current_commands.items():
      # We don't restart tmaster since it watches the packing plan and updates itself. The stream
      # manager is restarted just to reset state, but we could update it to do so without a restart
      if current_name in updated_commands.keys() and \
        current_command == updated_commands[current_name] and \
        not current_name.startswith('stmgr-'):
        commands_to_keep[current_name] = current_command
      else:
        commands_to_kill[current_name] = current_command

    # updated commands not in the keep list need to be started
    for updated_name, updated_command in updated_commands.items():
      if updated_name not in commands_to_keep.keys():
        commands_to_start[updated_name] = updated_command

    return commands_to_kill, commands_to_keep, commands_to_start

  def launch(self):
    ''' Determines the commands to be run and compares them with the existing running commands.
    Then starts new ones required and kills old ones no longer required.
    '''
    with self.process_lock:
      current_commands = dict(map((lambda process: (process.name, process.command)),
                                  self.processes_to_monitor.values()))
      updated_commands = self.get_commands_to_run()

      # get the commands to kill, keep and start
      commands_to_kill, commands_to_keep, commands_to_start = \
          self.get_command_changes(current_commands, updated_commands)

      Log.info("current commands: %s" % sorted(current_commands.keys()))
      Log.info("new commands    : %s" % sorted(updated_commands.keys()))
      Log.info("commands_to_kill: %s" % sorted(commands_to_kill.keys()))
      Log.info("commands_to_keep: %s" % sorted(commands_to_keep.keys()))
      Log.info("commands_to_start: %s" % sorted(commands_to_start.keys()))

      self._kill_processes(commands_to_kill)
      self._start_processes(commands_to_start)
      Log.info("Launch complete - processes killed=%s kept=%s started=%s monitored=%s" %
               (len(commands_to_kill), len(commands_to_keep),
                len(commands_to_start), len(self.processes_to_monitor)))

  # pylint: disable=global-statement
  def start_state_manager_watches(self):
    """
    Receive updates to the packing plan from the statemgrs and update processes as needed.
    """
    statemgr_config = StateMgrConfig()
    statemgr_config.set_state_locations(configloader.load_state_manager_locations(self.cluster))
    try:
      self.state_managers = statemanagerfactory.get_all_state_managers(statemgr_config)
      for state_manager in self.state_managers:
        state_manager.start()
    except Exception as ex:
      Log.error("Found exception while initializing state managers: %s. Bailing out..." % ex)
      traceback.print_exc()
      sys.exit(1)

    # pylint: disable=unused-argument
    def on_packing_plan_watch(state_manager, new_packing_plan):
      Log.debug("State watch triggered for PackingPlan update on shard %s. Existing: %s, New: %s" %
                (self.shard, str(self.packing_plan), str(new_packing_plan)))

      if self.packing_plan != new_packing_plan:
        Log.info("PackingPlan change detected on shard %s, relaunching effected processes."
                 % self.shard)
        self.update_packing_plan(new_packing_plan)

        Log.info("Updating executor processes")
        self.launch()
      else:
        Log.info(
            "State watch triggered for PackingPlan update but plan not changed so not relaunching.")

    for state_manager in self.state_managers:
      # The callback function with the bound
      # state_manager as first variable.
      onPackingPlanWatch = functools.partial(on_packing_plan_watch, state_manager)
      state_manager.get_packing_plan(self.topology_name, onPackingPlanWatch)
      Log.info("Registered state watch for packing plan changes with state manager %s." %
               str(state_manager))

  def stop_state_manager_watches(self):
    Log.info("Stopping state managers")
    for state_manager in self.state_managers:
      state_manager.stop()

def main():
  """Register exit handlers, initialize the executor and run it."""
  # Since Heron on YARN runs as headless users, pex compiled
  # binaries should be exploded into the container working
  # directory. In order to do this, we need to set the
  # PEX_ROOT shell environment before forking the processes
  shell_env = os.environ.copy()
  shell_env["PEX_ROOT"] = os.path.join(os.path.abspath('.'), ".pex")

  # Instantiate the executor, bind it to signal handlers and launch it
  executor = HeronExecutor(sys.argv, shell_env)

  # pylint: disable=unused-argument
  def signal_handler(signal_to_handle, frame):
    # We would do nothing here but just exit
    # Just catch the SIGTERM and then cleanup(), registered with atexit, would invoke
    Log.info('signal_handler invoked with signal %s', signal_to_handle)
    executor.stop_state_manager_watches()
    sys.exit(signal_to_handle)

  def setup(shardid):
    # Redirect stdout and stderr to files in append mode
    # The filename format is heron-executor-<container_id>.stdxxx
    log.configure(logfile='heron-executor-%s.stdout' % shardid)

    Log.info('Set up process group; executor becomes leader')
    os.setpgrp() # create new process group, become its leader

    Log.info('Register the SIGTERM signal handler')
    signal.signal(signal.SIGTERM, signal_handler)

    Log.info('Register the atexit clean up')
    atexit.register(cleanup)

  def cleanup():
    """Handler to trigger when receiving the SIGTERM signal
    Do cleanup inside this method, including:
    1. Terminate all children processes
    """
    Log.info('Executor terminated; exiting all process in executor.')
    # We would not wait or check whether process spawned dead or not
    os.killpg(0, signal.SIGTERM)

  setup(executor.shard)

  executor.initialize()
  executor.start_state_manager_watches()
  executor.start_process_monitor()

if __name__ == "__main__":
  main()<|MERGE_RESOLUTION|>--- conflicted
+++ resolved
@@ -623,13 +623,8 @@
           self.metrics_manager_port,
           self.heron_internals_config_file,
           self.override_config_file,
-<<<<<<< HEAD
-          self.topology_binary_file]
-
-=======
-          os.path.abspath(self.topology_bin_file)
+          os.path.abspath(self.topology_binary_file)
       ]
->>>>>>> 30329fe8
 
       retval[instance_id] = instance_cmd
 
