--- conflicted
+++ resolved
@@ -182,22 +182,13 @@
     self.metricsmgr_ids = []
     self.heron_shell_ids = []
 
-<<<<<<< HEAD
-=======
-    # this will soon be refactored to get instance dist dynamically at runtime instead of args
-    self.update_instance_distribution(self.parse_instance_distribution(args[5]))
-
->>>>>>> ce85eb5e
     # processes_to_monitor gets set once processes are launched. we need to synchronize rw to this
     # dict since is used by multiple threads
     self.process_lock = threading.RLock()
     self.processes_to_monitor = {}
 
-<<<<<<< HEAD
     self.state_managers = []
 
-=======
->>>>>>> ce85eb5e
   def initialize(self):
     """
     Initialize the environment. Done with a method call outside of the constructor for 2 reasons:
@@ -579,7 +570,6 @@
     return commands_to_kill, commands_to_keep, commands_to_start
 
   def launch(self):
-<<<<<<< HEAD
     ''' Determines the commands to be run and compares them with the existing running commands.
     Then starts new ones required and kills old ones no longer required.
     '''
@@ -685,28 +675,6 @@
     Log.info("Stopping state managers")
     for state_manager in self.state_managers:
       state_manager.stop()
-=======
-    with self.process_lock:
-      current_commands = dict(map((lambda x: (x[1], x[2])), self.processes_to_monitor.values()))
-      updated_commands = self.get_commands_to_run()
-
-      # get the commands to kill, keep and start
-      commands_to_kill, commands_to_keep, commands_to_start = \
-          self.get_command_changes(current_commands, updated_commands)
-
-      Log.info("current commands: %s" % sorted(current_commands.keys()))
-      Log.info("new commands    : %s" % sorted(updated_commands.keys()))
-      Log.info("commands_to_kill: %s" % sorted(commands_to_kill.keys()))
-      Log.info("commands_to_keep: %s" % sorted(commands_to_keep.keys()))
-      Log.info("commands_to_start: %s" % sorted(commands_to_start.keys()))
-
-      self._kill_processes(commands_to_kill)
-      self._start_processes(commands_to_start)
-      Log.info("Launch complete - processes killed=%s kept=%s started=%s monitored=%s" %
-               (len(commands_to_kill), len(commands_to_keep),
-                len(commands_to_start), len(self.processes_to_monitor)))
->>>>>>> ce85eb5e
-
 
 def main():
   """Register exit handlers, initialize the executor and run it."""
@@ -731,10 +699,7 @@
     # We would do nothing here but just exit
     # Just catch the SIGTERM and then cleanup(), registered with atexit, would invoke
     Log.info('signal_handler invoked with signal %s', signal_to_handle)
-<<<<<<< HEAD
     executor.stop_state_manager_watches()
-=======
->>>>>>> ce85eb5e
     sys.exit(signal_to_handle)
 
   def setup(shardid):
@@ -763,11 +728,7 @@
   setup(executor.shard)
 
   executor.initialize()
-<<<<<<< HEAD
   executor.start_state_manager_watches()
-=======
-  executor.launch()
->>>>>>> ce85eb5e
   executor.start_process_monitor()
 
 if __name__ == "__main__":
