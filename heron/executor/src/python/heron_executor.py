#!/usr/bin/env python2.7
# -*- encoding: utf-8 -*-

# Copyright 2016 Twitter. All rights reserved.
#
# Licensed under the Apache License, Version 2.0 (the "License");
# you may not use this file except in compliance with the License.
# You may obtain a copy of the License at
#
#    http://www.apache.org/licenses/LICENSE-2.0
#
# Unless required by applicable law or agreed to in writing, software
# distributed under the License is distributed on an "AS IS" BASIS,
# WITHOUT WARRANTIES OR CONDITIONS OF ANY KIND, either express or implied.
# See the License for the specific language governing permissions and
# limitations under the License.
""" The Heron executor is a process that runs on a container and is responsible for starting and
monitoring the processes of the topology and it's support services."""
import argparse
import atexit
import base64
import functools
import json
import os
import random
import signal
import string
import subprocess
import sys
import stat
import threading
import time
import yaml
import socket
import traceback

from heron.common.src.python.utils import log
from heron.common.src.python.utils import proc
# pylint: disable=unused-import,too-many-lines
from heron.proto.packing_plan_pb2 import PackingPlan
from heron.statemgrs.src.python import statemanagerfactory
from heron.statemgrs.src.python import configloader
from heron.statemgrs.src.python.config import Config as StateMgrConfig

Log = log.Log

# pylint: disable=too-many-lines

def print_usage():
  print(
      "Usage: ./heron-executor --shard=<shardid> --topology-name=<topname>"
      " --topology-id=<topid> --topology-defn-file=<topdefnfile>"
      " --state-manager-connection=<state_manager_connection>"
      " --state-manager-root=<state_manager_root>"
      " --state-manager-config-file=<state_manager_config_file>"
      " --tmaster-binary=<tmaster_binary>"
      " --stmgr-binary=<stmgr_binary> --metrics-manager-classpath=<metricsmgr_classpath>"
      " --instance-jvm-opts=<instance_jvm_opts_in_base64> --classpath=<classpath>"
      " --master-port=<master_port> --tmaster-controller-port=<tmaster_controller_port>"
      " --tmaster-stats-port=<tmaster_stats_port>"
      " --heron-internals-config-file=<heron_internals_config_file>"
      " --override-config-file=<override_config_file> --component-ram-map=<component_ram_map>"
      " --component-jvm-opts=<component_jvm_opts_in_base64> --pkg-type=<pkg_type>"
      " --topology-binary-file=<topology_bin_file> --heron-java-home=<heron_java_home>"
      " --shell-port=<shell-port> --heron-shell-binary=<heron_shell_binary>"
      " --metrics-manager-port=<metricsmgr_port>"
      " --cluster=<cluster> --role=<role> --environment=<environ>"
      " --instance-classpath=<instance_classpath>"
      " --metrics-sinks-config-file=<metrics_sinks_config_file>"
      " --scheduler-classpath=<scheduler_classpath> --scheduler-port=<scheduler_port>"
      " --python-instance-binary=<python_instance_binary>"
      " --metricscache-manager-classpath=<metricscachemgr_classpath>"
      " --metricscache-manager-master-port=<metricscachemgr_masterport>"
      " --metricscache-manager-stats-port=<metricscachemgr_statsport>"
      " --is-stateful=<is_stateful> --checkpoint-manager-classpath=<ckptmgr_classpath>"
      " --checkpoint-manager-port=<ckptmgr_port> --stateful-config-file=<stateful_config_file>"
      " --health-manager-mode=<healthmgr_mode> --health-manager-classpath=<healthmgr_classpath>"
      " --cpp-instance-binary=<cpp_instance_binary>"
      " --jvm-remote-debugger-ports=<comma_seperated_port_list>")

def id_map(prefix, container_plans, add_zero_id=False):
  ids = {}
  if add_zero_id:
    ids[0] = "%s-0" % prefix

  for container_plan in container_plans:
    ids[container_plan.id] = "%s-%d" % (prefix, container_plan.id)
  return ids

def stmgr_map(container_plans):
  return id_map("stmgr", container_plans)

def metricsmgr_map(container_plans):
  return id_map("metricsmgr", container_plans, True)

def ckptmgr_map(container_plans):
  return id_map("ckptmgr", container_plans, True)

def heron_shell_map(container_plans):
  return id_map("heron-shell", container_plans, True)

def get_heron_executor_process_name(shard_id):
  return 'heron-executor-%d' % shard_id

def get_process_pid_filename(process_name):
  return '%s.pid' % process_name

def get_tmp_filename():
  return '%s.heron.tmp' % (''.join(random.choice(string.ascii_uppercase) for i in range(12)))

def atomic_write_file(path, content):
  """
  file.write(...) is not atomic.
  We write to a tmp file and then rename to target path since rename is atomic.
  We do this to avoid the content of file is dirty read/partially read by others.
  """
  # Write to a randomly tmp file
  tmp_file = get_tmp_filename()
  with open(tmp_file, 'w') as f:
    f.write(content)
    # make sure that all data is on disk
    f.flush()
    os.fsync(f.fileno())

  # Rename the tmp file
  os.rename(tmp_file, path)

def log_pid_for_process(process_name, pid):
  filename = get_process_pid_filename(process_name)
  Log.info('Logging pid %d to file %s' %(pid, filename))
  atomic_write_file(filename, str(pid))

def is_docker_environment():
  return os.path.isfile('/.dockerenv')

def stdout_log_fn(cmd):
  """Simple function callback that is used to log the streaming output of a subprocess command
  :param cmd: the name of the command which will be added to the log line
  :return: None
  """
  # Log the messages to stdout and strip off the newline because Log.info adds one automatically
  return lambda line: Log.info("%s stdout: %s", cmd, line.rstrip('\n'))

class ProcessInfo(object):
  def __init__(self, process, name, command, attempts=1):
    """
    Container for info related to a running process
    :param process: the process POpen object
    :param name: the logical (i.e., unique) name of the process
    :param command: an array of strings comprising the command and it's args
    :param attempts: how many times the command has been run (defaults to 1)
    """
    self.process = process
    self.pid = process.pid
    self.name = name
    self.command = command
    self.command_str = ' '.join(command) # convenience for unit tests
    self.attempts = attempts

  def increment_attempts(self):
    self.attempts += 1
    return self

# pylint: disable=too-many-instance-attributes,too-many-statements
class HeronExecutor(object):
  """ Heron executor is a class that is responsible for running each of the process on a given
  container. Based on the container id and the instance distribution, it determines if the container
  is a master node or a worker node and it starts processes accordingly."""
  def init_parsed_args(self, args):
    """ initialize from parsed arguments """
    parsed_args = self.parse_args(args)

    self.shard = parsed_args.shard
    self.topology_name = parsed_args.topology_name
    self.topology_id = parsed_args.topology_id
    self.topology_defn_file = parsed_args.topology_defn_file
    self.state_manager_connection = parsed_args.state_manager_connection
    self.state_manager_root = parsed_args.state_manager_root
    self.state_manager_config_file = parsed_args.state_manager_config_file
    self.tmaster_binary = parsed_args.tmaster_binary
    self.stmgr_binary = parsed_args.stmgr_binary
    self.metrics_manager_classpath = parsed_args.metrics_manager_classpath
    self.metricscache_manager_classpath = parsed_args.metricscache_manager_classpath
    # '=' can be parsed in a wrong way by some schedulers (aurora) hence it needs to be escaped.
    # It is escaped in two different ways. '(61)' is the new escaping. '&equals;' was
    # the original replacement but it is not friendly to bash and is causing issues. The original
    # escaping is still left there for reference and backward compatibility purposes (to be
    # removed after no topology needs it)
    self.instance_jvm_opts =\
        base64.b64decode(parsed_args.instance_jvm_opts.lstrip('"').
                         rstrip('"').replace('(61)', '=').replace('&equals;', '='))
    self.classpath = parsed_args.classpath
    # Needed for Docker environments since the hostname of a docker container is the container's
    # id within docker, rather than the host's hostname. NOTE: this 'HOST' env variable is not
    # guaranteed to be set in all Docker executor environments (outside of Marathon)
    if is_docker_environment():
      self.master_host = os.environ.get('HOST') if 'HOST' in os.environ else socket.gethostname()
    else:
      self.master_host = socket.gethostname()
    self.master_port = parsed_args.master_port
    self.tmaster_controller_port = parsed_args.tmaster_controller_port
    self.tmaster_stats_port = parsed_args.tmaster_stats_port
    self.heron_internals_config_file = parsed_args.heron_internals_config_file
    self.override_config_file = parsed_args.override_config_file
    self.component_ram_map =\
        map(lambda x: {x.split(':')[0]:
                           int(x.split(':')[1])}, parsed_args.component_ram_map.split(','))
    self.component_ram_map =\
        functools.reduce(lambda x, y: dict(x.items() + y.items()), self.component_ram_map)

    # component_jvm_opts_in_base64 itself is a base64-encoding-json-map, which is appended with
    # " at the start and end. It also escapes "=" to "&equals" due to aurora limitation
    # And the json is a map from base64-encoding-component-name to base64-encoding-jvm-options
    self.component_jvm_opts = {}
    # First we need to decode the base64 string back to a json map string.
    # '=' can be parsed in a wrong way by some schedulers (aurora) hence it needs to be escaped.
    # It is escaped in two different ways. '(61)' is the new escaping. '&equals;' was
    # the original replacement but it is not friendly to bash and is causing issues. The original
    # escaping is still left there for reference and backward compatibility purposes (to be
    # removed after no topology needs it)
    component_jvm_opts_in_json =\
        base64.b64decode(parsed_args.component_jvm_opts.
                         lstrip('"').rstrip('"').replace('(61)', '=').replace('&equals;', '='))
    if component_jvm_opts_in_json != "":
      for (k, v) in json.loads(component_jvm_opts_in_json).items():
        # In json, the component name and jvm options are still in base64 encoding
        self.component_jvm_opts[base64.b64decode(k)] = base64.b64decode(v)

    self.pkg_type = parsed_args.pkg_type
    self.topology_binary_file = parsed_args.topology_binary_file
    self.heron_java_home = parsed_args.heron_java_home
    self.shell_port = parsed_args.shell_port
    self.heron_shell_binary = parsed_args.heron_shell_binary
    self.metrics_manager_port = parsed_args.metrics_manager_port
    self.metricscache_manager_master_port = parsed_args.metricscache_manager_master_port
    self.metricscache_manager_stats_port = parsed_args.metricscache_manager_stats_port
    self.cluster = parsed_args.cluster
    self.role = parsed_args.role
    self.environment = parsed_args.environment
    self.instance_classpath = parsed_args.instance_classpath
    self.metrics_sinks_config_file = parsed_args.metrics_sinks_config_file
    self.scheduler_classpath = parsed_args.scheduler_classpath
    self.scheduler_port = parsed_args.scheduler_port
    self.python_instance_binary = parsed_args.python_instance_binary
    self.cpp_instance_binary = parsed_args.cpp_instance_binary

    self.is_stateful_topology = (parsed_args.is_stateful.lower() == 'true')
    self.checkpoint_manager_classpath = parsed_args.checkpoint_manager_classpath
    self.checkpoint_manager_port = parsed_args.checkpoint_manager_port
    self.stateful_config_file = parsed_args.stateful_config_file
    self.metricscache_manager_mode = parsed_args.metricscache_manager_mode \
        if parsed_args.metricscache_manager_mode else "disabled"
    self.health_manager_mode = parsed_args.health_manager_mode
    self.health_manager_classpath = '%s:%s'\
        % (self.scheduler_classpath, parsed_args.health_manager_classpath)
    self.jvm_remote_debugger_ports = \
      parsed_args.jvm_remote_debugger_ports.split(",") \
        if parsed_args.jvm_remote_debugger_ports else None

  def __init__(self, args, shell_env):
    self.init_parsed_args(args)

    self.shell_env = shell_env
    self.max_runs = 100
    self.interval_between_runs = 10

    # Read the heron_internals.yaml for logging dir
    self.log_dir = self._load_logging_dir(self.heron_internals_config_file)

    # these get set when we call update_packing_plan
    self.packing_plan = None
    self.stmgr_ids = {}
    self.metricsmgr_ids = {}
    self.heron_shell_ids = {}
    self.ckptmgr_ids = {}

    # processes_to_monitor gets set once processes are launched. we need to synchronize rw to this
    # dict since is used by multiple threads
    self.process_lock = threading.RLock()
    self.processes_to_monitor = {}

    self.state_managers = []
    self.jvm_version = None

  @staticmethod
  def parse_args(args):
    """Uses python argparse to collect positional args"""
    parser = argparse.ArgumentParser()

    parser.add_argument("--shard", type=int, required=True)
    parser.add_argument("--topology-name", required=True)
    parser.add_argument("--topology-id", required=True)
    parser.add_argument("--topology-defn-file", required=True)
    parser.add_argument("--state-manager-connection", required=True)
    parser.add_argument("--state-manager-root", required=True)
    parser.add_argument("--state-manager-config-file", required=True)
    parser.add_argument("--tmaster-binary", required=True)
    parser.add_argument("--stmgr-binary", required=True)
    parser.add_argument("--metrics-manager-classpath", required=True)
    parser.add_argument("--instance-jvm-opts", required=True)
    parser.add_argument("--classpath", required=True)
    parser.add_argument("--master-port", required=True)
    parser.add_argument("--tmaster-controller-port", required=True)
    parser.add_argument("--tmaster-stats-port", required=True)
    parser.add_argument("--heron-internals-config-file", required=True)
    parser.add_argument("--override-config-file", required=True)
    parser.add_argument("--component-ram-map", required=True)
    parser.add_argument("--component-jvm-opts", required=True)
    parser.add_argument("--pkg-type", required=True)
    parser.add_argument("--topology-binary-file", required=True)
    parser.add_argument("--heron-java-home", required=True)
    parser.add_argument("--shell-port", required=True)
    parser.add_argument("--heron-shell-binary", required=True)
    parser.add_argument("--metrics-manager-port", required=True)
    parser.add_argument("--cluster", required=True)
    parser.add_argument("--role", required=True)
    parser.add_argument("--environment", required=True)
    parser.add_argument("--instance-classpath", required=True)
    parser.add_argument("--metrics-sinks-config-file", required=True)
    parser.add_argument("--scheduler-classpath", required=True)
    parser.add_argument("--scheduler-port", required=True)
    parser.add_argument("--python-instance-binary", required=True)
    parser.add_argument("--cpp-instance-binary", required=True)
    parser.add_argument("--metricscache-manager-classpath", required=True)
    parser.add_argument("--metricscache-manager-master-port", required=True)
    parser.add_argument("--metricscache-manager-stats-port", required=True)
    parser.add_argument("--metricscache-manager-mode", required=False)
    parser.add_argument("--is-stateful", required=True)
    parser.add_argument("--checkpoint-manager-classpath", required=True)
    parser.add_argument("--checkpoint-manager-port", required=True)
    parser.add_argument("--stateful-config-file", required=True)
    parser.add_argument("--health-manager-mode", required=True)
    parser.add_argument("--health-manager-classpath", required=True)
    parser.add_argument("--jvm-remote-debugger-ports", required=False,
                        help="ports to be used by a remote debugger for JVM instances")

    parsed_args, unknown_args = parser.parse_known_args(args[1:])

    if unknown_args:
      Log.error('Unknown argument: %s' % unknown_args[0])
      parser.print_help()
      sys.exit(1)

    return parsed_args

  def run_command_or_exit(self, command):
    if self._run_blocking_process(command, True, self.shell_env) != 0:
      Log.error("Failed to run command: %s. Exiting" % command)
      sys.exit(1)

  def initialize(self):
    """
    Initialize the environment. Done with a method call outside of the constructor for 2 reasons:
    1. Unit tests probably won't want/need to do this
    2. We don't initialize the logger (also something unit tests don't want) until after the
    constructor
    """
    create_folders = 'mkdir -p %s' % self.log_dir
    self.run_command_or_exit(create_folders)

    chmod_logs_dir = 'chmod a+rx . && chmod a+x %s' % self.log_dir
    self.run_command_or_exit(chmod_logs_dir)

    chmod_x_binaries = [self.tmaster_binary, self.stmgr_binary, self.heron_shell_binary]

    for binary in chmod_x_binaries:
      stat_result = os.stat(binary)[stat.ST_MODE]
      if not stat_result & stat.S_IXOTH:
        chmod_binary = 'chmod +x %s' % binary
        self.run_command_or_exit(chmod_binary)

    # Log itself pid
    log_pid_for_process(get_heron_executor_process_name(self.shard), os.getpid())

  def update_packing_plan(self, new_packing_plan):
    self.packing_plan = new_packing_plan
    self.stmgr_ids = stmgr_map(self.packing_plan.container_plans)
    self.ckptmgr_ids = ckptmgr_map(self.packing_plan.container_plans)
    self.metricsmgr_ids = metricsmgr_map(self.packing_plan.container_plans)
    self.heron_shell_ids = heron_shell_map(self.packing_plan.container_plans)

  # pylint: disable=no-self-use
  def _load_logging_dir(self, heron_internals_config_file):
    with open(heron_internals_config_file, 'r') as stream:
      heron_internals_config = yaml.load(stream)
    return heron_internals_config['heron.logging.directory']

  def _get_metricsmgr_cmd(self, metricsManagerId, sink_config_file, port):
    ''' get the command to start the metrics manager processes '''
    metricsmgr_main_class = 'com.twitter.heron.metricsmgr.MetricsManager'

    metricsmgr_cmd = [os.path.join(self.heron_java_home, 'bin/java'),
                      # We could not rely on the default -Xmx setting, which could be very big,
                      # for instance, the default -Xmx in Twitter mesos machine is around 18GB
                      '-Xmx1024M',
                      '-XX:+PrintCommandLineFlags',
                      '-verbosegc',
                      '-XX:+PrintGCDetails',
                      '-XX:+PrintGCTimeStamps',
                      '-XX:+PrintGCDateStamps',
                      '-XX:+PrintGCCause',
                      '-XX:+UseGCLogFileRotation',
                      '-XX:NumberOfGCLogFiles=5',
                      '-XX:GCLogFileSize=100M',
                      '-XX:+PrintPromotionFailure',
                      '-XX:+PrintTenuringDistribution',
                      '-XX:+PrintHeapAtGC',
                      '-XX:+HeapDumpOnOutOfMemoryError',
                      '-XX:+UseConcMarkSweepGC',
                      '-XX:+PrintCommandLineFlags',
                      '-Xloggc:log-files/gc.metricsmgr.log',
                      '-Djava.net.preferIPv4Stack=true',
                      '-cp',
                      self.metrics_manager_classpath,
                      metricsmgr_main_class,
                      '--id=' + metricsManagerId,
                      '--port=' + str(port),
                      '--topology=' + self.topology_name,
                      '--cluster=' + self.cluster,
                      '--role=' + self.role,
                      '--environment=' + self.environment,
                      '--topology-id=' + self.topology_id,
                      '--system-config-file=' + self.heron_internals_config_file,
                      '--override-config-file=' + self.override_config_file,
                      '--sink-config-file=' + sink_config_file]

    return metricsmgr_cmd

  def _get_metrics_cache_cmd(self):
    ''' get the command to start the metrics manager processes '''
    metricscachemgr_main_class = 'com.twitter.heron.metricscachemgr.MetricsCacheManager'

    metricscachemgr_cmd = [os.path.join(self.heron_java_home, 'bin/java'),
                           # We could not rely on the default -Xmx setting, which could be very big,
                           # for instance, the default -Xmx in Twitter mesos machine is around 18GB
                           '-Xmx1024M',
                           '-XX:+PrintCommandLineFlags',
                           '-verbosegc',
                           '-XX:+PrintGCDetails',
                           '-XX:+PrintGCTimeStamps',
                           '-XX:+PrintGCDateStamps',
                           '-XX:+PrintGCCause',
                           '-XX:+UseGCLogFileRotation',
                           '-XX:NumberOfGCLogFiles=5',
                           '-XX:GCLogFileSize=100M',
                           '-XX:+PrintPromotionFailure',
                           '-XX:+PrintTenuringDistribution',
                           '-XX:+PrintHeapAtGC',
                           '-XX:+HeapDumpOnOutOfMemoryError',
                           '-XX:+UseConcMarkSweepGC',
                           '-XX:+PrintCommandLineFlags',
                           '-Xloggc:log-files/gc.metricscache.log',
                           '-Djava.net.preferIPv4Stack=true',
                           '-cp',
                           self.metricscache_manager_classpath,
                           metricscachemgr_main_class,
                           "--metricscache_id", 'metricscache-0',
                           "--master_port", self.metricscache_manager_master_port,
                           "--stats_port", self.metricscache_manager_stats_port,
                           "--topology_name", self.topology_name,
                           "--topology_id", self.topology_id,
                           "--system_config_file", self.heron_internals_config_file,
                           "--override_config_file", self.override_config_file,
                           "--sink_config_file", self.metrics_sinks_config_file,
                           "--cluster", self.cluster,
                           "--role", self.role,
                           "--environment", self.environment]

    return metricscachemgr_cmd

  def _get_healthmgr_cmd(self):
    ''' get the command to start the topology health manager processes '''
    healthmgr_main_class = 'com.twitter.heron.healthmgr.HealthManager'

    healthmgr_cmd = [os.path.join(self.heron_java_home, 'bin/java'),
                     # We could not rely on the default -Xmx setting, which could be very big,
                     # for instance, the default -Xmx in Twitter mesos machine is around 18GB
                     '-Xmx1024M',
                     '-XX:+PrintCommandLineFlags',
                     '-verbosegc',
                     '-XX:+PrintGCDetails',
                     '-XX:+PrintGCTimeStamps',
                     '-XX:+PrintGCDateStamps',
                     '-XX:+PrintGCCause',
                     '-XX:+UseGCLogFileRotation',
                     '-XX:NumberOfGCLogFiles=5',
                     '-XX:GCLogFileSize=100M',
                     '-XX:+PrintPromotionFailure',
                     '-XX:+PrintTenuringDistribution',
                     '-XX:+PrintHeapAtGC',
                     '-XX:+HeapDumpOnOutOfMemoryError',
                     '-XX:+UseConcMarkSweepGC',
                     '-XX:+PrintCommandLineFlags',
                     '-Xloggc:log-files/gc.healthmgr.log',
                     '-Djava.net.preferIPv4Stack=true',
                     '-cp', self.health_manager_classpath,
                     healthmgr_main_class,
                     "--cluster", self.cluster,
                     "--role", self.role,
                     "--environment", self.environment,
<<<<<<< HEAD
                     "--topology_name", self.topology_name,
                     "--metricsmgr_port", self.metrics_manager_port,
                     "--system_config_file", self.heron_internals_config_file,
                     "--override_config_file", self.override_config_file,
                     "--verbose"]
=======
                     "--topology_name", self.topology_name]
>>>>>>> cc4b2d7d

    return healthmgr_cmd

  def _get_tmaster_processes(self):
    ''' get the command to start the tmaster processes '''
    retval = {}
    tmaster_cmd = [
        self.tmaster_binary,
        '--topology_name=%s' % self.topology_name,
        '--topology_id=%s' % self.topology_id,
        '--zkhostportlist=%s' % self.state_manager_connection,
        '--zkroot=%s' % self.state_manager_root,
        '--myhost=%s' % self.master_host,
        '--master_port=%s' % str(self.master_port),
        '--controller_port=%s' % str(self.tmaster_controller_port),
        '--stats_port=%s' % str(self.tmaster_stats_port),
        '--config_file=%s' % self.heron_internals_config_file,
        '--override_config_file=%s' % self.override_config_file,
        '--metrics_sinks_yaml=%s' % self.metrics_sinks_config_file,
        '--metricsmgr_port=%s' % str(self.metrics_manager_port),
        '--ckptmgr_port=%s' % str(self.checkpoint_manager_port)]
    retval["heron-tmaster"] = tmaster_cmd


    if self.metricscache_manager_mode.lower() != "disabled":
      retval["heron-metricscache"] = self._get_metrics_cache_cmd()

    if self.health_manager_mode.lower() != "disabled":
      retval["heron-healthmgr"] = self._get_healthmgr_cmd()

    retval[self.metricsmgr_ids[0]] = self._get_metricsmgr_cmd(
        self.metricsmgr_ids[0],
        self.metrics_sinks_config_file,
        self.metrics_manager_port)

    if self.is_stateful_topology:
      retval.update(self._get_ckptmgr_process())

    return retval

  # Returns the processes for each Java Heron Instance
  def _get_java_instance_cmd(self, instance_info):
    retval = {}
    # TO DO (Karthik) to be moved into keys and defaults files
    code_cache_size_mb = 64
    java_metasize_mb = 128

    java_version = self._get_jvm_version()
    java_metasize_param = 'MetaspaceSize'
    if java_version.startswith("1.7") or \
            java_version.startswith("1.6") or \
            java_version.startswith("1.5"):
      java_metasize_param = 'PermSize'

    if self.jvm_remote_debugger_ports and \
            (len(instance_info) > len(self.jvm_remote_debugger_ports)):
      Log.warn("Not enough remote debugger ports for all instances!")

    for (instance_id, component_name, global_task_id, component_index) in instance_info:
      total_jvm_size = int(self.component_ram_map[component_name] / (1024 * 1024))
      heap_size_mb = total_jvm_size - code_cache_size_mb - java_metasize_mb
      Log.info("component name: %s, ram request: %d, total jvm size: %dM, "
               "cache size: %dM, metaspace size: %dM"
               % (component_name, self.component_ram_map[component_name],
                  total_jvm_size, code_cache_size_mb, java_metasize_mb))
      xmn_size = int(heap_size_mb / 2)
      instance_cmd = [os.path.join(self.heron_java_home, 'bin/java'),
                      '-Xmx%dM' % heap_size_mb,
                      '-Xms%dM' % heap_size_mb,
                      '-Xmn%dM' % xmn_size,
                      '-XX:Max%s=%dM' % (java_metasize_param, java_metasize_mb),
                      '-XX:%s=%dM' % (java_metasize_param, java_metasize_mb),
                      '-XX:ReservedCodeCacheSize=%dM' % code_cache_size_mb,
                      '-XX:+CMSScavengeBeforeRemark',
                      '-XX:TargetSurvivorRatio=90',
                      '-XX:+PrintCommandLineFlags',
                      '-verbosegc',
                      '-XX:+PrintGCDetails',
                      '-XX:+PrintGCTimeStamps',
                      '-XX:+PrintGCDateStamps',
                      '-XX:+PrintGCCause',
                      '-XX:+UseGCLogFileRotation',
                      '-XX:NumberOfGCLogFiles=5',
                      '-XX:GCLogFileSize=100M',
                      '-XX:+PrintPromotionFailure',
                      '-XX:+PrintTenuringDistribution',
                      '-XX:+PrintHeapAtGC',
                      '-XX:+HeapDumpOnOutOfMemoryError',
                      '-XX:+UseConcMarkSweepGC',
                      '-XX:ParallelGCThreads=4',
                      '-Xloggc:log-files/gc.%s.log' % instance_id]

      remote_debugger_port = None
      if self.jvm_remote_debugger_ports:
        remote_debugger_port = self.jvm_remote_debugger_ports.pop()
        instance_cmd.append('-agentlib:jdwp=transport=dt_socket,server=y,suspend=n,address=%s'
                            % remote_debugger_port)

      instance_args = ['-topology_name', self.topology_name,
                       '-topology_id', self.topology_id,
                       '-instance_id', instance_id,
                       '-component_name', component_name,
                       '-task_id', str(global_task_id),
                       '-component_index', str(component_index),
                       '-stmgr_id', self.stmgr_ids[self.shard],
                       '-stmgr_port', self.tmaster_controller_port,
                       '-metricsmgr_port', self.metrics_manager_port,
                       '-system_config_file', self.heron_internals_config_file,
                       '-override_config_file', self.override_config_file]
      if remote_debugger_port:
        instance_args += ['-remote_debugger_port', remote_debugger_port]

      instance_cmd = instance_cmd + self.instance_jvm_opts.split()
      if component_name in self.component_jvm_opts:
        instance_cmd = instance_cmd + self.component_jvm_opts[component_name].split()

      instance_cmd.extend(['-Djava.net.preferIPv4Stack=true',
                           '-cp',
                           '%s:%s' % (self.instance_classpath, self.classpath),
                           'com.twitter.heron.instance.HeronInstance'] + instance_args)

      retval[instance_id] = instance_cmd
    return retval

  def _get_jvm_version(self):
    if not self.jvm_version:
      cmd = [os.path.join(self.heron_java_home, 'bin/java'),
             '-cp', self.instance_classpath, 'com.twitter.heron.instance.util.JvmVersion']
      process = subprocess.Popen(cmd, stdout=subprocess.PIPE, stderr=subprocess.PIPE)
      (process_stdout, process_stderr) = process.communicate()
      if process.returncode != 0:
        Log.error("Failed to determine JVM version. Exiting. Output of %s: %s",
                  ' '.join(cmd), process_stderr)
        sys.exit(1)

      self.jvm_version = process_stdout
      Log.info("Detected JVM version %s" % self.jvm_version)
    return self.jvm_version

  # Returns the processes for each Python Heron Instance
  def _get_python_instance_cmd(self, instance_info):
    # pylint: disable=fixme
    # TODO: currently ignoring ramsize, heap, etc.
    retval = {}
    for (instance_id, component_name, global_task_id, component_index) in instance_info:
      Log.info("Python instance %s component: %s" %(instance_id, component_name))
      instance_cmd = [self.python_instance_binary,
                      '--topology_name=%s' % self.topology_name,
                      '--topology_id=%s' % self.topology_id,
                      '--instance_id=%s' % instance_id,
                      '--component_name=%s' % component_name,
                      '--task_id=%s' % str(global_task_id),
                      '--component_index=%s' % str(component_index),
                      '--stmgr_id=%s' % self.stmgr_ids[self.shard],
                      '--stmgr_port=%s' % self.tmaster_controller_port,
                      '--metricsmgr_port=%s' % self.metrics_manager_port,
                      '--sys_config=%s' % self.heron_internals_config_file,
                      '--override_config=%s' % self.override_config_file,
                      '--topology_pex=%s' % self.topology_binary_file,
                      '--max_ram=%s' % str(self.component_ram_map[component_name])]

      retval[instance_id] = instance_cmd

    return retval

  # Returns the processes for each CPP Heron Instance
  def _get_cpp_instance_cmd(self, instance_info):
    # pylint: disable=fixme
    # TODO: currently ignoring ramsize, heap, etc.
    retval = {}
    for (instance_id, component_name, global_task_id, component_index) in instance_info:
      Log.info("CPP instance %s component: %s" %(instance_id, component_name))
      instance_cmd = [
          self.cpp_instance_binary,
          '--topology_name=%s' % self.topology_name,
          '--topology_id=%s' % self.topology_id,
          '--instance_id=%s' % instance_id,
          '--component_name=%s' % component_name,
          '--task_id=%s' % str(global_task_id),
          '--component_index=%s' % str(component_index),
          '--stmgr_id=%s' % self.stmgr_ids[self.shard],
          '--stmgr_port=%s' % str(self.tmaster_controller_port),
          '--metricsmgr_port=%s' % str(self.metrics_manager_port),
          '--config_file=%s' % self.heron_internals_config_file,
          '--override_config_file=%s' % self.override_config_file,
          '--topology_binary=%s' % os.path.abspath(self.topology_binary_file)
      ]

      retval[instance_id] = instance_cmd

    return retval

  # Returns the processes to handle streams, including the stream-mgr and the user code containing
  # the stream logic of the topology
  def _get_streaming_processes(self):
    '''
    Returns the processes to handle streams, including the stream-mgr and the user code containing
    the stream logic of the topology
    '''
    retval = {}
    instance_plans = self._get_instance_plans(self.packing_plan, self.shard)
    instance_info = []
    for instance_plan in instance_plans:
      global_task_id = instance_plan.task_id
      component_index = instance_plan.component_index
      component_name = instance_plan.component_name
      instance_id = "container_%s_%s_%d" % (str(self.shard), component_name, global_task_id)
      instance_info.append((instance_id, component_name, global_task_id, component_index))

    stmgr_cmd = [
        self.stmgr_binary,
        '--topology_name=%s' % self.topology_name,
        '--topology_id=%s' % self.topology_id,
        '--topologydefn_file=%s' % self.topology_defn_file,
        '--zkhostportlist=%s' % self.state_manager_connection,
        '--zkroot=%s' % self.state_manager_root,
        '--stmgr_id=%s' % self.stmgr_ids[self.shard],
        '--instance_ids=%s' % ','.join(map(lambda x: x[0], instance_info)),
        '--myhost=%s' % self.master_host,
        '--data_port=%s' % str(self.master_port),
        '--local_data_port=%s' % str(self.tmaster_controller_port),
        '--metricsmgr_port=%s' % str(self.metrics_manager_port),
        '--shell_port=%s' % str(self.shell_port),
        '--config_file=%s' % self.heron_internals_config_file,
        '--override_config_file=%s' % self.override_config_file,
        '--ckptmgr_port=%s' % str(self.checkpoint_manager_port),
        '--ckptmgr_id=%s' % self.ckptmgr_ids[self.shard]]
    retval[self.stmgr_ids[self.shard]] = stmgr_cmd

    # metricsmgr_metrics_sink_config_file = 'metrics_sinks.yaml'

    retval[self.metricsmgr_ids[self.shard]] = self._get_metricsmgr_cmd(
        self.metricsmgr_ids[self.shard],
        self.metrics_sinks_config_file,
        self.metrics_manager_port
    )

    if self.is_stateful_topology:
      retval.update(self._get_ckptmgr_process())

    if self.pkg_type == 'jar' or self.pkg_type == 'tar':
      retval.update(self._get_java_instance_cmd(instance_info))
    elif self.pkg_type == 'pex':
      retval.update(self._get_python_instance_cmd(instance_info))
    elif self.pkg_type == 'so':
      retval.update(self._get_cpp_instance_cmd(instance_info))
    elif self.pkg_type == 'dylib':
      retval.update(self._get_cpp_instance_cmd(instance_info))
    else:
      raise ValueError("Unrecognized package type: %s" % self.pkg_type)

    return retval

  def _get_ckptmgr_process(self):
    ''' Get the command to start the checkpoint manager process'''

    ckptmgr_main_class = 'com.twitter.heron.ckptmgr.CheckpointManager'

    ckptmgr_cmd = [os.path.join(self.heron_java_home, "bin/java"),
                   '-Xmx1024M',
                   '-XX:+PrintCommandLineFlags',
                   '-verbosegc',
                   '-XX:+PrintGCDetails',
                   '-XX:+PrintGCTimeStamps',
                   '-XX:+PrintGCDateStamps',
                   '-XX:+PrintGCCause',
                   '-XX:+UseGCLogFileRotation',
                   '-XX:NumberOfGCLogFiles=5',
                   '-XX:GCLogFileSize=100M',
                   '-XX:+PrintPromotionFailure',
                   '-XX:+PrintTenuringDistribution',
                   '-XX:+PrintHeapAtGC',
                   '-XX:+HeapDumpOnOutOfMemoryError',
                   '-XX:+UseConcMarkSweepGC',
                   '-XX:+UseConcMarkSweepGC',
                   '-Xloggc:log-files/gc.ckptmgr.log',
                   '-Djava.net.preferIPv4Stack=true',
                   '-cp',
                   self.checkpoint_manager_classpath,
                   ckptmgr_main_class,
                   '-t' + self.topology_name,
                   '-i' + self.topology_id,
                   '-c' + self.ckptmgr_ids[self.shard],
                   '-p' + self.checkpoint_manager_port,
                   '-f' + self.stateful_config_file,
                   '-g' + self.heron_internals_config_file]
    retval = {}
    retval[self.ckptmgr_ids[self.shard]] = ckptmgr_cmd

    return retval

  def _get_instance_plans(self, packing_plan, container_id):
    """
    For the given packing_plan, return the container plan with the given container_id. If protobufs
    supported maps, we could just get the plan by id, but it doesn't so we have a collection of
    containers to iterate over.
    """
    this_container_plan = None
    for container_plan in packing_plan.container_plans:
      if container_plan.id == container_id:
        this_container_plan = container_plan

    # make sure that our shard id is a valid one
    assert this_container_plan is not None
    return this_container_plan.instance_plans

  # Returns the common heron support processes that all containers get, like the heron shell
  def _get_heron_support_processes(self):
    """ Get a map from all daemon services' name to the command to start them """
    retval = {}

    retval[self.heron_shell_ids[self.shard]] = [
        '%s' % self.heron_shell_binary,
        '--port=%s' % self.shell_port,
        '--log_file_prefix=%s/heron-shell-%s.log' % (self.log_dir, self.shard),
        '--secret=%s' % self.topology_id]

    return retval

  def _untar_if_needed(self):
    if self.pkg_type == "tar":
      os.system("tar -xvf %s" % self.topology_binary_file)
    elif self.pkg_type == "pex":
      os.system("unzip -qq -n %s" % self.topology_binary_file)

  # pylint: disable=no-self-use
  def _wait_process_std_out_err(self, name, process):
    ''' Wait for the termination of a process and log its stdout & stderr '''
    proc.stream_process_stdout(process, stdout_log_fn(name))
    process.wait()

  def _run_process(self, name, cmd, env_to_exec=None):
    Log.info("Running %s process as %s" % (name, ' '.join(cmd)))
    try:
      # stderr is redirected to stdout so that it can more easily be logged. stderr has a max buffer
      # size and can cause the child process to deadlock if it fills up
      process = subprocess.Popen(cmd, stdout=subprocess.PIPE, stderr=subprocess.STDOUT,
                                 env=env_to_exec, bufsize=1)

      proc.async_stream_process_stdout(process, stdout_log_fn(name))
    except Exception:
      Log.info("Exception running command %s", cmd)
      traceback.print_exc()

    return process

  def _run_blocking_process(self, cmd, is_shell=False, env_to_exec=None):
    Log.info("Running blocking process as %s" % cmd)
    try:
      # stderr is redirected to stdout so that it can more easily be logged. stderr has a max buffer
      # size and can cause the child process to deadlock if it fills up
      process = subprocess.Popen(cmd, shell=is_shell, stdout=subprocess.PIPE,
                                 stderr=subprocess.STDOUT, env=env_to_exec)

      # wait for termination
      self._wait_process_std_out_err(cmd, process)
    except Exception:
      Log.info("Exception running command %s", cmd)
      traceback.print_exc()

    # return the exit code
    return process.returncode

  def _kill_processes(self, commands):
    # remove the command from processes_to_monitor and kill the process
    with self.process_lock:
      for command_name, command in commands.items():
        for process_info in self.processes_to_monitor.values():
          if process_info.name == command_name:
            del self.processes_to_monitor[process_info.pid]
            Log.info("Killing %s process with pid %d: %s" %
                     (process_info.name, process_info.pid, ' '.join(command)))
            try:
              process_info.process.terminate()  # sends SIGTERM to process
            except OSError as e:
              if e.errno == 3: # No such process
                Log.warn("Expected process %s with pid %d was not running, ignoring." %
                         (process_info.name, process_info.pid))
              else:
                raise e

  def _start_processes(self, commands):
    """Start all commands and add them to the dict of processes to be monitored """
    processes_to_monitor = {}
    # First start all the processes
    for (name, command) in commands.items():
      p = self._run_process(name, command, self.shell_env)
      processes_to_monitor[p.pid] = ProcessInfo(p, name, command)

      # Log down the pid file
      log_pid_for_process(name, p.pid)

    with self.process_lock:
      self.processes_to_monitor.update(processes_to_monitor)

  def start_process_monitor(self):
    """ Monitor all processes in processes_to_monitor dict,
    restarting any if they fail, up to max_runs times.
    """
    # Now wait for any child to die
    while True:
      if len(self.processes_to_monitor) > 0:
        (pid, status) = os.wait()

        with self.process_lock:
          if pid in self.processes_to_monitor.keys():
            old_process_info = self.processes_to_monitor[pid]
            name = old_process_info.name
            command = old_process_info.command
            Log.info("%s (pid=%s) exited with status %d. command=%s" % (name, pid, status, command))
            # Log the stdout & stderr of the failed process
            self._wait_process_std_out_err(name, old_process_info.process)

            # Just make it world readable
            if os.path.isfile("core.%d" % pid):
              os.system("chmod a+r core.%d" % pid)
            if old_process_info.attempts >= self.max_runs:
              Log.info("%s exited too many times" % name)
              sys.exit(1)
            time.sleep(self.interval_between_runs)
            p = self._run_process(name, command, self.shell_env)
            del self.processes_to_monitor[pid]
            self.processes_to_monitor[p.pid] =\
              ProcessInfo(p, name, command, old_process_info.attempts + 1)

            # Log down the pid file
            log_pid_for_process(name, p.pid)

  def get_commands_to_run(self):
    # During shutdown the watch might get triggered with the empty packing plan
    if len(self.packing_plan.container_plans) == 0:
      return {}

    if self.shard == 0:
      commands = self._get_tmaster_processes()
    else:
      self._untar_if_needed()
      commands = self._get_streaming_processes()

    # Attach daemon processes
    commands.update(self._get_heron_support_processes())
    return commands

  def get_command_changes(self, current_commands, updated_commands):
    """
    Compares the current command with updated command to return a 3-tuple of dicts,
    keyed by command name: commands_to_kill, commands_to_keep and commands_to_start.
    """
    commands_to_kill = {}
    commands_to_keep = {}
    commands_to_start = {}

    # if the current command has a matching command in the updated commands we keep it
    # otherwise we kill it
    for current_name, current_command in current_commands.items():
      # We don't restart tmaster since it watches the packing plan and updates itself. The stream
      # manager is restarted just to reset state, but we could update it to do so without a restart
      if current_name in updated_commands.keys() and \
        current_command == updated_commands[current_name] and \
        not current_name.startswith('stmgr-'):
        commands_to_keep[current_name] = current_command
      else:
        commands_to_kill[current_name] = current_command

    # updated commands not in the keep list need to be started
    for updated_name, updated_command in updated_commands.items():
      if updated_name not in commands_to_keep.keys():
        commands_to_start[updated_name] = updated_command

    return commands_to_kill, commands_to_keep, commands_to_start

  def launch(self):
    ''' Determines the commands to be run and compares them with the existing running commands.
    Then starts new ones required and kills old ones no longer required.
    '''
    with self.process_lock:
      current_commands = dict(map((lambda process: (process.name, process.command)),
                                  self.processes_to_monitor.values()))
      updated_commands = self.get_commands_to_run()

      # get the commands to kill, keep and start
      commands_to_kill, commands_to_keep, commands_to_start = \
          self.get_command_changes(current_commands, updated_commands)

      Log.info("current commands: %s" % sorted(current_commands.keys()))
      Log.info("new commands    : %s" % sorted(updated_commands.keys()))
      Log.info("commands_to_kill: %s" % sorted(commands_to_kill.keys()))
      Log.info("commands_to_keep: %s" % sorted(commands_to_keep.keys()))
      Log.info("commands_to_start: %s" % sorted(commands_to_start.keys()))

      self._kill_processes(commands_to_kill)
      self._start_processes(commands_to_start)
      Log.info("Launch complete - processes killed=%s kept=%s started=%s monitored=%s" %
               (len(commands_to_kill), len(commands_to_keep),
                len(commands_to_start), len(self.processes_to_monitor)))

  # pylint: disable=global-statement
  def start_state_manager_watches(self):
    """
    Receive updates to the packing plan from the statemgrs and update processes as needed.
    """
    statemgr_config = StateMgrConfig()
    statemgr_config.set_state_locations(configloader.load_state_manager_locations(
        self.cluster, state_manager_config_file=self.state_manager_config_file,
        overrides={"heron.statemgr.connection.string": self.state_manager_connection}))
    try:
      self.state_managers = statemanagerfactory.get_all_state_managers(statemgr_config)
      for state_manager in self.state_managers:
        state_manager.start()
    except Exception as ex:
      Log.error("Found exception while initializing state managers: %s. Bailing out..." % ex)
      traceback.print_exc()
      sys.exit(1)

    # pylint: disable=unused-argument
    def on_packing_plan_watch(state_manager, new_packing_plan):
      Log.debug("State watch triggered for PackingPlan update on shard %s. Existing: %s, New: %s" %
                (self.shard, str(self.packing_plan), str(new_packing_plan)))

      if self.packing_plan != new_packing_plan:
        Log.info("PackingPlan change detected on shard %s, relaunching effected processes."
                 % self.shard)
        self.update_packing_plan(new_packing_plan)

        Log.info("Updating executor processes")
        self.launch()
      else:
        Log.info(
            "State watch triggered for PackingPlan update but plan not changed so not relaunching.")

    for state_manager in self.state_managers:
      # The callback function with the bound
      # state_manager as first variable.
      onPackingPlanWatch = functools.partial(on_packing_plan_watch, state_manager)
      state_manager.get_packing_plan(self.topology_name, onPackingPlanWatch)
      Log.info("Registered state watch for packing plan changes with state manager %s." %
               str(state_manager))

  def stop_state_manager_watches(self):
    Log.info("Stopping state managers")
    for state_manager in self.state_managers:
      state_manager.stop()

def main():
  """Register exit handlers, initialize the executor and run it."""
  # Since Heron on YARN runs as headless users, pex compiled
  # binaries should be exploded into the container working
  # directory. In order to do this, we need to set the
  # PEX_ROOT shell environment before forking the processes
  shell_env = os.environ.copy()
  shell_env["PEX_ROOT"] = os.path.join(os.path.abspath('.'), ".pex")

  # Instantiate the executor, bind it to signal handlers and launch it
  executor = HeronExecutor(sys.argv, shell_env)

  # pylint: disable=unused-argument
  def signal_handler(signal_to_handle, frame):
    # We would do nothing here but just exit
    # Just catch the SIGTERM and then cleanup(), registered with atexit, would invoke
    Log.info('signal_handler invoked with signal %s', signal_to_handle)
    executor.stop_state_manager_watches()
    sys.exit(signal_to_handle)

  def setup(shardid):
    # Redirect stdout and stderr to files in append mode
    # The filename format is heron-executor-<container_id>.stdxxx
    log.configure(logfile='heron-executor-%s.stdout' % shardid)

    pid = os.getpid()
    sid = os.getsid(pid)

    # POSIX prohibits the change of the process group ID of a session leader
    if pid <> sid:
      Log.info('Set up process group; executor becomes leader')
      os.setpgrp() # create new process group, become its leader

    Log.info('Register the SIGTERM signal handler')
    signal.signal(signal.SIGTERM, signal_handler)

    Log.info('Register the atexit clean up')
    atexit.register(cleanup)

  def cleanup():
    """Handler to trigger when receiving the SIGTERM signal
    Do cleanup inside this method, including:
    1. Terminate all children processes
    """
    Log.info('Executor terminated; exiting all process in executor.')
    # We would not wait or check whether process spawned dead or not
    os.killpg(0, signal.SIGTERM)

  setup(executor.shard)

  executor.initialize()
  executor.start_state_manager_watches()
  executor.start_process_monitor()

if __name__ == "__main__":
  main()<|MERGE_RESOLUTION|>--- conflicted
+++ resolved
@@ -498,15 +498,10 @@
                      "--cluster", self.cluster,
                      "--role", self.role,
                      "--environment", self.environment,
-<<<<<<< HEAD
                      "--topology_name", self.topology_name,
                      "--metricsmgr_port", self.metrics_manager_port,
                      "--system_config_file", self.heron_internals_config_file,
-                     "--override_config_file", self.override_config_file,
-                     "--verbose"]
-=======
-                     "--topology_name", self.topology_name]
->>>>>>> cc4b2d7d
+                     "--override_config_file", self.override_config_file]
 
     return healthmgr_cmd
 
