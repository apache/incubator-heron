--- conflicted
+++ resolved
@@ -27,20 +27,16 @@
 import random
 import yaml
 
-<<<<<<< HEAD
 from functools import partial
 
+from heron.common.src.python.utils import log
 # pylint: disable=unused-import
 from heron.proto.packing_plan_pb2 import PackingPlan
 from heron.statemgrs.src.python import statemanagerfactory
 from heron.statemgrs.src.python.config import Config as StateMgrConfig
 
+Log = log.Log
 STATEMGRS_KEY = "statemgrs"
-=======
-from heron.common.src.python.utils import log
-
-Log = log.Log
->>>>>>> c2c3725f
 
 def print_usage():
   print (
@@ -615,8 +611,8 @@
                 'tunnelhost': config['heron.statemgr.tunnel.host'],
             }
         ]
-    do_print("FATAL: unrecognized heron.class.state.manager found in %s: %s" %
-             (state_manager_config_file, config))
+    Log.error("FATAL: unrecognized heron.class.state.manager found in %s: %s" %
+              (state_manager_config_file, config))
     sys.exit(1)
 
   def register_packing_plan_watcher(self, executor):
@@ -629,23 +625,23 @@
 
     # pylint: disable=unused-argument
     def on_packing_plan_watch(state_manager, packing_plan):
-      do_print(
+      Log.info(
           "State watch triggered for packing plan change. New PackingPlan: %s" % str(packing_plan))
 
       current_distribution = self.instance_distribution
       new_distribution = self.parse_instance_distribution(packing_plan.instance_distribution)
 
       if current_distribution != new_distribution:
-        do_print("Instance distribution change detected on shard %s, relaunching. "\
+        Log.info("Instance distribution change detected on shard %s, relaunching. "\
                  "Existing: %s, new: %s" % (self.shard, current_distribution, new_distribution))
         self.update_instance_distribution(new_distribution)
 
         # pylint: disable=fixme
         # TODO: handle relaunch of running topology scenario
-        do_print("Relaunching shard %s" % self.shard)
+        Log.info("Relaunching shard %s" % self.shard)
         executor.launch()
       else:
-        do_print("Instance distribution not changed, not relaunching. existing: %s, new: %s" %
+        Log.info("Instance distribution not changed, not relaunching. existing: %s, new: %s" %
                  (current_distribution, new_distribution))
 
     for state_manager in state_managers:
@@ -653,7 +649,7 @@
       # state_manager as first variable.
       onPackingPlanWatch = partial(on_packing_plan_watch, state_manager)
       state_manager.get_packing_plan(self.topology_name, onPackingPlanWatch)
-      do_print("Registered state watch for packing plan changes with state manager %s." %
+      Log.info("Registered state watch for packing plan changes with state manager %s." %
                str(state_manager))
 
 def main():
