# Copyright 2016 Twitter. All rights reserved.
#
# Licensed under the Apache License, Version 2.0 (the "License");
# you may not use this file except in compliance with the License.
# You may obtain a copy of the License at
#
#    http://www.apache.org/licenses/LICENSE-2.0
#
# Unless required by applicable law or agreed to in writing, software
# distributed under the License is distributed on an "AS IS" BASIS,
# WITHOUT WARRANTIES OR CONDITIONS OF ANY KIND, either express or implied.
# See the License for the specific language governing permissions and
# limitations under the License.

#!/usr/bin/env python2.7
<<<<<<< HEAD

from heron.executor.src.python.heron_executor_core import *
=======
''' heron-executor '''
import atexit
import datetime
import os
import sys
import subprocess
import time
import json
import base64
import signal
import string
import random
import yaml

def print_usage():
  '''print usage'''
  print (
      "./heron-executor <shardid> <topname> <topid> <topdefnfile> "
      " <instance_distribution> <zknode> <zkroot> <tmaster_binary> <stmgr_binary> "
      " <metricsmgr_classpath> <instance_jvm_opts_in_base64> <classpath> "
      " <master_port> <tmaster_controller_port> <tmaster_stats_port> <heron_internals_config_file> "
      " <component_rammap> <component_jvm_opts_in_base64> <pkg_type> <topology_jar_file>"
      " <heron_java_home> <shell-port> <heron_shell_binary> <metricsmgr_port>"
      " <cluster> <role> <environ> <instance_classpath> <metrics_sinks_config_file> "
      " <scheduler_classpath> <scheduler_port>")

def do_print(statement):
  """ print msesage """
  timestr = datetime.datetime.fromtimestamp(time.time()).strftime('%Y-%m-%d %H:%M:%S')
  print "%s: %s" % (timestr, statement)
  sys.stdout.flush()

def extract_triplets(s):
  """
  given a string s of the form "a:b:c:d:e:f...", extract triplets
  [('a', 'b', 'c'), ('d', 'e', 'f')]
  """
  t = s.split(':')
  assert len(t) % 3 == 0
  result = []
  while len(t) > 0:
    result.append((t[0], t[1], t[2]))
    t = t[3:]
  return result

def id_list(prefix, start, count):
  """ id_list """
  ids = []
  for i in range(start, count + 1):
    ids.append(prefix + str(i))
  return ids

def stmgr_list(count):
  """ prepend stmgr """
  return id_list("stmgr-", 1, count)

def metricsmgr_list(count):
  """ prepend metricmgr """
  return id_list("metricsmgr-", 0, count)

def heron_shell_list(count):
  """ prepend heron-shell """
  return id_list("heron-shell-", 0, count)

def get_heron_executor_process_name(shard_id):
  """ prepend heron-executor """
  return 'heron-executor-' + str(shard_id)

def get_process_pid_filename(process_name):
  """ get process pid filename """
  return '%s.pid' % process_name

def get_tmp_filename():
  """ get tmp filename """
  return '%s.heron.tmp' % (''.join(random.choice(string.ascii_uppercase) for i in range(12)))

def atomic_write_file(path, content):
  """
  file.write(...) is not atomic.
  We write to a tmp file and then rename to target path since rename is atomic.
  We do this to avoid the content of file is dirty read/partially read by others.
  """
  # Write to a randomly tmp file
  tmp_file = get_tmp_filename()
  with open(tmp_file, 'w') as f:
    f.write(content)
    # make sure that all data is on disk
    f.flush()
    os.fsync(f.fileno())

  # Rename the tmp file
  os.rename(tmp_file, path)

def log_pid_for_process(process_name, pid):
  """ log pid for process """
  filename = get_process_pid_filename(process_name)
  do_print('Logging pid %d to file %s' %(pid, filename))
  atomic_write_file(filename, str(pid))

# pylint: disable=too-many-instance-attributes
class HeronExecutor(object):
  """ Heron executor """
  def __init__(self, args):
    self.max_runs = 100
    self.interval_between_runs = 10
    self.shard = int(args[1])
    self.topology_name = args[2]
    self.topology_id = args[3]
    self.topology_defn_file = args[4]
    # args[5] is the instance distribution encoding
    # First get the container id to distribution encoding
    f1 = map(lambda z: (int(z[0]), ':'.join(z[1:])),
             map(lambda x: x.split(':'), args[5].split(',')))
    # Next get the triplets
    f2 = map(lambda x: {x[0] : extract_triplets(x[1])}, f1)
    # Finally convert that into a map
    self.instance_distribution = reduce(lambda x, y: dict(x.items() + y.items()), f2)

    # pylint: disable=line-too-long
    self.zknode = args[6]
    self.zkroot = args[7]
    self.tmaster_binary = args[8]
    self.stmgr_binary = args[9]
    self.metricsmgr_classpath = args[10]
    self.instance_jvm_opts = base64.b64decode(args[11].lstrip('"').rstrip('"').replace('&equals;', '='))
    self.classpath = args[12]
    self.master_port = args[13]
    self.tmaster_controller_port = args[14]
    self.tmaster_stats_port = args[15]
    self.heron_internals_config_file = args[16]
    self.component_rammap = map(lambda x: {x.split(':')[0]: int(x.split(':')[1])}, args[17].split(','))
    self.component_rammap = reduce(lambda x, y: dict(x.items() + y.items()), self.component_rammap)

    # component_jvm_opts_in_base64 itself is a base64-encoding-json-map, which is appended with " at the start
    # and end. It also escapes "=" to "&equals" due to aurora limition
    # And the json is a map from base64-encoding-component-name to base64-encoding-jvm-options
    self.component_jvm_opts = {}
    # First we need to decode the base64 string back to a json map string
    component_jvm_opts_in_json = base64.b64decode(args[18].lstrip('"').rstrip('"').replace('&equals;', '='))
    if component_jvm_opts_in_json != "":
      for (k, v) in json.loads(component_jvm_opts_in_json).items():
        # In json, the component name and jvm options are still in base64 encoding
        self.component_jvm_opts[base64.b64decode(k)] = base64.b64decode(v)

    self.pkg_type = args[19]
    self.topology_jar_file = args[20]
    self.stmgr_ids = stmgr_list(len(self.instance_distribution))
    self.metricsmgr_ids = metricsmgr_list(len(self.instance_distribution))
    self.heron_shell_ids = heron_shell_list(len(self.instance_distribution))
    self.heron_java_home = args[21]
    self.shell_port = args[22]
    self.heron_shell_binary = args[23]
    self.metricsmgr_port = args[24]
    self.cluster = args[25]
    self.role = args[26]
    self.environ = args[27]
    self.instance_classpath = args[28]
    self.metrics_sinks_config_file = args[29]
    self.scheduler_classpath = args[30]
    self.scheduler_port = args[31]

    # Read the heron_internals.yaml for cluster internal config
    self.heron_internals_config = {}
    with open(self.heron_internals_config_file, 'r') as stream:
      self.heron_internals_config = yaml.load(stream)
    self.log_dir = self.heron_internals_config['heron.logging.directory']

    # Log itself pid
    log_pid_for_process(get_heron_executor_process_name(self.shard), os.getpid())

  def get_metricsmgr_cmd(self, mid, sink_config_file, port):
    ''' command to get metric manager '''
    metricsmgr_main_class = 'com.twitter.heron.metricsmgr.MetricsManager'

    metricsmgr_cmd = [os.path.join(self.heron_java_home, 'bin/java'),
                      # We could not rely on the default -Xmx setting, which could be very big,
                      # for instance, the default -Xmx in Twitter mesos machine is around 18GB
                      '-Xmx1024M',
                      '-XX:+PrintCommandLineFlags',
                      '-verbosegc',
                      '-XX:+PrintGCDetails',
                      '-XX:+PrintGCTimeStamps',
                      '-XX:+PrintGCDateStamps',
                      '-XX:+PrintGCCause',
                      '-XX:+PrintPromotionFailure',
                      '-XX:+PrintTenuringDistribution',
                      '-XX:+PrintHeapAtGC',
                      '-XX:+HeapDumpOnOutOfMemoryError',
                      '-XX:+UseConcMarkSweepGC',
                      '-XX:+PrintCommandLineFlags',
                      '-Xloggc:log-files/gc.metricsmgr.log',
                      '-Djava.net.preferIPv4Stack=true',
                      '-cp',
                      self.metricsmgr_classpath,
                      metricsmgr_main_class,
                      mid,
                      port,
                      self.topology_name,
                      self.topology_id,
                      self.heron_internals_config_file,
                      sink_config_file]

    return metricsmgr_cmd

  def get_tmaster_processes(self):
    ''' get tmaster processes '''
    retval = {}
    tmaster_cmd = [
        self.tmaster_binary,
        self.master_port,
        self.tmaster_controller_port,
        self.tmaster_stats_port,
        self.topology_name,
        self.topology_id,
        self.zknode,
        self.zkroot,
        ','.join(self.stmgr_ids),
        self.heron_internals_config_file,
        self.metrics_sinks_config_file,
        self.metricsmgr_port]
    retval["heron-tmaster"] = tmaster_cmd

    # metricsmgr_metrics_sink_config_file = 'metrics_sinks.yaml'

    retval[self.metricsmgr_ids[0]] = self.get_metricsmgr_cmd(
        self.metricsmgr_ids[0],
        self.metrics_sinks_config_file,
        self.metricsmgr_port)

    return retval

  def get_scheduler_processes(self):
    ''' get scheduler processes '''
    retval = {}
    scheduler_cmd = [
        'java',
        '-cp',
        self.scheduler_classpath,
        'com.twitter.heron.scheduler.SchedulerMain',
        self.cluster,
        self.role,
        self.environ,
        self.topology_name,
        self.topology_jar_file,
        self.scheduler_port]
    retval["heron-tscheduler"] = scheduler_cmd

    return retval


  def get_streaming_processes(self):
    '''
    Returns the processes to handle streams, including the stream-mgr and the user code containing
    the stream logic of the topology
    '''
    retval = {}
    # First lets make sure that our shard id is a valid one
    assert self.shard in self.instance_distribution
    my_instances = self.instance_distribution[self.shard]
    instance_info = []
    for (component_name, global_task_id, component_index) in my_instances:
      instance_id = "container_" + str(self.shard) + "_" + \
        component_name + "_" + str(global_task_id)
      instance_info.append((instance_id, component_name, global_task_id, component_index))

    stmgr_cmd = [
        self.stmgr_binary,
        self.topology_name,
        self.topology_id,
        self.topology_defn_file,
        self.zknode,
        self.zkroot,
        self.stmgr_ids[self.shard - 1],
        ','.join(map(lambda x: x[0], instance_info)),
        self.master_port,
        self.metricsmgr_port,
        self.shell_port,
        self.heron_internals_config_file]
    retval[self.stmgr_ids[self.shard - 1]] = stmgr_cmd

    # metricsmgr_metrics_sink_config_file = 'metrics_sinks.yaml'

    retval[self.metricsmgr_ids[self.shard]] = self.get_metricsmgr_cmd(
        self.metricsmgr_ids[self.shard],
        self.metrics_sinks_config_file,
        self.metricsmgr_port
    )

    # TO DO (Karthik) to be moved into keys and defaults files
    code_cache_size_mb = 64
    perm_gen_size_mb = 128

    for (instance_id, component_name, global_task_id, component_index) in instance_info:
      total_jvm_size = int(self.component_rammap[component_name] / (1024 * 1024))
      heap_size_mb = total_jvm_size - code_cache_size_mb - perm_gen_size_mb
      # pylint: disable=line-too-long
      do_print("component name: %s, ram request: %d, total jvm size: %dM, cache size: %dM, perm size: %dM"
               % (component_name, self.component_rammap[component_name],
                  total_jvm_size, code_cache_size_mb, perm_gen_size_mb))
      xmn_size = int(heap_size_mb / 2)
      instance_cmd = [os.path.join(self.heron_java_home, 'bin/java'),
                      '-Xmx%dM' % heap_size_mb,
                      '-Xms%dM' % heap_size_mb,
                      '-Xmn%dM' % xmn_size,
                      '-XX:MaxPermSize=%dM' % perm_gen_size_mb,
                      '-XX:PermSize=%dM' % perm_gen_size_mb,
                      '-XX:ReservedCodeCacheSize=%dM' % code_cache_size_mb,
                      '-XX:+CMSScavengeBeforeRemark',
                      '-XX:TargetSurvivorRatio=90',
                      '-XX:+PrintCommandLineFlags',
                      '-verbosegc',
                      '-XX:+PrintGCDetails',
                      '-XX:+PrintGCTimeStamps',
                      '-XX:+PrintGCDateStamps',
                      '-XX:+PrintGCCause',
                      '-XX:+PrintPromotionFailure',
                      '-XX:+PrintTenuringDistribution',
                      '-XX:+PrintHeapAtGC',
                      '-XX:+HeapDumpOnOutOfMemoryError',
                      '-XX:+UseConcMarkSweepGC',
                      '-XX:ParallelGCThreads=4',
                      '-Xloggc:log-files/gc.%s.log' % instance_id]
      instance_cmd = instance_cmd + self.instance_jvm_opts.split()
      if component_name in self.component_jvm_opts:
        instance_cmd = instance_cmd + self.component_jvm_opts[component_name].split()
      instance_cmd.extend(['-Djava.net.preferIPv4Stack=true',
                           '-cp',
                           '%s:%s' % (self.instance_classpath, self.classpath),
                           'com.twitter.heron.instance.HeronInstance',
                           self.topology_name,
                           self.topology_id,
                           instance_id,
                           component_name,
                           global_task_id,
                           component_index,
                           self.stmgr_ids[self.shard - 1],
                           self.master_port,
                           self.metricsmgr_port,
                           self.heron_internals_config_file])
      retval[instance_id] = instance_cmd
    return retval

  # Returns the common heron support processes that all containers get, like the heron shell
  def get_heron_support_processes(self):
    """
    Get a map from all daemon services' name to the command to start them
    """
    retval = {}

    retval[self.heron_shell_ids[self.shard]] = [
        '%s' % self.heron_shell_binary,
        '--port=%s' % self.shell_port,
        '--log_file_prefix=%s/heron-shell.log' % self.log_dir]

    return retval

  def untar_if_tar(self):
    """ untar """
    if self.pkg_type == "tar":
      os.system("tar -xvf %s" % self.topology_jar_file)

  # pylint: disable=no-self-use
  def wait_process_std_out_err(self, name, process):
    '''
    Wait for the termination of a process and log its stdout & stderr
    '''
    (process_stdout, process_stderr) = process.communicate()
    do_print("%s stdout: %s" %(name, process_stdout))
    do_print("%s stderr: %s" %(name, process_stderr))

  def run_process(self, name, cmd):
    ''' run process '''
    do_print("Running %s process as %s" % (name, ' '.join(cmd)))
    return subprocess.Popen(cmd, stdout=subprocess.PIPE, stderr=subprocess.PIPE)

  def run_blocking_process(self, cmd, is_shell):
    ''' run blocking process '''
    do_print("Running blocking process as %s" % cmd)
    process = subprocess.Popen(cmd, shell=is_shell, stdout=subprocess.PIPE, stderr=subprocess.PIPE)

    # wait for termination
    self.wait_process_std_out_err("", process)

    # return the exit code
    return process.returncode

  def do_run_and_wait(self, commands):
    ''' run commands and wait'''
    process_dict = {}
    # First start all the processes
    for (name, cmd) in commands.items():
      p = self.run_process(name, cmd)
      process_dict[p.pid] = (p, name, 1)

      # Log down the pid file
      log_pid_for_process(name, p.pid)
    # Now wait for any child to die
    while True:
      (pid, status) = os.wait()
      (old_p, name, nattempts) = process_dict[pid]
      do_print("%s exited with status %d" % (name, status))
      # Log the stdout & stderr of the failed process
      self.wait_process_std_out_err(name, old_p)

      # Just make it world readable
      if os.path.isfile("core.%d" % pid):
        os.system("chmod a+r core.%d" % pid)
      if nattempts > self.max_runs:
        do_print("%s exited too many times" % name)
        sys.exit(1)
      time.sleep(self.interval_between_runs)
      p = self.run_process(name, commands[name])
      del process_dict[pid]
      process_dict[p.pid] = (p, name, nattempts + 1)

      # Log down the pid file
      log_pid_for_process(name, p.pid)

  def launch(self):
    ''' launch '''
    commands = {}
    if self.shard == 0:
      commands = self.get_tmaster_processes()
    else:
      self.untar_if_tar()
      commands = self.get_streaming_processes()

    # Attach daemon processes
    commands.update(self.get_heron_support_processes())

    # Run all processes in background
    self.do_run_and_wait(commands)

  def prepareLaunch(self):
    ''' prepare launch '''
    create_folders = 'mkdir -p %s' % self.log_dir
    chmod_binaries = \
        'chmod a+rx . && chmod a+x %s && chmod +x %s && chmod +x %s && chmod +x %s' \
        % (self.log_dir, self.tmaster_binary, self.stmgr_binary, self.heron_shell_binary)

    commands = [create_folders, chmod_binaries]

    for command in commands:
      if self.run_blocking_process(command, True) != 0:
        do_print("Failed to run command: %s. Exitting" % command)
        sys.exit(1)
>>>>>>> 40147e52

# This is a separate class from heron-executor-core.py for backward compatibility. Files with
# underscores can't be imported (which we need to do for unit tests), everything besides the main
# method was moved out of this file and into heron-executor-core.py. Instead we could have renamed
# this file to heron_executor.py but that change is more disruptive.
def main():
  ''' main '''
  if len(sys.argv) != 32:
    print_usage()
    sys.exit(1)
  executor = HeronExecutor(sys.argv)
  executor.prepareLaunch()
  executor.register_packing_plan_watcher(executor)
  executor.monitor_processes()

# pylint: disable=unused-argument
def signal_handler(signal_to_handle, frame):
  ''' signal handler '''
  # We would do nothing here but just exit
  # Just catch the SIGTERM and then cleanup(), registered with atexit, would invoke
  sys.exit(signal_to_handle)

def setup():
  ''' setup '''
  # Redirect stdout and stderr to files in append mode
  # The filename format is heron-executor.stdxxx
  sys.stdout = open('heron-executor.stdout', 'a')
  sys.stderr = open('heron-executor.stderr', 'a')

  do_print('Set up process group; executor becomes leader')
  os.setpgrp() # create new process group, become its leader

  do_print('Register the SIGTERM signal handler')
  signal.signal(signal.SIGTERM, signal_handler)

  do_print('Register the atexit clean up')
  atexit.register(cleanup)

def cleanup():
  """Handler to trigger when receiving the SIGTERM signal
  Do cleanup inside this method, including:
  1. Terminate all children processes
  """
  do_print('Executor terminated; exiting all process in executor.')
  # We would not wait or check whether process spawned dead or not
  os.killpg(0, signal.SIGTERM)

if __name__ == "__main__":
  setup()
  main()<|MERGE_RESOLUTION|>--- conflicted
+++ resolved
@@ -13,23 +13,17 @@
 # limitations under the License.
 
 #!/usr/bin/env python2.7
-<<<<<<< HEAD
 
-from heron.executor.src.python.heron_executor_core import *
-=======
 ''' heron-executor '''
+
 import atexit
 import datetime
 import os
 import sys
-import subprocess
+import signal
 import time
-import json
-import base64
-import signal
-import string
-import random
-import yaml
+
+from heron.executor.src.python.heron_executor_core import *
 
 def print_usage():
   '''print usage'''
@@ -44,426 +38,10 @@
       " <scheduler_classpath> <scheduler_port>")
 
 def do_print(statement):
-  """ print msesage """
+  """ print message """
   timestr = datetime.datetime.fromtimestamp(time.time()).strftime('%Y-%m-%d %H:%M:%S')
   print "%s: %s" % (timestr, statement)
   sys.stdout.flush()
-
-def extract_triplets(s):
-  """
-  given a string s of the form "a:b:c:d:e:f...", extract triplets
-  [('a', 'b', 'c'), ('d', 'e', 'f')]
-  """
-  t = s.split(':')
-  assert len(t) % 3 == 0
-  result = []
-  while len(t) > 0:
-    result.append((t[0], t[1], t[2]))
-    t = t[3:]
-  return result
-
-def id_list(prefix, start, count):
-  """ id_list """
-  ids = []
-  for i in range(start, count + 1):
-    ids.append(prefix + str(i))
-  return ids
-
-def stmgr_list(count):
-  """ prepend stmgr """
-  return id_list("stmgr-", 1, count)
-
-def metricsmgr_list(count):
-  """ prepend metricmgr """
-  return id_list("metricsmgr-", 0, count)
-
-def heron_shell_list(count):
-  """ prepend heron-shell """
-  return id_list("heron-shell-", 0, count)
-
-def get_heron_executor_process_name(shard_id):
-  """ prepend heron-executor """
-  return 'heron-executor-' + str(shard_id)
-
-def get_process_pid_filename(process_name):
-  """ get process pid filename """
-  return '%s.pid' % process_name
-
-def get_tmp_filename():
-  """ get tmp filename """
-  return '%s.heron.tmp' % (''.join(random.choice(string.ascii_uppercase) for i in range(12)))
-
-def atomic_write_file(path, content):
-  """
-  file.write(...) is not atomic.
-  We write to a tmp file and then rename to target path since rename is atomic.
-  We do this to avoid the content of file is dirty read/partially read by others.
-  """
-  # Write to a randomly tmp file
-  tmp_file = get_tmp_filename()
-  with open(tmp_file, 'w') as f:
-    f.write(content)
-    # make sure that all data is on disk
-    f.flush()
-    os.fsync(f.fileno())
-
-  # Rename the tmp file
-  os.rename(tmp_file, path)
-
-def log_pid_for_process(process_name, pid):
-  """ log pid for process """
-  filename = get_process_pid_filename(process_name)
-  do_print('Logging pid %d to file %s' %(pid, filename))
-  atomic_write_file(filename, str(pid))
-
-# pylint: disable=too-many-instance-attributes
-class HeronExecutor(object):
-  """ Heron executor """
-  def __init__(self, args):
-    self.max_runs = 100
-    self.interval_between_runs = 10
-    self.shard = int(args[1])
-    self.topology_name = args[2]
-    self.topology_id = args[3]
-    self.topology_defn_file = args[4]
-    # args[5] is the instance distribution encoding
-    # First get the container id to distribution encoding
-    f1 = map(lambda z: (int(z[0]), ':'.join(z[1:])),
-             map(lambda x: x.split(':'), args[5].split(',')))
-    # Next get the triplets
-    f2 = map(lambda x: {x[0] : extract_triplets(x[1])}, f1)
-    # Finally convert that into a map
-    self.instance_distribution = reduce(lambda x, y: dict(x.items() + y.items()), f2)
-
-    # pylint: disable=line-too-long
-    self.zknode = args[6]
-    self.zkroot = args[7]
-    self.tmaster_binary = args[8]
-    self.stmgr_binary = args[9]
-    self.metricsmgr_classpath = args[10]
-    self.instance_jvm_opts = base64.b64decode(args[11].lstrip('"').rstrip('"').replace('&equals;', '='))
-    self.classpath = args[12]
-    self.master_port = args[13]
-    self.tmaster_controller_port = args[14]
-    self.tmaster_stats_port = args[15]
-    self.heron_internals_config_file = args[16]
-    self.component_rammap = map(lambda x: {x.split(':')[0]: int(x.split(':')[1])}, args[17].split(','))
-    self.component_rammap = reduce(lambda x, y: dict(x.items() + y.items()), self.component_rammap)
-
-    # component_jvm_opts_in_base64 itself is a base64-encoding-json-map, which is appended with " at the start
-    # and end. It also escapes "=" to "&equals" due to aurora limition
-    # And the json is a map from base64-encoding-component-name to base64-encoding-jvm-options
-    self.component_jvm_opts = {}
-    # First we need to decode the base64 string back to a json map string
-    component_jvm_opts_in_json = base64.b64decode(args[18].lstrip('"').rstrip('"').replace('&equals;', '='))
-    if component_jvm_opts_in_json != "":
-      for (k, v) in json.loads(component_jvm_opts_in_json).items():
-        # In json, the component name and jvm options are still in base64 encoding
-        self.component_jvm_opts[base64.b64decode(k)] = base64.b64decode(v)
-
-    self.pkg_type = args[19]
-    self.topology_jar_file = args[20]
-    self.stmgr_ids = stmgr_list(len(self.instance_distribution))
-    self.metricsmgr_ids = metricsmgr_list(len(self.instance_distribution))
-    self.heron_shell_ids = heron_shell_list(len(self.instance_distribution))
-    self.heron_java_home = args[21]
-    self.shell_port = args[22]
-    self.heron_shell_binary = args[23]
-    self.metricsmgr_port = args[24]
-    self.cluster = args[25]
-    self.role = args[26]
-    self.environ = args[27]
-    self.instance_classpath = args[28]
-    self.metrics_sinks_config_file = args[29]
-    self.scheduler_classpath = args[30]
-    self.scheduler_port = args[31]
-
-    # Read the heron_internals.yaml for cluster internal config
-    self.heron_internals_config = {}
-    with open(self.heron_internals_config_file, 'r') as stream:
-      self.heron_internals_config = yaml.load(stream)
-    self.log_dir = self.heron_internals_config['heron.logging.directory']
-
-    # Log itself pid
-    log_pid_for_process(get_heron_executor_process_name(self.shard), os.getpid())
-
-  def get_metricsmgr_cmd(self, mid, sink_config_file, port):
-    ''' command to get metric manager '''
-    metricsmgr_main_class = 'com.twitter.heron.metricsmgr.MetricsManager'
-
-    metricsmgr_cmd = [os.path.join(self.heron_java_home, 'bin/java'),
-                      # We could not rely on the default -Xmx setting, which could be very big,
-                      # for instance, the default -Xmx in Twitter mesos machine is around 18GB
-                      '-Xmx1024M',
-                      '-XX:+PrintCommandLineFlags',
-                      '-verbosegc',
-                      '-XX:+PrintGCDetails',
-                      '-XX:+PrintGCTimeStamps',
-                      '-XX:+PrintGCDateStamps',
-                      '-XX:+PrintGCCause',
-                      '-XX:+PrintPromotionFailure',
-                      '-XX:+PrintTenuringDistribution',
-                      '-XX:+PrintHeapAtGC',
-                      '-XX:+HeapDumpOnOutOfMemoryError',
-                      '-XX:+UseConcMarkSweepGC',
-                      '-XX:+PrintCommandLineFlags',
-                      '-Xloggc:log-files/gc.metricsmgr.log',
-                      '-Djava.net.preferIPv4Stack=true',
-                      '-cp',
-                      self.metricsmgr_classpath,
-                      metricsmgr_main_class,
-                      mid,
-                      port,
-                      self.topology_name,
-                      self.topology_id,
-                      self.heron_internals_config_file,
-                      sink_config_file]
-
-    return metricsmgr_cmd
-
-  def get_tmaster_processes(self):
-    ''' get tmaster processes '''
-    retval = {}
-    tmaster_cmd = [
-        self.tmaster_binary,
-        self.master_port,
-        self.tmaster_controller_port,
-        self.tmaster_stats_port,
-        self.topology_name,
-        self.topology_id,
-        self.zknode,
-        self.zkroot,
-        ','.join(self.stmgr_ids),
-        self.heron_internals_config_file,
-        self.metrics_sinks_config_file,
-        self.metricsmgr_port]
-    retval["heron-tmaster"] = tmaster_cmd
-
-    # metricsmgr_metrics_sink_config_file = 'metrics_sinks.yaml'
-
-    retval[self.metricsmgr_ids[0]] = self.get_metricsmgr_cmd(
-        self.metricsmgr_ids[0],
-        self.metrics_sinks_config_file,
-        self.metricsmgr_port)
-
-    return retval
-
-  def get_scheduler_processes(self):
-    ''' get scheduler processes '''
-    retval = {}
-    scheduler_cmd = [
-        'java',
-        '-cp',
-        self.scheduler_classpath,
-        'com.twitter.heron.scheduler.SchedulerMain',
-        self.cluster,
-        self.role,
-        self.environ,
-        self.topology_name,
-        self.topology_jar_file,
-        self.scheduler_port]
-    retval["heron-tscheduler"] = scheduler_cmd
-
-    return retval
-
-
-  def get_streaming_processes(self):
-    '''
-    Returns the processes to handle streams, including the stream-mgr and the user code containing
-    the stream logic of the topology
-    '''
-    retval = {}
-    # First lets make sure that our shard id is a valid one
-    assert self.shard in self.instance_distribution
-    my_instances = self.instance_distribution[self.shard]
-    instance_info = []
-    for (component_name, global_task_id, component_index) in my_instances:
-      instance_id = "container_" + str(self.shard) + "_" + \
-        component_name + "_" + str(global_task_id)
-      instance_info.append((instance_id, component_name, global_task_id, component_index))
-
-    stmgr_cmd = [
-        self.stmgr_binary,
-        self.topology_name,
-        self.topology_id,
-        self.topology_defn_file,
-        self.zknode,
-        self.zkroot,
-        self.stmgr_ids[self.shard - 1],
-        ','.join(map(lambda x: x[0], instance_info)),
-        self.master_port,
-        self.metricsmgr_port,
-        self.shell_port,
-        self.heron_internals_config_file]
-    retval[self.stmgr_ids[self.shard - 1]] = stmgr_cmd
-
-    # metricsmgr_metrics_sink_config_file = 'metrics_sinks.yaml'
-
-    retval[self.metricsmgr_ids[self.shard]] = self.get_metricsmgr_cmd(
-        self.metricsmgr_ids[self.shard],
-        self.metrics_sinks_config_file,
-        self.metricsmgr_port
-    )
-
-    # TO DO (Karthik) to be moved into keys and defaults files
-    code_cache_size_mb = 64
-    perm_gen_size_mb = 128
-
-    for (instance_id, component_name, global_task_id, component_index) in instance_info:
-      total_jvm_size = int(self.component_rammap[component_name] / (1024 * 1024))
-      heap_size_mb = total_jvm_size - code_cache_size_mb - perm_gen_size_mb
-      # pylint: disable=line-too-long
-      do_print("component name: %s, ram request: %d, total jvm size: %dM, cache size: %dM, perm size: %dM"
-               % (component_name, self.component_rammap[component_name],
-                  total_jvm_size, code_cache_size_mb, perm_gen_size_mb))
-      xmn_size = int(heap_size_mb / 2)
-      instance_cmd = [os.path.join(self.heron_java_home, 'bin/java'),
-                      '-Xmx%dM' % heap_size_mb,
-                      '-Xms%dM' % heap_size_mb,
-                      '-Xmn%dM' % xmn_size,
-                      '-XX:MaxPermSize=%dM' % perm_gen_size_mb,
-                      '-XX:PermSize=%dM' % perm_gen_size_mb,
-                      '-XX:ReservedCodeCacheSize=%dM' % code_cache_size_mb,
-                      '-XX:+CMSScavengeBeforeRemark',
-                      '-XX:TargetSurvivorRatio=90',
-                      '-XX:+PrintCommandLineFlags',
-                      '-verbosegc',
-                      '-XX:+PrintGCDetails',
-                      '-XX:+PrintGCTimeStamps',
-                      '-XX:+PrintGCDateStamps',
-                      '-XX:+PrintGCCause',
-                      '-XX:+PrintPromotionFailure',
-                      '-XX:+PrintTenuringDistribution',
-                      '-XX:+PrintHeapAtGC',
-                      '-XX:+HeapDumpOnOutOfMemoryError',
-                      '-XX:+UseConcMarkSweepGC',
-                      '-XX:ParallelGCThreads=4',
-                      '-Xloggc:log-files/gc.%s.log' % instance_id]
-      instance_cmd = instance_cmd + self.instance_jvm_opts.split()
-      if component_name in self.component_jvm_opts:
-        instance_cmd = instance_cmd + self.component_jvm_opts[component_name].split()
-      instance_cmd.extend(['-Djava.net.preferIPv4Stack=true',
-                           '-cp',
-                           '%s:%s' % (self.instance_classpath, self.classpath),
-                           'com.twitter.heron.instance.HeronInstance',
-                           self.topology_name,
-                           self.topology_id,
-                           instance_id,
-                           component_name,
-                           global_task_id,
-                           component_index,
-                           self.stmgr_ids[self.shard - 1],
-                           self.master_port,
-                           self.metricsmgr_port,
-                           self.heron_internals_config_file])
-      retval[instance_id] = instance_cmd
-    return retval
-
-  # Returns the common heron support processes that all containers get, like the heron shell
-  def get_heron_support_processes(self):
-    """
-    Get a map from all daemon services' name to the command to start them
-    """
-    retval = {}
-
-    retval[self.heron_shell_ids[self.shard]] = [
-        '%s' % self.heron_shell_binary,
-        '--port=%s' % self.shell_port,
-        '--log_file_prefix=%s/heron-shell.log' % self.log_dir]
-
-    return retval
-
-  def untar_if_tar(self):
-    """ untar """
-    if self.pkg_type == "tar":
-      os.system("tar -xvf %s" % self.topology_jar_file)
-
-  # pylint: disable=no-self-use
-  def wait_process_std_out_err(self, name, process):
-    '''
-    Wait for the termination of a process and log its stdout & stderr
-    '''
-    (process_stdout, process_stderr) = process.communicate()
-    do_print("%s stdout: %s" %(name, process_stdout))
-    do_print("%s stderr: %s" %(name, process_stderr))
-
-  def run_process(self, name, cmd):
-    ''' run process '''
-    do_print("Running %s process as %s" % (name, ' '.join(cmd)))
-    return subprocess.Popen(cmd, stdout=subprocess.PIPE, stderr=subprocess.PIPE)
-
-  def run_blocking_process(self, cmd, is_shell):
-    ''' run blocking process '''
-    do_print("Running blocking process as %s" % cmd)
-    process = subprocess.Popen(cmd, shell=is_shell, stdout=subprocess.PIPE, stderr=subprocess.PIPE)
-
-    # wait for termination
-    self.wait_process_std_out_err("", process)
-
-    # return the exit code
-    return process.returncode
-
-  def do_run_and_wait(self, commands):
-    ''' run commands and wait'''
-    process_dict = {}
-    # First start all the processes
-    for (name, cmd) in commands.items():
-      p = self.run_process(name, cmd)
-      process_dict[p.pid] = (p, name, 1)
-
-      # Log down the pid file
-      log_pid_for_process(name, p.pid)
-    # Now wait for any child to die
-    while True:
-      (pid, status) = os.wait()
-      (old_p, name, nattempts) = process_dict[pid]
-      do_print("%s exited with status %d" % (name, status))
-      # Log the stdout & stderr of the failed process
-      self.wait_process_std_out_err(name, old_p)
-
-      # Just make it world readable
-      if os.path.isfile("core.%d" % pid):
-        os.system("chmod a+r core.%d" % pid)
-      if nattempts > self.max_runs:
-        do_print("%s exited too many times" % name)
-        sys.exit(1)
-      time.sleep(self.interval_between_runs)
-      p = self.run_process(name, commands[name])
-      del process_dict[pid]
-      process_dict[p.pid] = (p, name, nattempts + 1)
-
-      # Log down the pid file
-      log_pid_for_process(name, p.pid)
-
-  def launch(self):
-    ''' launch '''
-    commands = {}
-    if self.shard == 0:
-      commands = self.get_tmaster_processes()
-    else:
-      self.untar_if_tar()
-      commands = self.get_streaming_processes()
-
-    # Attach daemon processes
-    commands.update(self.get_heron_support_processes())
-
-    # Run all processes in background
-    self.do_run_and_wait(commands)
-
-  def prepareLaunch(self):
-    ''' prepare launch '''
-    create_folders = 'mkdir -p %s' % self.log_dir
-    chmod_binaries = \
-        'chmod a+rx . && chmod a+x %s && chmod +x %s && chmod +x %s && chmod +x %s' \
-        % (self.log_dir, self.tmaster_binary, self.stmgr_binary, self.heron_shell_binary)
-
-    commands = [create_folders, chmod_binaries]
-
-    for command in commands:
-      if self.run_blocking_process(command, True) != 0:
-        do_print("Failed to run command: %s. Exitting" % command)
-        sys.exit(1)
->>>>>>> 40147e52
 
 # This is a separate class from heron-executor-core.py for backward compatibility. Files with
 # underscores can't be imported (which we need to do for unit tests), everything besides the main
@@ -474,6 +52,7 @@
   if len(sys.argv) != 32:
     print_usage()
     sys.exit(1)
+  # pylint: disable=undefined-variable
   executor = HeronExecutor(sys.argv)
   executor.prepareLaunch()
   executor.register_packing_plan_watcher(executor)
