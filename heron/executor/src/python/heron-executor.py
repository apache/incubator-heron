--- conflicted
+++ resolved
@@ -44,8 +44,6 @@
          "  - <pkg_type>: pex\n" +
          "  - <topology_jar_file>: the path to the topology pex file\n" +
          "<instance_jvm_opts>, <component_rammap>, <component_jvm_opts>, <instance_classpath> are ignored")
-
-
 
 def do_print(statement):
   """ print msesage """
@@ -192,17 +190,13 @@
     # Log itself pid
     log_pid_for_process(get_heron_executor_process_name(self.shard), os.getpid())
 
-<<<<<<< HEAD
     # Prepare for python instance
     if self.pkg_type == "pex":
       self.topology_pex = self.topology_jar_file
       self.py_instance_exec = self.classpath
 
-  def get_metricsmgr_cmd(self, id, sink_config_file, port):
-=======
   def get_metricsmgr_cmd(self, mid, sink_config_file, port):
     ''' command to get metric manager '''
->>>>>>> 40147e52
     metricsmgr_main_class = 'com.twitter.heron.metricsmgr.MetricsManager'
 
     metricsmgr_cmd = [os.path.join(self.heron_java_home, 'bin/java'),
@@ -280,50 +274,8 @@
 
     return retval
 
-<<<<<<< HEAD
   # Returns the processes for each Java Heron Instance
   def get_java_instance_cmd(self, instance_info):
-=======
-
-  def get_streaming_processes(self):
-    '''
-    Returns the processes to handle streams, including the stream-mgr and the user code containing
-    the stream logic of the topology
-    '''
-    retval = {}
-    # First lets make sure that our shard id is a valid one
-    assert self.shard in self.instance_distribution
-    my_instances = self.instance_distribution[self.shard]
-    instance_info = []
-    for (component_name, global_task_id, component_index) in my_instances:
-      instance_id = "container_" + str(self.shard) + "_" + \
-        component_name + "_" + str(global_task_id)
-      instance_info.append((instance_id, component_name, global_task_id, component_index))
-
-    stmgr_cmd = [
-        self.stmgr_binary,
-        self.topology_name,
-        self.topology_id,
-        self.topology_defn_file,
-        self.zknode,
-        self.zkroot,
-        self.stmgr_ids[self.shard - 1],
-        ','.join(map(lambda x: x[0], instance_info)),
-        self.master_port,
-        self.metricsmgr_port,
-        self.shell_port,
-        self.heron_internals_config_file]
-    retval[self.stmgr_ids[self.shard - 1]] = stmgr_cmd
-
-    # metricsmgr_metrics_sink_config_file = 'metrics_sinks.yaml'
-
-    retval[self.metricsmgr_ids[self.shard]] = self.get_metricsmgr_cmd(
-        self.metricsmgr_ids[self.shard],
-        self.metrics_sinks_config_file,
-        self.metricsmgr_port
-    )
-
->>>>>>> 40147e52
     # TO DO (Karthik) to be moved into keys and defaults files
     code_cache_size_mb = 64
     perm_gen_size_mb = 128
@@ -406,27 +358,33 @@
   # Returns the processes to handle streams, including the stream-mgr and the user code containing
   # the stream logic of the topology
   def get_streaming_processes(self):
+    '''
+    Returns the processes to handle streams, including the stream-mgr and the user code containing
+    the stream logic of the topology
+    '''
     retval = {}
     # First lets make sure that our shard id is a valid one
     assert self.shard in self.instance_distribution
     my_instances = self.instance_distribution[self.shard]
     instance_info = []
     for (component_name, global_task_id, component_index) in my_instances:
-      instance_id = "container_" + str(self.shard) + "_" + component_name + "_" + str(global_task_id)
+      instance_id = "container_" + str(self.shard) + "_" + \
+                    component_name + "_" + str(global_task_id)
       instance_info.append((instance_id, component_name, global_task_id, component_index))
 
-    stmgr_cmd = [self.stmgr_binary,
-           self.topology_name,
-           self.topology_id,
-           self.topology_defn_file,
-           self.zknode,
-           self.zkroot,
-           self.stmgr_ids[self.shard - 1],
-           ','.join(map(lambda x: x[0], instance_info)),
-           self.master_port,
-           self.metricsmgr_port,
-           self.shell_port,
-           self.heron_internals_config_file]
+    stmgr_cmd = [
+      self.stmgr_binary,
+      self.topology_name,
+      self.topology_id,
+      self.topology_defn_file,
+      self.zknode,
+      self.zkroot,
+      self.stmgr_ids[self.shard - 1],
+      ','.join(map(lambda x: x[0], instance_info)),
+      self.master_port,
+      self.metricsmgr_port,
+      self.shell_port,
+      self.heron_internals_config_file]
     retval[self.stmgr_ids[self.shard - 1]] = stmgr_cmd
 
     # metricsmgr_metrics_sink_config_file = 'metrics_sinks.yaml'
@@ -475,7 +433,7 @@
     do_print("%s stderr: %s" %(name, process_stderr))
 
   def run_process(self, name, cmd):
-<<<<<<< HEAD
+    ''' run process '''
     if 'single_thread_heron_instance' in cmd[0]:
       env = os.environ.copy()
       env["PEX_PROFILE"] = "true"
@@ -485,11 +443,6 @@
     else:
       do_print("Running %s process as %s" % (name, ' '.join(cmd)))
       return subprocess.Popen(cmd, stdout=subprocess.PIPE, stderr=subprocess.PIPE)
-=======
-    ''' run process '''
-    do_print("Running %s process as %s" % (name, ' '.join(cmd)))
-    return subprocess.Popen(cmd, stdout=subprocess.PIPE, stderr=subprocess.PIPE)
->>>>>>> 40147e52
 
   def run_blocking_process(self, cmd, is_shell):
     ''' run blocking process '''
