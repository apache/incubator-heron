# Copyright 2016 Twitter. All rights reserved.
#
# Licensed under the Apache License, Version 2.0 (the "License");
# you may not use this file except in compliance with the License.
# You may obtain a copy of the License at
#
#    http://www.apache.org/licenses/LICENSE-2.0
#
# Unless required by applicable law or agreed to in writing, software
# distributed under the License is distributed on an "AS IS" BASIS,
# WITHOUT WARRANTIES OR CONDITIONS OF ANY KIND, either express or implied.
# See the License for the specific language governing permissions and
# limitations under the License.

#!/usr/bin/env python2.7
''' heron-executor '''
import atexit
import datetime
import os
import sys
import subprocess
import time
import json
import base64
import signal
import string
import random
import yaml

def print_usage():
  '''print usage'''
  print (
      "./heron-executor <shardid> <topname> <topid> <topdefnfile> "
      " <instance_distribution> <zknode> <zkroot> <tmaster_binary> <stmgr_binary> "
      " <metricsmgr_classpath> <instance_jvm_opts_in_base64> <classpath> "
      " <master_port> <tmaster_controller_port> <tmaster_stats_port> <heron_internals_config_file> "
      " <component_rammap> <component_jvm_opts_in_base64> <pkg_type> <topology_jar_file>"
      " <heron_java_home> <shell-port> <heron_shell_binary> <metricsmgr_port>"
      " <cluster> <role> <environ> <instance_classpath> <metrics_sinks_config_file> "
      " <scheduler_classpath> <scheduler_port>")

  print ("\n" + "To execute a python instance:\n" +
         "  - <classpath>: the path to the Python Heron Instance executable\n" +
         "  - <pkg_type>: pex\n" +
         "  - <topology_jar_file>: the path to the topology pex file\n" +
         "<instance_jvm_opts>, <component_rammap>, <component_jvm_opts>, <instance_classpath> are ignored")

def do_print(statement):
  """ print msesage """
  timestr = datetime.datetime.fromtimestamp(time.time()).strftime('%Y-%m-%d %H:%M:%S')
  print "%s: %s" % (timestr, statement)
  sys.stdout.flush()

def extract_triplets(s):
  """
  given a string s of the form "a:b:c:d:e:f...", extract triplets
  [('a', 'b', 'c'), ('d', 'e', 'f')]
  """
  t = s.split(':')
  assert len(t) % 3 == 0
  result = []
  while len(t) > 0:
    result.append((t[0], t[1], t[2]))
    t = t[3:]
  return result

def id_list(prefix, start, count):
  """ id_list """
  ids = []
  for i in range(start, count + 1):
    ids.append(prefix + str(i))
  return ids

def stmgr_list(count):
  """ prepend stmgr """
  return id_list("stmgr-", 1, count)

def metricsmgr_list(count):
  """ prepend metricmgr """
  return id_list("metricsmgr-", 0, count)

def heron_shell_list(count):
  """ prepend heron-shell """
  return id_list("heron-shell-", 0, count)

def get_heron_executor_process_name(shard_id):
  """ prepend heron-executor """
  return 'heron-executor-' + str(shard_id)

def get_process_pid_filename(process_name):
  """ get process pid filename """
  return '%s.pid' % process_name

def get_tmp_filename():
  """ get tmp filename """
  return '%s.heron.tmp' % (''.join(random.choice(string.ascii_uppercase) for i in range(12)))

def atomic_write_file(path, content):
  """
  file.write(...) is not atomic.
  We write to a tmp file and then rename to target path since rename is atomic.
  We do this to avoid the content of file is dirty read/partially read by others.
  """
  # Write to a randomly tmp file
  tmp_file = get_tmp_filename()
  with open(tmp_file, 'w') as f:
    f.write(content)
    # make sure that all data is on disk
    f.flush()
    os.fsync(f.fileno())

  # Rename the tmp file
  os.rename(tmp_file, path)

def log_pid_for_process(process_name, pid):
  """ log pid for process """
  filename = get_process_pid_filename(process_name)
  do_print('Logging pid %d to file %s' %(pid, filename))
  atomic_write_file(filename, str(pid))

# pylint: disable=too-many-instance-attributes
class HeronExecutor(object):
  """ Heron executor """
  def __init__(self, args, shell_env):
    self.max_runs = 100
    self.interval_between_runs = 10
    self.shard = int(args[1])
    self.topology_name = args[2]
    self.topology_id = args[3]
    self.topology_defn_file = args[4]
    # args[5] is the instance distribution encoding
    # First get the container id to distribution encoding
    f1 = map(lambda z: (int(z[0]), ':'.join(z[1:])),
             map(lambda x: x.split(':'), args[5].split(',')))
    # Next get the triplets
    f2 = map(lambda x: {x[0] : extract_triplets(x[1])}, f1)
    # Finally convert that into a map
    self.instance_distribution = reduce(lambda x, y: dict(x.items() + y.items()), f2)

    # pylint: disable=line-too-long
    self.zknode = args[6]
    self.zkroot = args[7]
    self.tmaster_binary = args[8]
    self.stmgr_binary = args[9]
    self.metricsmgr_classpath = args[10]
    self.classpath = args[12]
    self.master_port = args[13]
    self.tmaster_controller_port = args[14]
    self.tmaster_stats_port = args[15]
    self.heron_internals_config_file = args[16]

    self.instance_jvm_opts = base64.b64decode(args[11].lstrip('"').rstrip('"').replace('&equals;', '='))
    self.component_rammap = map(lambda x: {x.split(':')[0]: int(x.split(':')[1])}, args[17].split(','))
    self.component_rammap = reduce(lambda x, y: dict(x.items() + y.items()), self.component_rammap)

    # component_jvm_opts_in_base64 itself is a base64-encoding-json-map, which is appended with " at the start
    # and end. It also escapes "=" to "&equals" due to aurora limition
    # And the json is a map from base64-encoding-component-name to base64-encoding-jvm-options
    self.component_jvm_opts = {}
    # First we need to decode the base64 string back to a json map string
    component_jvm_opts_in_json = base64.b64decode(args[18].lstrip('"').rstrip('"').replace('&equals;', '='))
    if component_jvm_opts_in_json != "":
      for (k, v) in json.loads(component_jvm_opts_in_json).items():
        # In json, the component name and jvm options are still in base64 encoding
        self.component_jvm_opts[base64.b64decode(k)] = base64.b64decode(v)

    self.pkg_type = args[19]
    self.topology_jar_file = args[20]
    self.stmgr_ids = stmgr_list(len(self.instance_distribution))
    self.metricsmgr_ids = metricsmgr_list(len(self.instance_distribution))
    self.heron_shell_ids = heron_shell_list(len(self.instance_distribution))
    self.heron_java_home = args[21]
    self.shell_port = args[22]
    self.heron_shell_binary = args[23]
    self.metricsmgr_port = args[24]
    self.cluster = args[25]
    self.role = args[26]
    self.environ = args[27]
    self.instance_classpath = args[28]
    self.metrics_sinks_config_file = args[29]
    self.scheduler_classpath = args[30]
    self.scheduler_port = args[31]

    # save the environment
    self.shell_env = shell_env

    # Read the heron_internals.yaml for cluster internal config
    self.heron_internals_config = {}
    with open(self.heron_internals_config_file, 'r') as stream:
      self.heron_internals_config = yaml.load(stream)
    self.log_dir = self.heron_internals_config['heron.logging.directory']

    # Log itself pid
    log_pid_for_process(get_heron_executor_process_name(self.shard), os.getpid())

    # Prepare for python instance
    if self.pkg_type == "pex":
      self.topology_pex = self.topology_jar_file
      self.py_instance_exec = self.classpath

  def get_metricsmgr_cmd(self, mid, sink_config_file, port):
    ''' command to get metric manager '''
    metricsmgr_main_class = 'com.twitter.heron.metricsmgr.MetricsManager'

    metricsmgr_cmd = [os.path.join(self.heron_java_home, 'bin/java'),
                      # We could not rely on the default -Xmx setting, which could be very big,
                      # for instance, the default -Xmx in Twitter mesos machine is around 18GB
                      '-Xmx1024M',
                      '-XX:+PrintCommandLineFlags',
                      '-verbosegc',
                      '-XX:+PrintGCDetails',
                      '-XX:+PrintGCTimeStamps',
                      '-XX:+PrintGCDateStamps',
                      '-XX:+PrintGCCause',
                      '-XX:+PrintPromotionFailure',
                      '-XX:+PrintTenuringDistribution',
                      '-XX:+PrintHeapAtGC',
                      '-XX:+HeapDumpOnOutOfMemoryError',
                      '-XX:+UseConcMarkSweepGC',
                      '-XX:+PrintCommandLineFlags',
                      '-Xloggc:log-files/gc.metricsmgr.log',
                      '-Djava.net.preferIPv4Stack=true',
                      '-cp',
                      self.metricsmgr_classpath,
                      metricsmgr_main_class,
                      mid,
                      port,
                      self.topology_name,
                      self.topology_id,
                      self.heron_internals_config_file,
                      sink_config_file]

    return metricsmgr_cmd

  def get_tmaster_processes(self):
    ''' get tmaster processes '''
    retval = {}
    tmaster_cmd = [
        self.tmaster_binary,
        self.master_port,
        self.tmaster_controller_port,
        self.tmaster_stats_port,
        self.topology_name,
        self.topology_id,
        self.zknode,
        self.zkroot,
        ','.join(self.stmgr_ids),
        self.heron_internals_config_file,
        self.metrics_sinks_config_file,
        self.metricsmgr_port]
    retval["heron-tmaster"] = tmaster_cmd

    # metricsmgr_metrics_sink_config_file = 'metrics_sinks.yaml'

    retval[self.metricsmgr_ids[0]] = self.get_metricsmgr_cmd(
        self.metricsmgr_ids[0],
        self.metrics_sinks_config_file,
        self.metricsmgr_port)

    return retval

  def get_scheduler_processes(self):
    ''' get scheduler processes '''
    retval = {}
    scheduler_cmd = [
        'java',
        '-cp',
        self.scheduler_classpath,
        'com.twitter.heron.scheduler.SchedulerMain',
        self.cluster,
        self.role,
        self.environ,
        self.topology_name,
        self.topology_jar_file,
        self.scheduler_port]
    retval["heron-tscheduler"] = scheduler_cmd

    return retval

  # Returns the processes for each Java Heron Instance
  def get_java_instance_cmd(self, instance_info):
    # TO DO (Karthik) to be moved into keys and defaults files
    code_cache_size_mb = 64
    perm_gen_size_mb = 128

    retval = {}
    for (instance_id, component_name, global_task_id, component_index) in instance_info:
      total_jvm_size = int(self.component_rammap[component_name] / (1024 * 1024))
      heap_size_mb = total_jvm_size - code_cache_size_mb - perm_gen_size_mb
      # pylint: disable=line-too-long
      do_print("component name: %s, ram request: %d, total jvm size: %dM, cache size: %dM, perm size: %dM"
               % (component_name, self.component_rammap[component_name],
                  total_jvm_size, code_cache_size_mb, perm_gen_size_mb))
      xmn_size = int(heap_size_mb / 2)
      instance_cmd = [os.path.join(self.heron_java_home, 'bin/java'),
                      '-Xmx%dM' % heap_size_mb,
                      '-Xms%dM' % heap_size_mb,
                      '-Xmn%dM' % xmn_size,
                      '-XX:MaxPermSize=%dM' % perm_gen_size_mb,
                      '-XX:PermSize=%dM' % perm_gen_size_mb,
                      '-XX:ReservedCodeCacheSize=%dM' % code_cache_size_mb,
                      '-XX:+CMSScavengeBeforeRemark',
                      '-XX:TargetSurvivorRatio=90',
                      '-XX:+PrintCommandLineFlags',
                      '-verbosegc',
                      '-XX:+PrintGCDetails',
                      '-XX:+PrintGCTimeStamps',
                      '-XX:+PrintGCDateStamps',
                      '-XX:+PrintGCCause',
                      '-XX:+PrintPromotionFailure',
                      '-XX:+PrintTenuringDistribution',
                      '-XX:+PrintHeapAtGC',
                      '-XX:+HeapDumpOnOutOfMemoryError',
                      '-XX:+UseConcMarkSweepGC',
                      '-XX:ParallelGCThreads=4',
                      '-Xloggc:log-files/gc.%s.log' % instance_id]
      instance_cmd = instance_cmd + self.instance_jvm_opts.split()
      if component_name in self.component_jvm_opts:
        instance_cmd = instance_cmd + self.component_jvm_opts[component_name].split()
      instance_cmd.extend(['-Djava.net.preferIPv4Stack=true',
                           '-cp',
                           '%s:%s' % (self.instance_classpath, self.classpath),
                           'com.twitter.heron.instance.HeronInstance',
                           self.topology_name,
                           self.topology_id,
                           instance_id,
                           component_name,
                           global_task_id,
                           component_index,
                           self.stmgr_ids[self.shard - 1],
                           self.master_port,
                           self.metricsmgr_port,
                           self.heron_internals_config_file])
      retval[instance_id] = instance_cmd
    return retval

  # Returns the processes for each Python Heron Instance
  def get_python_instance_cmd(self, instance_info):
    # TODO: currently ignoring ramsize, heap, etc.
    retval = {}
    for (instance_id, component_name, global_task_id, component_index) in instance_info:
      do_print("Python instance %s component: %s" %(instance_id, component_name))
      # TODO: change this hardcoded cmd
      instance_cmd = ["/Users/tnojima/workspace/heron/bazel-bin/heron/instance/src/python/single_thread_heron_instance",
                      self.topology_name,
                      self.topology_id,
                      instance_id,
                      component_name,
                      global_task_id,
                      component_index,
                      self.stmgr_ids[self.shard - 1],
                      self.master_port,
                      self.metricsmgr_port,
                      self.heron_internals_config_file,
                      self.topology_pex]

      retval[instance_id] = instance_cmd

    return retval

  # Returns the processes to handle streams, including the stream-mgr and the user code containing
  # the stream logic of the topology
  def get_streaming_processes(self):
    '''
    Returns the processes to handle streams, including the stream-mgr and the user code containing
    the stream logic of the topology
    '''
    retval = {}
    # First lets make sure that our shard id is a valid one
    assert self.shard in self.instance_distribution
    my_instances = self.instance_distribution[self.shard]
    instance_info = []
    for (component_name, global_task_id, component_index) in my_instances:
      instance_id = "container_" + str(self.shard) + "_" + \
                    component_name + "_" + str(global_task_id)
      instance_info.append((instance_id, component_name, global_task_id, component_index))

    stmgr_cmd = [
      self.stmgr_binary,
      self.topology_name,
      self.topology_id,
      self.topology_defn_file,
      self.zknode,
      self.zkroot,
      self.stmgr_ids[self.shard - 1],
      ','.join(map(lambda x: x[0], instance_info)),
      self.master_port,
      self.metricsmgr_port,
      self.shell_port,
      self.heron_internals_config_file]
    retval[self.stmgr_ids[self.shard - 1]] = stmgr_cmd

    # metricsmgr_metrics_sink_config_file = 'metrics_sinks.yaml'

    retval[self.metricsmgr_ids[self.shard]] = self.get_metricsmgr_cmd(
      self.metricsmgr_ids[self.shard],
      self.metrics_sinks_config_file,
      self.metricsmgr_port
    )

    if self.pkg_type == 'jar' or self.pkg_type == 'tar':
      retval.update(self.get_java_instance_cmd(instance_info))
    else:
      # Python
      retval.update(self.get_python_instance_cmd(instance_info))
      pass

    return retval

  # Returns the common heron support processes that all containers get, like the heron shell
  def get_heron_support_processes(self):
    """
    Get a map from all daemon services' name to the command to start them
    """
    retval = {}

    retval[self.heron_shell_ids[self.shard]] = [
        '%s' % self.heron_shell_binary,
        '--port=%s' % self.shell_port,
        '--log_file_prefix=%s/heron-shell.log' % self.log_dir]

    return retval

  def untar_if_tar(self):
    """ untar """
    if self.pkg_type == "tar":
      os.system("tar -xvf %s" % self.topology_jar_file)

  # pylint: disable=no-self-use
  def wait_process_std_out_err(self, name, process):
    '''
    Wait for the termination of a process and log its stdout & stderr
    '''
    (process_stdout, process_stderr) = process.communicate()
    do_print("%s stdout: %s" %(name, process_stdout))
    do_print("%s stderr: %s" %(name, process_stderr))

  def run_process(self, name, cmd, env_to_exec=None):
    ''' run process '''
<<<<<<< HEAD
    if 'single_thread_heron_instance' in cmd[0] and False:
      env = os.environ.copy()
      env["PEX_PROFILE"] = "true"
      do_print("Set environment variable: " + str(env))
      do_print("Running -env_set %s process as %s" % (name, ' '.join(cmd)))
      return subprocess.Popen(cmd, stdout=subprocess.PIPE, stderr=subprocess.PIPE, env=env)
    else:
      do_print("Running %s process as %s" % (name, ' '.join(cmd)))
      return subprocess.Popen(cmd, stdout=subprocess.PIPE, stderr=subprocess.PIPE)
=======
    do_print("Running %s process as %s" % (name, ' '.join(cmd)))
    return subprocess.Popen(cmd, stdout=subprocess.PIPE, stderr=subprocess.PIPE,
                            env=env_to_exec)
>>>>>>> 46b1c783

  def run_blocking_process(self, cmd, is_shell, env_to_exec=None):
    ''' run blocking process '''
    do_print("Running blocking process as %s" % cmd)
    process = subprocess.Popen(cmd, shell=is_shell, stdout=subprocess.PIPE,
                               stderr=subprocess.PIPE, env=env_to_exec)

    # wait for termination
    self.wait_process_std_out_err("", process)

    # return the exit code
    return process.returncode

  def do_run_and_wait(self, commands):
    ''' run commands and wait'''
    process_dict = {}
    # First start all the processes
    for (name, cmd) in commands.items():
      p = self.run_process(name, cmd, self.shell_env)
      process_dict[p.pid] = (p, name, 1)

      # Log down the pid file
      log_pid_for_process(name, p.pid)
    # Now wait for any child to die
    while True:
      (pid, status) = os.wait()
      (old_p, name, nattempts) = process_dict[pid]
      do_print("%s exited with status %d" % (name, status))
      # Log the stdout & stderr of the failed process
      self.wait_process_std_out_err(name, old_p)

      # Just make it world readable
      if os.path.isfile("core.%d" % pid):
        os.system("chmod a+r core.%d" % pid)
      if nattempts > self.max_runs:
        do_print("%s exited too many times" % name)
        sys.exit(1)
      time.sleep(self.interval_between_runs)
      p = self.run_process(name, commands[name])
      del process_dict[pid]
      process_dict[p.pid] = (p, name, nattempts + 1)

      # Log down the pid file
      log_pid_for_process(name, p.pid)

  def launch(self):
    ''' launch '''
    commands = {}
    if self.shard == 0:
      commands = self.get_tmaster_processes()
    else:
      self.untar_if_tar()
      commands = self.get_streaming_processes()

    # Attach daemon processes
    commands.update(self.get_heron_support_processes())

    # Run all processes in background
    self.do_run_and_wait(commands)

  def prepareLaunch(self):
    ''' prepare launch '''
    create_folders = 'mkdir -p %s' % self.log_dir
    chmod_binaries = \
        'chmod a+rx . && chmod a+x %s && chmod +x %s && chmod +x %s && chmod +x %s' \
        % (self.log_dir, self.tmaster_binary, self.stmgr_binary, self.heron_shell_binary)

    commands = [create_folders, chmod_binaries]

    for command in commands:
      if self.run_blocking_process(command, True, self.shell_env) != 0:
        do_print("Failed to run command: %s. Exitting" % command)
        sys.exit(1)

def main():
  ''' main '''
  if len(sys.argv) != 32:
    print_usage()
    sys.exit(1)

  # Since Heron on YARN runs as headless users, pex compiled
  # binaries should be exploded into the container working
  # directory. In order to do this, we need to set the
  # PEX_ROOT shell environment before forking the processes
  shell_env = os.environ.copy()
  shell_env["PEX_ROOT"] = os.path.join(os.path.abspath('.'), ".pex")

  # Instantiate the executor and launch it
  executor = HeronExecutor(sys.argv, shell_env)
  executor.prepareLaunch()
  executor.launch()

# pylint: disable=unused-argument
def signal_handler(signal_to_handle, frame):
  ''' signal handler '''
  # We would do nothing here but just exit
  # Just catch the SIGTERM and then cleanup(), registered with atexit, would invoke
  sys.exit(signal_to_handle)

def setup():
  ''' setup '''
  # Redirect stdout and stderr to files in append mode
  # The filename format is heron-executor.stdxxx
  sys.stdout = open('heron-executor.stdout', 'a')
  sys.stderr = open('heron-executor.stderr', 'a')

  do_print('Set up process group; executor becomes leader')
  os.setpgrp() # create new process group, become its leader

  do_print('Register the SIGTERM signal handler')
  signal.signal(signal.SIGTERM, signal_handler)

  do_print('Register the atexit clean up')
  atexit.register(cleanup)

def cleanup():
  """Handler to trigger when receiving the SIGTERM signal
  Do cleanup inside this method, including:
  1. Terminate all children processes
  """
  do_print('Executor terminated; exiting all process in executor.')
  # We would not wait or check whether process spawned dead or not
  os.killpg(0, signal.SIGTERM)

if __name__ == "__main__":
  setup()
  main()<|MERGE_RESOLUTION|>--- conflicted
+++ resolved
@@ -437,21 +437,18 @@
 
   def run_process(self, name, cmd, env_to_exec=None):
     ''' run process '''
-<<<<<<< HEAD
     if 'single_thread_heron_instance' in cmd[0] and False:
-      env = os.environ.copy()
+      if env_to_exec is None:
+        env = {}
+      else:
+        env = env_to_exec.copy()
       env["PEX_PROFILE"] = "true"
-      do_print("Set environment variable: " + str(env))
       do_print("Running -env_set %s process as %s" % (name, ' '.join(cmd)))
       return subprocess.Popen(cmd, stdout=subprocess.PIPE, stderr=subprocess.PIPE, env=env)
     else:
       do_print("Running %s process as %s" % (name, ' '.join(cmd)))
-      return subprocess.Popen(cmd, stdout=subprocess.PIPE, stderr=subprocess.PIPE)
-=======
-    do_print("Running %s process as %s" % (name, ' '.join(cmd)))
-    return subprocess.Popen(cmd, stdout=subprocess.PIPE, stderr=subprocess.PIPE,
-                            env=env_to_exec)
->>>>>>> 46b1c783
+      return subprocess.Popen(cmd, stdout=subprocess.PIPE, stderr=subprocess.PIPE,
+                              env=env_to_exec)
 
   def run_blocking_process(self, cmd, is_shell, env_to_exec=None):
     ''' run blocking process '''
