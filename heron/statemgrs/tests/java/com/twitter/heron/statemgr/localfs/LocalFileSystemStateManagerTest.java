--- conflicted
+++ resolved
@@ -74,11 +74,7 @@
         .put(Keys.stateManagerRootPath(), rootPath)
         .put(LocalFileSystemKeys.initializeFileTree(), initTree)
         .build();
-<<<<<<< HEAD
-    manager = spy(new LocalFileSystemStateManager());
-=======
-    LocalFileSystemStateManager manager = Mockito.spy(new LocalFileSystemStateManager());
->>>>>>> 252919b3
+    LocalFileSystemStateManager manager = spy(new LocalFileSystemStateManager());
     manager.initialize(config);
     return manager;
   }
@@ -235,7 +231,7 @@
     Path tempDir = Files.createTempDirectory("heron-testGetFilesystemLock");
     LocalFileSystemStateManager fsBackedManager = initMockManager(tempDir.toString(), true);
     Lock lock = fsBackedManager.getLock(TOPOLOGY_NAME, LOCK_NAME);
-    Assert.assertTrue("Failed to get lock", lock.tryLock(0, TimeUnit.MILLISECONDS));
+    assertTrue("Failed to get lock", lock.tryLock(0, TimeUnit.MILLISECONDS));
     lock.unlock();
   }
 
