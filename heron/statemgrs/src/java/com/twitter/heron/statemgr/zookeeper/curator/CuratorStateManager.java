// Copyright 2016 Twitter. All rights reserved.
//
// Licensed under the Apache License, Version 2.0 (the "License");
// you may not use this file except in compliance with the License.
// You may obtain a copy of the License at
//
//    http://www.apache.org/licenses/LICENSE-2.0
//
// Unless required by applicable law or agreed to in writing, software
// distributed under the License is distributed on an "AS IS" BASIS,
// WITHOUT WARRANTIES OR CONDITIONS OF ANY KIND, either express or implied.
// See the License for the specific language governing permissions and
// limitations under the License.

package com.twitter.heron.statemgr.zookeeper.curator;

import java.util.ArrayList;
import java.util.List;
import java.util.concurrent.ExecutionException;
import java.util.concurrent.TimeUnit;
import java.util.logging.Logger;

import com.google.common.util.concurrent.ListenableFuture;
import com.google.common.util.concurrent.SettableFuture;
import com.google.protobuf.Message;

import org.apache.curator.framework.CuratorFramework;
import org.apache.curator.framework.CuratorFrameworkFactory;
import org.apache.curator.framework.api.BackgroundCallback;
import org.apache.curator.framework.api.CuratorEvent;
import org.apache.curator.retry.ExponentialBackoffRetry;
import org.apache.zookeeper.CreateMode;
import org.apache.zookeeper.Watcher;

import com.twitter.heron.api.generated.TopologyAPI;
import com.twitter.heron.common.basics.Pair;
import com.twitter.heron.proto.scheduler.Scheduler;
import com.twitter.heron.proto.system.ExecutionEnvironment;
import com.twitter.heron.proto.system.PackingPlans;
import com.twitter.heron.proto.system.PhysicalPlans;
import com.twitter.heron.proto.tmaster.TopologyMaster;
import com.twitter.heron.spi.common.Config;
import com.twitter.heron.spi.common.Context;
import com.twitter.heron.spi.common.Keys;
import com.twitter.heron.spi.statemgr.WatchCallback;
import com.twitter.heron.statemgr.FileSystemStateManager;
import com.twitter.heron.statemgr.zookeeper.ZkContext;
import com.twitter.heron.statemgr.zookeeper.ZkUtils;
import com.twitter.heron.statemgr.zookeeper.ZkWatcherCallback;

public class CuratorStateManager extends FileSystemStateManager {
  private static final Logger LOG = Logger.getLogger(CuratorStateManager.class.getName());
  private CuratorFramework client;
  private String connectionString;
  private boolean isSchedulerService;
  private List<Process> tunnelProcesses;
  private Config config;

  @Override
  public void initialize(Config newConfig) {
    super.initialize(newConfig);

    this.config = newConfig;
    this.connectionString = Context.stateManagerConnectionString(newConfig);
    this.isSchedulerService = Context.schedulerService(newConfig);
    this.tunnelProcesses = new ArrayList<>();

    boolean isTunnelWhenNeeded = ZkContext.isTunnelNeeded(newConfig);
    if (isTunnelWhenNeeded) {
      Pair<String, List<Process>> tunneledResults = setupZkTunnel();

      String newConnectionString = tunneledResults.first;
      if (newConnectionString.isEmpty()) {
        throw new IllegalArgumentException("Bad connectionString: " + connectionString);
      }

      // Use the new connection string
      connectionString = newConnectionString;
      tunnelProcesses.addAll(tunneledResults.second);
    }

    // Start it
    client = getCuratorClient();
    LOG.info("Starting client to: " + connectionString);
    client.start();

    try {
      if (!client.blockUntilConnected(ZkContext.connectionTimeoutMs(newConfig),
          TimeUnit.MILLISECONDS)) {
        throw new RuntimeException("Failed to initialize CuratorClient");
      }
    } catch (InterruptedException e) {
      throw new RuntimeException("Failed to initialize CuratorClient", e);
    }

    if (ZkContext.isInitializeTree(newConfig)) {
      initTree();
    }
  }

  protected CuratorFramework getCuratorClient() {
    // these are reasonable arguments for the ExponentialBackoffRetry. The first
    // retry will wait 1 second - the second will wait up to 2 seconds - the
    // third will wait up to 4 seconds.
    ExponentialBackoffRetry retryPolicy = new ExponentialBackoffRetry(
        ZkContext.retryIntervalMs(config), ZkContext.retryCount(config));

    // using the CuratorFrameworkFactory.builder() gives fine grained control
    // over creation options. See the CuratorFrameworkFactory.Builder javadoc
    // details
    return CuratorFrameworkFactory.builder()
        .connectString(connectionString)
        .retryPolicy(retryPolicy)
        .connectionTimeoutMs(ZkContext.connectionTimeoutMs(config))
        .sessionTimeoutMs(ZkContext.sessionTimeoutMs(config))
            // etc. etc.
        .build();
  }

  protected Pair<String, List<Process>> setupZkTunnel() {
    return ZkUtils.setupZkTunnel(config);
  }

  protected void initTree() {
    // Make necessary directories
    LOG.info("Topologies directory: " + getTopologyDir());
    LOG.info("Tmaster location directory: " + getTMasterLocationDir());
    LOG.info("Physical plan directory: " + getPhysicalPlanDir());
    LOG.info("Execution state directory: " + getExecutionStateDir());
    LOG.info("Scheduler location directory: " + getSchedulerLocationDir());

    try {
      client.createContainers(getTopologyDir());
      client.createContainers(getTMasterLocationDir());
      client.createContainers(getPhysicalPlanDir());
      client.createContainers(getExecutionStateDir());
      client.createContainers(getSchedulerLocationDir());

      // Suppress it since createContainers() throws Exception
      // SUPPRESS CHECKSTYLE IllegalCatch
    } catch (Exception e) {
      throw new RuntimeException("Failed to initialize tree", e);
    }

    LOG.info("Directory tree initialized.");
  }

  @Override
  public void close() {
    if (client != null) {
      LOG.info("Closing the CuratorClient to: " + connectionString);
      client.close();
    }

    // Close the tunneling
    LOG.info("Closing the tunnel processes");
    for (Process process : tunnelProcesses) {
      process.destroy();
    }
  }

  public String getConnectionString() {
    return connectionString;
  }

  // Make utils class protected for easy unit testing
  @Override
  protected ListenableFuture<Boolean> nodeExists(String path) {
    final SettableFuture<Boolean> result = SettableFuture.create();

    try {
      LOG.info("Checking existence of path: " + path);
      result.set(client.checkExists().forPath(path) != null);

      // Suppress it since forPath() throws Exception
      // SUPPRESS CHECKSTYLE IllegalCatch
    } catch (Exception e) {
      result.setException(new RuntimeException("Could not check Exist", e));
    }

    return result;
  }

  protected ListenableFuture<Boolean> createNode(
      String path,
      byte[] data,
      boolean isEphemeral) {
    final SettableFuture<Boolean> result = SettableFuture.create();

    try {
      client.create().
          withMode(isEphemeral ? CreateMode.EPHEMERAL : CreateMode.PERSISTENT)
          .forPath(path, data);
      LOG.info("Created node for path: " + path);
      result.set(true);

      // Suppress it since forPath() throws Exception
      // SUPPRESS CHECKSTYLE IllegalCatch
    } catch (Exception e) {
      result.setException(new RuntimeException("Could not createNode:", e));
    }
    return result;
  }

  @Override
  protected ListenableFuture<Boolean> deleteNode(String path) {
    final SettableFuture<Boolean> result = SettableFuture.create();

    try {
      client.delete().withVersion(-1).forPath(path);
      LOG.info("Deleted node for path: " + path);
      result.set(true);

      // Suppress it since forPath() throws Exception
      // SUPPRESS CHECKSTYLE IllegalCatch
    } catch (Exception e) {
      result.setException(new RuntimeException("Could not deleteNode", e));
    }

    return result;
  }

  @Override
  protected <M extends Message> ListenableFuture<M> getNodeData(
      WatchCallback watcher,
      String path,
      final Message.Builder builder) {
    final SettableFuture<M> future = SettableFuture.create();

    Watcher wc = ZkWatcherCallback.makeZkWatcher(watcher);

    BackgroundCallback cb = new BackgroundCallback() {
      @Override
      @SuppressWarnings("unchecked") // we don't know what M is until runtime
      public void processResult(CuratorFramework aClient, CuratorEvent event) throws Exception {
        byte[] data;
        if (event != null & (data = event.getData()) != null) {
          builder.mergeFrom(data);
          future.set((M) builder.build());
        } else {
          future.setException(new RuntimeException("Failed to fetch data from path: "
              + event.getPath()));
        }
      }
    };

    try {
      client.getData().usingWatcher(wc).inBackground(cb).forPath(path);

      // Suppress it since forPath() throws Exception
      // SUPPRESS CHECKSTYLE IllegalCatch
    } catch (Exception e) {
      future.setException(new RuntimeException("Could not getNodeData", e));
    }

    return future;
  }

  @Override
  public ListenableFuture<Boolean> setTMasterLocation(
      TopologyMaster.TMasterLocation location,
      String topologyName) {
    return createNode(getTMasterLocationPath(topologyName), location.toByteArray(), true);
  }

  @Override
  public ListenableFuture<Boolean> setExecutionState(
      ExecutionEnvironment.ExecutionState executionState,
      String topologyName) {
    return createNode(getExecutionStatePath(topologyName), executionState.toByteArray(), false);
  }

  @Override
  public ListenableFuture<Boolean> setTopology(
      TopologyAPI.Topology topology,
      String topologyName) {
    return createNode(getTopologyPath(topologyName), topology.toByteArray(), false);
  }

  @Override
  public ListenableFuture<Boolean> setPhysicalPlan(
      PhysicalPlans.PhysicalPlan physicalPlan,
      String topologyName) {
    return createNode(getPhysicalPlanPath(topologyName), physicalPlan.toByteArray(), false);
  }

  @Override
  public ListenableFuture<Boolean> setPackingPlan(
      PackingPlans.PackingPlan packingPlan,
      String topologyName) {
    return createNode(getPackingPlanPath(topologyName), packingPlan.toByteArray(), false);
  }

  @Override
  public ListenableFuture<Boolean> setSchedulerLocation(
      Scheduler.SchedulerLocation location,
      String topologyName) {
    // if isService, set the node as ephemeral node; set as persistent node otherwise
    return createNode(getSchedulerLocationPath(topologyName),
        location.toByteArray(),
        isSchedulerService);
  }

  @Override
  public ListenableFuture<Boolean> deleteTMasterLocation(String topologyName) {
    // It is a EPHEMERAL node and would be removed automatically
    final SettableFuture<Boolean> result = SettableFuture.create();
    result.set(true);
    return result;
  }

  @Override
  public ListenableFuture<Boolean> deleteSchedulerLocation(String topologyName) {
    // if scheduler is service, the znode is ephemeral and it's deleted automatically
    if (isSchedulerService) {
      final SettableFuture<Boolean> result = SettableFuture.create();
      result.set(true);
      return result;
    } else {
      return deleteNode(getSchedulerLocationPath(topologyName));
    }
  }

  public static void main(String[] args) throws ExecutionException, InterruptedException,
      IllegalAccessException, ClassNotFoundException, InstantiationException {
<<<<<<< HEAD
    Config config = Config.newBuilder()
        .put(Keys.stateManagerRootPath(), "/storm/heron/states")
        .put(Keys.stateManagerConnectionString(), "szookeeper.smf1.twitter.com")
=======
    if (args.length < 2) {
      System.out.print("Expects arguments: <topology_name> <zookeeper_hostname>");
      System.exit(1);
    }

    String zookeeperHostname = args[1];
    Config config = Config.newBuilder()
        .put(Keys.stateManagerRootPath(), "/storm/heron/states")
        .put(Keys.stateManagerConnectionString(), zookeeperHostname)
>>>>>>> 275d8a67
        .build();
    CuratorStateManager stateManager = new CuratorStateManager();
    stateManager.doMain(args, config);
  }
}<|MERGE_RESOLUTION|>--- conflicted
+++ resolved
@@ -323,13 +323,8 @@
 
   public static void main(String[] args) throws ExecutionException, InterruptedException,
       IllegalAccessException, ClassNotFoundException, InstantiationException {
-<<<<<<< HEAD
-    Config config = Config.newBuilder()
-        .put(Keys.stateManagerRootPath(), "/storm/heron/states")
-        .put(Keys.stateManagerConnectionString(), "szookeeper.smf1.twitter.com")
-=======
     if (args.length < 2) {
-      System.out.print("Expects arguments: <topology_name> <zookeeper_hostname>");
+      System.out.println("Expects arguments: <topology_name> <zookeeper_hostname>");
       System.exit(1);
     }
 
@@ -337,7 +332,6 @@
     Config config = Config.newBuilder()
         .put(Keys.stateManagerRootPath(), "/storm/heron/states")
         .put(Keys.stateManagerConnectionString(), zookeeperHostname)
->>>>>>> 275d8a67
         .build();
     CuratorStateManager stateManager = new CuratorStateManager();
     stateManager.doMain(args, config);
