// Copyright 2016 Twitter. All rights reserved.
//
// Licensed under the Apache License, Version 2.0 (the "License");
// you may not use this file except in compliance with the License.
// You may obtain a copy of the License at
//
//    http://www.apache.org/licenses/LICENSE-2.0
//
// Unless required by applicable law or agreed to in writing, software
// distributed under the License is distributed on an "AS IS" BASIS,
// WITHOUT WARRANTIES OR CONDITIONS OF ANY KIND, either express or implied.
// See the License for the specific language governing permissions and
// limitations under the License.

package com.twitter.heron.statemgr.zookeeper.curator;

import java.util.ArrayList;
import java.util.List;
import java.util.concurrent.ExecutionException;
import java.util.concurrent.TimeUnit;
import java.util.logging.Logger;

import com.google.common.util.concurrent.ListenableFuture;
import com.google.common.util.concurrent.SettableFuture;
import com.google.protobuf.Message;

import org.apache.curator.framework.CuratorFramework;
import org.apache.curator.framework.CuratorFrameworkFactory;
import org.apache.curator.framework.api.BackgroundCallback;
import org.apache.curator.framework.api.CuratorEvent;
import org.apache.curator.retry.ExponentialBackoffRetry;
import org.apache.zookeeper.CreateMode;
import org.apache.zookeeper.Watcher;

import com.twitter.heron.api.generated.TopologyAPI;
import com.twitter.heron.common.basics.Pair;
import com.twitter.heron.proto.scheduler.Scheduler;
import com.twitter.heron.proto.system.ExecutionEnvironment;
import com.twitter.heron.proto.system.PackingPlans;
import com.twitter.heron.proto.system.PhysicalPlans;
import com.twitter.heron.proto.tmaster.TopologyMaster;
import com.twitter.heron.spi.common.Config;
import com.twitter.heron.spi.common.Context;
import com.twitter.heron.spi.common.Keys;
import com.twitter.heron.spi.statemgr.WatchCallback;
import com.twitter.heron.statemgr.FileSystemStateManager;
import com.twitter.heron.statemgr.zookeeper.ZkContext;
import com.twitter.heron.statemgr.zookeeper.ZkUtils;
import com.twitter.heron.statemgr.zookeeper.ZkWatcherCallback;

public class CuratorStateManager extends FileSystemStateManager {
  private static final Logger LOG = Logger.getLogger(CuratorStateManager.class.getName());
  private CuratorFramework client;
  private String connectionString;
  private boolean isSchedulerService;
  private List<Process> tunnelProcesses;
  private Config config;

  @Override
  public void initialize(Config newConfig) {
    super.initialize(newConfig);

    this.config = newConfig;
    this.connectionString = Context.stateManagerConnectionString(newConfig);
    this.isSchedulerService = Context.schedulerService(newConfig);
    this.tunnelProcesses = new ArrayList<>();

    boolean isTunnelWhenNeeded = ZkContext.isTunnelNeeded(newConfig);
    if (isTunnelWhenNeeded) {
      Pair<String, List<Process>> tunneledResults = setupZkTunnel();

      String newConnectionString = tunneledResults.first;
      if (newConnectionString.isEmpty()) {
        throw new IllegalArgumentException("Bad connectionString: " + connectionString);
      }

      // Use the new connection string
      connectionString = newConnectionString;
      tunnelProcesses.addAll(tunneledResults.second);
    }

    // Start it
    client = getCuratorClient();
    LOG.info("Starting client to: " + connectionString);
    client.start();

    try {
      if (!client.blockUntilConnected(ZkContext.connectionTimeoutMs(newConfig),
          TimeUnit.MILLISECONDS)) {
        throw new RuntimeException("Failed to initialize CuratorClient");
      }
    } catch (InterruptedException e) {
      throw new RuntimeException("Failed to initialize CuratorClient", e);
    }

    if (ZkContext.isInitializeTree(newConfig)) {
      initTree();
    }
  }

  protected CuratorFramework getCuratorClient() {
    // these are reasonable arguments for the ExponentialBackoffRetry. The first
    // retry will wait 1 second - the second will wait up to 2 seconds - the
    // third will wait up to 4 seconds.
    ExponentialBackoffRetry retryPolicy = new ExponentialBackoffRetry(
        ZkContext.retryIntervalMs(config), ZkContext.retryCount(config));

    // using the CuratorFrameworkFactory.builder() gives fine grained control
    // over creation options. See the CuratorFrameworkFactory.Builder javadoc
    // details
    return CuratorFrameworkFactory.builder()
        .connectString(connectionString)
        .retryPolicy(retryPolicy)
        .connectionTimeoutMs(ZkContext.connectionTimeoutMs(config))
        .sessionTimeoutMs(ZkContext.sessionTimeoutMs(config))
            // etc. etc.
        .build();
  }

  protected Pair<String, List<Process>> setupZkTunnel() {
    return ZkUtils.setupZkTunnel(config);
  }

  protected void initTree() {
    // Make necessary directories
    LOG.info("Topologies directory: " + getTopologyDir());
    LOG.info("Tmaster location directory: " + getTMasterLocationDir());
    LOG.info("Physical plan directory: " + getPhysicalPlanDir());
    LOG.info("Execution state directory: " + getExecutionStateDir());
    LOG.info("Scheduler location directory: " + getSchedulerLocationDir());

    try {
      client.createContainers(getTopologyDir());
      client.createContainers(getTMasterLocationDir());
      client.createContainers(getPhysicalPlanDir());
      client.createContainers(getExecutionStateDir());
      client.createContainers(getSchedulerLocationDir());

      // Suppress it since createContainers() throws Exception
      // SUPPRESS CHECKSTYLE IllegalCatch
    } catch (Exception e) {
      throw new RuntimeException("Failed to initialize tree", e);
    }

    LOG.info("Directory tree initialized.");
  }

  @Override
  public void close() {
    if (client != null) {
      LOG.info("Closing the CuratorClient to: " + connectionString);
      client.close();
    }

    // Close the tunneling
    LOG.info("Closing the tunnel processes");
    for (Process process : tunnelProcesses) {
      process.destroy();
    }
  }

  public String getConnectionString() {
    return connectionString;
  }

  // Make utils class protected for easy unit testing
  @Override
  protected ListenableFuture<Boolean> nodeExists(String path) {
    final SettableFuture<Boolean> result = SettableFuture.create();

    try {
      LOG.info("Checking existence of path: " + path);
      result.set(client.checkExists().forPath(path) != null);

      // Suppress it since forPath() throws Exception
      // SUPPRESS CHECKSTYLE IllegalCatch
    } catch (Exception e) {
      result.setException(new RuntimeException("Could not check Exist", e));
    }

    return result;
  }

  protected ListenableFuture<Boolean> createNode(
      String path,
      byte[] data,
      boolean isEphemeral) {
    final SettableFuture<Boolean> result = SettableFuture.create();

    try {
      client.create().
          withMode(isEphemeral ? CreateMode.EPHEMERAL : CreateMode.PERSISTENT)
          .forPath(path, data);
      LOG.info("Created node for path: " + path);
      result.set(true);

      // Suppress it since forPath() throws Exception
      // SUPPRESS CHECKSTYLE IllegalCatch
    } catch (Exception e) {
      result.setException(new RuntimeException("Could not createNode:", e));
    }
    return result;
  }

  @Override
  protected ListenableFuture<Boolean> deleteNode(String path) {
    final SettableFuture<Boolean> result = SettableFuture.create();

    try {
      client.delete().withVersion(-1).forPath(path);
      LOG.info("Deleted node for path: " + path);
      result.set(true);

      // Suppress it since forPath() throws Exception
      // SUPPRESS CHECKSTYLE IllegalCatch
    } catch (Exception e) {
      result.setException(new RuntimeException("Could not deleteNode", e));
    }

    return result;
  }

  @Override
  protected <M extends Message> ListenableFuture<M> getNodeData(
      WatchCallback watcher,
      String path,
      final Message.Builder builder) {
    final SettableFuture<M> future = SettableFuture.create();

    Watcher wc = ZkWatcherCallback.makeZkWatcher(watcher);

    BackgroundCallback cb = new BackgroundCallback() {
      @Override
      @SuppressWarnings("unchecked") // we don't know what M is until runtime
      public void processResult(CuratorFramework aClient, CuratorEvent event) throws Exception {
        byte[] data;
        if (event != null & (data = event.getData()) != null) {
          builder.mergeFrom(data);
          future.set((M) builder.build());
        } else {
          future.setException(new RuntimeException("Failed to fetch data from path: "
              + event.getPath()));
        }
      }
    };

    try {
      client.getData().usingWatcher(wc).inBackground(cb).forPath(path);

      // Suppress it since forPath() throws Exception
      // SUPPRESS CHECKSTYLE IllegalCatch
    } catch (Exception e) {
      future.setException(new RuntimeException("Could not getNodeData", e));
    }

    return future;
  }

  @Override
  public ListenableFuture<Boolean> setTMasterLocation(
      TopologyMaster.TMasterLocation location,
      String topologyName) {
    return createNode(getTMasterLocationPath(topologyName), location.toByteArray(), true);
  }

  @Override
  public ListenableFuture<Boolean> setExecutionState(
      ExecutionEnvironment.ExecutionState executionState,
      String topologyName) {
    return createNode(getExecutionStatePath(topologyName), executionState.toByteArray(), false);
  }

  @Override
  public ListenableFuture<Boolean> setTopology(
      TopologyAPI.Topology topology,
      String topologyName) {
    return createNode(getTopologyPath(topologyName), topology.toByteArray(), false);
  }

  @Override
  public ListenableFuture<Boolean> setPhysicalPlan(
      PhysicalPlans.PhysicalPlan physicalPlan,
      String topologyName) {
    return createNode(getPhysicalPlanPath(topologyName), physicalPlan.toByteArray(), false);
  }

  @Override
  public ListenableFuture<Boolean> setPackingPlan(
      PackingPlans.PackingPlan packingPlan,
      String topologyName) {
    return createNode(getPackingPlanPath(topologyName), packingPlan.toByteArray(), false);
  }

  @Override
  public ListenableFuture<Boolean> setSchedulerLocation(
      Scheduler.SchedulerLocation location,
      String topologyName) {
    // if isService, set the node as ephemeral node; set as persistent node otherwise
    return createNode(getSchedulerLocationPath(topologyName),
        location.toByteArray(),
        isSchedulerService);
  }

  @Override
  public ListenableFuture<Boolean> deleteTMasterLocation(String topologyName) {
    // It is a EPHEMERAL node and would be removed automatically
    final SettableFuture<Boolean> result = SettableFuture.create();
    result.set(true);
    return result;
  }

  @Override
  public ListenableFuture<Boolean> deleteSchedulerLocation(String topologyName) {
    // if scheduler is service, the znode is ephemeral and it's deleted automatically
    if (isSchedulerService) {
      final SettableFuture<Boolean> result = SettableFuture.create();
      result.set(true);
      return result;
    } else {
      return deleteNode(getSchedulerLocationPath(topologyName));
    }
  }

  public static void main(String[] args) throws ExecutionException, InterruptedException,
      IllegalAccessException, ClassNotFoundException, InstantiationException {
    if (args.length < 2) {
<<<<<<< HEAD
      System.out.println("Expects arguments: <topology_name> <zookeeper_hostname>");
      System.exit(1);
=======
      throw new RuntimeException("Expects arguments: <topology_name> <zookeeper_hostname>");
>>>>>>> 5177113c
    }

    String zookeeperHostname = args[1];
    Config config = Config.newBuilder()
        .put(Keys.stateManagerRootPath(), "/storm/heron/states")
        .put(Keys.stateManagerConnectionString(), zookeeperHostname)
        .build();
    CuratorStateManager stateManager = new CuratorStateManager();
    stateManager.doMain(args, config);
  }
}<|MERGE_RESOLUTION|>--- conflicted
+++ resolved
@@ -324,12 +324,7 @@
   public static void main(String[] args) throws ExecutionException, InterruptedException,
       IllegalAccessException, ClassNotFoundException, InstantiationException {
     if (args.length < 2) {
-<<<<<<< HEAD
-      System.out.println("Expects arguments: <topology_name> <zookeeper_hostname>");
-      System.exit(1);
-=======
       throw new RuntimeException("Expects arguments: <topology_name> <zookeeper_hostname>");
->>>>>>> 5177113c
     }
 
     String zookeeperHostname = args[1];
