// Copyright 2016 Twitter. All rights reserved.
//
// Licensed under the Apache License, Version 2.0 (the "License");
// you may not use this file except in compliance with the License.
// You may obtain a copy of the License at
//
//    http://www.apache.org/licenses/LICENSE-2.0
//
// Unless required by applicable law or agreed to in writing, software
// distributed under the License is distributed on an "AS IS" BASIS,
// WITHOUT WARRANTIES OR CONDITIONS OF ANY KIND, either express or implied.
// See the License for the specific language governing permissions and
// limitations under the License.

package com.twitter.heron.statemgr.localfs;

import java.nio.charset.Charset;
import java.util.concurrent.ExecutionException;
import java.util.concurrent.TimeUnit;
import java.util.logging.Logger;

import com.google.common.util.concurrent.ListenableFuture;
import com.google.common.util.concurrent.SettableFuture;
import com.google.protobuf.InvalidProtocolBufferException;
import com.google.protobuf.Message;

import com.twitter.heron.api.generated.TopologyAPI;
import com.twitter.heron.common.basics.FileUtils;
import com.twitter.heron.proto.scheduler.Scheduler;
import com.twitter.heron.proto.system.ExecutionEnvironment;
import com.twitter.heron.proto.system.PackingPlans;
import com.twitter.heron.proto.system.PhysicalPlans;
import com.twitter.heron.proto.tmaster.TopologyMaster;
import com.twitter.heron.spi.common.Config;
import com.twitter.heron.spi.common.Keys;
import com.twitter.heron.spi.statemgr.Lock;
import com.twitter.heron.spi.statemgr.WatchCallback;
import com.twitter.heron.statemgr.FileSystemStateManager;

public class LocalFileSystemStateManager extends FileSystemStateManager {
  private static final Logger LOG = Logger.getLogger(LocalFileSystemStateManager.class.getName());

  /**
   * Local filesystem implementation of a lock that mimics the file system behavior of the
<<<<<<< HEAD
   * distributed lock. Only intended for local mode testing, not production. Not guaranteed to be
   * truly atomic due limitations in the underlying file system read/write semantics.
=======
   * distributed lock.
>>>>>>> ef46bd4b
   */
  private final class FileSystemLock implements Lock {
    private String path;

    private FileSystemLock(String path) {
      this.path = path;
    }

    @Override
    public boolean tryLock(long timeout, TimeUnit unit) throws InterruptedException {
      long giveUpAtMillis = System.currentTimeMillis() + unit.toMillis(timeout);
      byte[] fileContents = Thread.currentThread().getName().getBytes(Charset.defaultCharset());
      while (true) {
        try {
          if (setData(this.path, fileContents, false).get()) {
            return true;
          } else if (System.currentTimeMillis() >= giveUpAtMillis) {
            return false;
          } else {
            TimeUnit.SECONDS.sleep(2); // need to pole the filesystem for availability
          }
        } catch (ExecutionException e) {
<<<<<<< HEAD
          // this is throw when the file exists, which means the lock can't be obtained
=======
          // this is thrown when the file exists, which means the lock can't be obtained
>>>>>>> ef46bd4b
        }
      }
    }

    @Override
    public void unlock() {
      deleteNode(this.path);
    }
  }

  @Override
  public void initialize(Config ipconfig) {

    super.initialize(ipconfig);

    // By default, we would init the file tree if it is not there
    boolean isInitLocalFileTree = LocalFileSystemContext.initLocalFileTree(ipconfig);

    if (isInitLocalFileTree && !initTree()) {
      throw new IllegalArgumentException("Failed to initialize Local State manager. "
          + "Check rootAddress: " + rootAddress);
    }
  }

  protected boolean initTree() {
    for (StateLocation location : StateLocation.values()) {
      String dir = getStateDirectory(location);
      LOG.fine(String.format("%s directory: %s", location.getName(), dir));
      if (!FileUtils.isDirectoryExists(dir) && !FileUtils.createDirectory(dir)) {
        return false;
      }
    }

    return true;
  }

  // Make utils class protected for easy unit testing
  protected ListenableFuture<Boolean> setData(String path, byte[] data, boolean overwrite) {
    final SettableFuture<Boolean> future = SettableFuture.create();
    boolean ret = FileUtils.writeToFile(path, data, overwrite);
    future.set(ret);

    return future;
  }

  private ListenableFuture<Boolean> setData(StateLocation location,
                                            String topologyName,
                                            byte[] bytes,
                                            boolean overwrite) {
    return setData(getStatePath(location, topologyName), bytes, overwrite);
  }

  @Override
  protected ListenableFuture<Boolean> nodeExists(String path) {
    SettableFuture<Boolean> future = SettableFuture.create();
    boolean ret = FileUtils.isFileExists(path);
    future.set(ret);

    return future;
  }

  @Override
  protected ListenableFuture<Boolean> deleteNode(String path) {
    final SettableFuture<Boolean> future = SettableFuture.create();
    boolean ret = FileUtils.deleteFile(path);
    future.set(ret);

    return future;
  }

  @Override
  @SuppressWarnings("unchecked") // we don't know what M is until runtime
  protected <M extends Message> ListenableFuture<M> getNodeData(WatchCallback watcher,
                                                                String path,
                                                                Message.Builder builder) {
    final SettableFuture<M> future = SettableFuture.create();
    byte[] data = new byte[]{};
    if (FileUtils.isFileExists(path)) {
      data = FileUtils.readFromFile(path);
    }
    if (data.length == 0) {
      future.set(null);
      return future;
    }

    try {
      builder.mergeFrom(data);
      future.set((M) builder.build());
    } catch (InvalidProtocolBufferException e) {
      future.setException(new RuntimeException("Could not parse " + Message.Builder.class, e));
    }

    return future;
  }

  @Override
  public ListenableFuture<Boolean> setExecutionState(
      ExecutionEnvironment.ExecutionState executionState, String topologyName) {
    return setData(
        StateLocation.EXECUTION_STATE, topologyName, executionState.toByteArray(), false);
  }

  @Override
  public ListenableFuture<Boolean> setTMasterLocation(
      TopologyMaster.TMasterLocation location, String topologyName) {
    // Note: Unlike Zk statemgr, we overwrite the location even if there is already one.
    // This is because when running in simulator we control when a tmaster dies and
    // comes up deterministically.
    return setData(StateLocation.TMASTER_LOCATION, topologyName, location.toByteArray(), true);
  }

  @Override
  public ListenableFuture<Boolean> setTopology(TopologyAPI.Topology topology, String topologyName) {
    return setData(StateLocation.TOPOLOGY, topologyName, topology.toByteArray(), false);
  }

  @Override
  public ListenableFuture<Boolean> setPhysicalPlan(
      PhysicalPlans.PhysicalPlan physicalPlan, String topologyName) {
    return setData(StateLocation.PHYSICAL_PLAN, topologyName, physicalPlan.toByteArray(), false);
  }

  @Override
  public ListenableFuture<Boolean> setPackingPlan(
      PackingPlans.PackingPlan packingPlan, String topologyName) {
    return setData(StateLocation.PACKING_PLAN, topologyName, packingPlan.toByteArray(), true);
  }

  @Override
  public ListenableFuture<Boolean> setSchedulerLocation(
      Scheduler.SchedulerLocation location, String topologyName) {
    // Note: Unlike Zk statemgr, we overwrite the location even if there is already one.
    // This is because when running in simulator we control when a scheduler dies and
    // comes up deterministically.
    return setData(StateLocation.SCHEDULER_LOCATION, topologyName, location.toByteArray(), true);
  }

  @Override
  public Lock getLock(String topologyName, String lockName) {
    return new FileSystemLock(
        StateLocation.LOCKS.getNodePath(this.rootAddress, topologyName, lockName));
  }

  @Override
  public void close() {
    // We would not clear anything here
    // Scheduler kill interface should take care of the cleaning
  }

  public static void main(String[] args) throws ExecutionException, InterruptedException,
      IllegalAccessException, ClassNotFoundException, InstantiationException {
    Config config = Config.newBuilder()
        .put(Keys.stateManagerRootPath(),
            System.getProperty("user.home") + "/.herondata/repository/state/local")
        .build();
    LocalFileSystemStateManager stateManager = new LocalFileSystemStateManager();
    stateManager.doMain(args, config);
  }
}<|MERGE_RESOLUTION|>--- conflicted
+++ resolved
@@ -42,12 +42,7 @@
 
   /**
    * Local filesystem implementation of a lock that mimics the file system behavior of the
-<<<<<<< HEAD
-   * distributed lock. Only intended for local mode testing, not production. Not guaranteed to be
-   * truly atomic due limitations in the underlying file system read/write semantics.
-=======
    * distributed lock.
->>>>>>> ef46bd4b
    */
   private final class FileSystemLock implements Lock {
     private String path;
@@ -70,11 +65,7 @@
             TimeUnit.SECONDS.sleep(2); // need to pole the filesystem for availability
           }
         } catch (ExecutionException e) {
-<<<<<<< HEAD
-          // this is throw when the file exists, which means the lock can't be obtained
-=======
           // this is thrown when the file exists, which means the lock can't be obtained
->>>>>>> ef46bd4b
         }
       }
     }
