# Copyright 2016 Twitter. All rights reserved.
#
# Licensed under the Apache License, Version 2.0 (the "License");
# you may not use this file except in compliance with the License.
# You may obtain a copy of the License at
#
#    http://www.apache.org/licenses/LICENSE-2.0
#
# Unless required by applicable law or agreed to in writing, software
# distributed under the License is distributed on an "AS IS" BASIS,
# WITHOUT WARRANTIES OR CONDITIONS OF ANY KIND, either express or implied.
# See the License for the specific language governing permissions and
# limitations under the License.
''' zkstatemanager.py '''
import sys

from heron.proto.execution_state_pb2 import ExecutionState
from heron.proto.physical_plan_pb2 import PhysicalPlan
from heron.proto.scheduler_pb2 import SchedulerLocation
from heron.proto.tmaster_pb2 import TMasterLocation
from heron.proto.topology_pb2 import Topology

from heron.statemgrs.src.python.log import Log as LOG
from heron.statemgrs.src.python.statemanager import StateManager
from heron.statemgrs.src.python.stateexceptions import StateException

from kazoo.client import KazooClient
from kazoo.exceptions import NodeExistsError
from kazoo.exceptions import NoNodeError
from kazoo.exceptions import NotEmptyError
from kazoo.exceptions import ZookeeperError

<<<<<<< HEAD
from heron.proto.execution_state_pb2 import ExecutionState
from heron.proto.packing_plan_pb2 import PackingPlan
from heron.proto.physical_plan_pb2 import PhysicalPlan
from heron.proto.scheduler_pb2 import SchedulerLocation
from heron.proto.tmaster_pb2 import TMasterLocation
from heron.proto.topology_pb2 import Topology
=======
>>>>>>> 40147e52

# pylint: disable=attribute-defined-outside-init
class ZkStateManager(StateManager):
  """
  State manager which connects to zookeeper and
  gets and sets states from there.
  """

  def __init__(self, name, host, port, rootpath, tunnelhost):
    self.name = name
    self.host = host
    self.port = port
    self.tunnelhost = tunnelhost
    self.rootpath = rootpath

  def start(self):
    """ state Zookeeper """
    if self.is_host_port_reachable():
      self.client = KazooClient(self.hostport)
    else:
      localport = self.establish_ssh_tunnel()
      self.client = KazooClient("localhost:" + str(localport))
    self.client.start()

    def on_connection_change(state):
      """ callback to log """
      LOG.info("Connection state changed to: " + state)
    self.client.add_listener(on_connection_change)

  def stop(self):
    """ stop Zookeeper """
    self.client.stop()
    self.terminate_ssh_tunnel()

  # pylint: disable=function-redefined
  def get_topologies(self, callback=None):
    """ get topologies """
    isWatching = False

    # Temp dict used to return result
    # if callback is not provided.
    ret = {
        "result": None
    }
    if callback:
      isWatching = True
    else:
      def callback(data):
        """Custom callback to get the topologies right now."""
        ret["result"] = data

    self._get_topologies_with_watch(callback, isWatching)

    # The topologies are now populated with the data.
    return ret["result"]

  def _get_topologies_with_watch(self, callback, isWatching):
    """
    Helper function to get topologies with
    a callback. The future watch is placed
    only if isWatching is True.
    """
    path = self.get_topologies_path()
    if isWatching:
      LOG.info("Adding children watch for path: " + path)

    # pylint: disable=unused-variable
    @self.client.ChildrenWatch(path)
    def watch_topologies(topologies):
      """ callback to watch topologies """
      callback(topologies)

      # Returning False will result in no future watches
      # being triggered. If isWatching is True, then
      # the future watches will be triggered.
      return isWatching

  def get_topology(self, topologyName, callback=None):
    """ get topologies """
    isWatching = False

    # Temp dict used to return result
    # if callback is not provided.
    ret = {
        "result": None
    }
    if callback:
      isWatching = True
    else:
      def callback(data):
        """Custom callback to get the topologies right now."""
        ret["result"] = data

    self._get_topology_with_watch(topologyName, callback, isWatching)

    # The topologies are now populated with the data.
    return ret["result"]

  def _get_topology_with_watch(self, topologyName, callback, isWatching):
    """
    Helper function to get pplan with
    a callback. The future watch is placed
    only if isWatching is True.
    """
    path = self.get_topology_path(topologyName)
    if isWatching:
      LOG.info("Adding data watch for path: " + path)

    # pylint: disable=unused-variable, unused-argument
    @self.client.DataWatch(path)
    def watch_topology(data, stats):
      """ watch topology """
      if data:
        topology = Topology()
        topology.ParseFromString(data)
        callback(topology)
      else:
        callback(None)

      # Returning False will result in no future watches
      # being triggered. If isWatching is True, then
      # the future watches will be triggered.
      return isWatching

  def create_topology(self, topologyName, topology):
    """ crate topology """
    if not topology or not topology.IsInitialized():
      raise StateException("Topology protobuf not init properly",
                           StateException.EX_TYPE_PROTOBUF_ERROR), None, sys.exc_info()[2]

    path = self.get_topology_path(topologyName)
    LOG.info("Adding topology: {0} to path: {1}".format(
        topologyName, path))
    topologyString = topology.SerializeToString()
    try:
      self.client.create(path, value=topologyString, makepath=True)
      return True
    except NoNodeError:
      raise StateException("NoNodeError while creating topology",
                           StateException.EX_TYPE_NO_NODE_ERROR), None, sys.exc_info()[2]
    except NodeExistsError:
      raise StateException("NodeExistsError while creating topology",
                           StateException.EX_TYPE_NODE_EXISTS_ERROR), None, sys.exc_info()[2]
    except ZookeeperError:
      raise StateException("Zookeeper while creating topology",
                           StateException.EX_TYPE_ZOOKEEPER_ERROR), None, sys.exc_info()[2]
    except Exception:
      # Just re raise the exception.
      raise

  def delete_topology(self, topologyName):
    """ delete topology """
    path = self.get_topology_path(topologyName)
    LOG.info("Removing topology: {0} from path: {1}".format(
        topologyName, path))
    try:
      self.client.delete(path)
      return True
    except NoNodeError:
      raise StateException("NoNodeError while deteling topology",
                           StateException.EX_TYPE_NO_NODE_ERROR), None, sys.exc_info()[2]
    except NotEmptyError:
      raise StateException("NotEmptyError while deleting topology",
                           StateException.EX_TYPE_NOT_EMPTY_ERROR), None, sys.exc_info()[2]
    except ZookeeperError:
      raise StateException("Zookeeper while deleting topology",
                           StateException.EX_TYPE_ZOOKEEPER_ERROR), None, sys.exc_info()[2]
    except Exception:
      # Just re raise the exception.
      raise

  def get_packing_plan(self, topologyName, callback=None):
    isWatching = False

    # Temp dict used to return result
    # if callback is not provided.
    ret = {
      "result": None
    }
    if callback:
      isWatching = True
    else:
      # Custom callback to get the topologies
      # right now.
      def callback(data):
        ret["result"] = data

    self._get_packing_plan_with_watch(topologyName, callback, isWatching)

    # The topologies are now populated with the data.
    return ret["result"]

  def _get_packing_plan_with_watch(self, topologyName, callback, isWatching):
    """
    Helper function to get packing_plan with
    a callback. The future watch is placed
    only if isWatching is True.
    """
    path = self.get_packing_plan_path(topologyName)
    if isWatching:
      LOG.info("Adding data watch for path: " + path)

    @self.client.DataWatch(path)
    def watch_packing_plan(data, stats):
      if data:
        packing_plan = PackingPlan()
        packing_plan.ParseFromString(data)
        callback(packing_plan)
      else:
        callback(None)

      # Returning False will result in no future watches
      # being triggered. If isWatching is True, then
      # the future watches will be triggered.
      return isWatching

  def get_pplan(self, topologyName, callback=None):
    """ get physical plan """
    isWatching = False

    # Temp dict used to return result
    # if callback is not provided.
    ret = {
        "result": None
    }
    if callback:
      isWatching = True
    else:
      def callback(data):
        """
        Custom callback to get the topologies right now.
        """
        ret["result"] = data

    self._get_pplan_with_watch(topologyName, callback, isWatching)

    # The topologies are now populated with the data.
    return ret["result"]

  def _get_pplan_with_watch(self, topologyName, callback, isWatching):
    """
    Helper function to get pplan with
    a callback. The future watch is placed
    only if isWatching is True.
    """
    path = self.get_pplan_path(topologyName)
    if isWatching:
      LOG.info("Adding data watch for path: " + path)

    # pylint: disable=unused-variable, unused-argument
    @self.client.DataWatch(path)
    def watch_pplan(data, stats):
      """ invoke callback to watch physical plan """
      if data:
        pplan = PhysicalPlan()
        pplan.ParseFromString(data)
        callback(pplan)
      else:
        callback(None)

      # Returning False will result in no future watches
      # being triggered. If isWatching is True, then
      # the future watches will be triggered.
      return isWatching

  def create_pplan(self, topologyName, pplan):
    """ create physical plan """
    if not pplan or not pplan.IsInitialized():
      raise StateException("Physical Plan protobuf not init properly",
                           StateException.EX_TYPE_PROTOBUF_ERROR), None, sys.exc_info()[2]

    path = self.get_pplan_path(topologyName)
    LOG.info("Adding topology: {0} to path: {1}".format(
        topologyName, path))
    pplanString = pplan.SerializeToString()
    try:
      self.client.create(path, value=pplanString, makepath=True)
      return True
    except NoNodeError:
      raise StateException("NoNodeError while creating pplan",
                           StateException.EX_TYPE_NO_NODE_ERROR), None, sys.exc_info()[2]
    except NodeExistsError:
      raise StateException("NodeExistsError while creating pplan",
                           StateException.EX_TYPE_NODE_EXISTS_ERROR), None, sys.exc_info()[2]
    except ZookeeperError:
      raise StateException("Zookeeper while creating pplan",
                           StateException.EX_TYPE_ZOOKEEPER_ERROR), None, sys.exc_info()[2]
    except Exception:
      # Just re raise the exception.
      raise

  def delete_pplan(self, topologyName):
    """ delete physical plan info """
    path = self.get_pplan_path(topologyName)
    LOG.info("Removing topology: {0} from path: {1}".format(
        topologyName, path))
    try:
      self.client.delete(path)
      return True
    except NoNodeError:
      raise StateException("NoNodeError while deleting pplan",
                           StateException.EX_TYPE_NO_NODE_ERROR), None, sys.exc_info()[2]
    except NotEmptyError:
      raise StateException("NotEmptyError while deleting pplan",
                           StateException.EX_TYPE_NOT_EMPTY_ERROR), None, sys.exc_info()[2]
    except ZookeeperError:
      raise StateException("Zookeeper while deleting pplan",
                           StateException.EX_TYPE_ZOOKEEPER_ERROR), None, sys.exc_info()[2]
    except Exception:
      # Just re raise the exception.
      raise

  def get_execution_state(self, topologyName, callback=None):
    """ get execution state """
    isWatching = False

    # Temp dict used to return result
    # if callback is not provided.
    ret = {
        "result": None
    }
    if callback:
      isWatching = True
    else:
      def callback(data):
        """
        Custom callback to get the topologies right now.
        """
        ret["result"] = data

    self._get_execution_state_with_watch(topologyName, callback, isWatching)

    # The topologies are now populated with the data.
    return ret["result"]

  def _get_execution_state_with_watch(self, topologyName, callback, isWatching):
    """
    Helper function to get execution state with
    a callback. The future watch is placed
    only if isWatching is True.
    """
    path = self.get_execution_state_path(topologyName)
    if isWatching:
      LOG.info("Adding data watch for path: " + path)

    # pylint: disable=unused-variable, unused-argument
    @self.client.DataWatch(path)
    def watch_execution_state(data, stats):
      """ invoke callback to watch execute state """
      if data:
        executionState = ExecutionState()
        executionState.ParseFromString(data)
        callback(executionState)
      else:
        callback(None)

      # Returning False will result in no future watches
      # being triggered. If isWatching is True, then
      # the future watches will be triggered.
      return isWatching

  def create_execution_state(self, topologyName, executionState):
    """ create execution state """
    if not executionState or not executionState.IsInitialized():
      raise StateException("Execution State protobuf not init properly",
                           StateException.EX_TYPE_PROTOBUF_ERROR), None, sys.exc_info()[2]

    path = self.get_execution_state_path(topologyName)
    LOG.info("Adding topology: {0} to path: {1}".format(
        topologyName, path))
    executionStateString = executionState.SerializeToString()
    try:
      self.client.create(path, value=executionStateString, makepath=True)
      return True
    except NoNodeError:
      raise StateException("NoNodeError while creating execution state",
                           StateException.EX_TYPE_NO_NODE_ERROR), None, sys.exc_info()[2]
    except NodeExistsError:
      raise StateException("NodeExistsError while creating execution state",
                           StateException.EX_TYPE_NODE_EXISTS_ERROR), None, sys.exc_info()[2]
    except ZookeeperError:
      raise StateException("Zookeeper while creating execution state",
                           StateException.EX_TYPE_ZOOKEEPER_ERROR), None, sys.exc_info()[2]
    except Exception:
      # Just re raise the exception.
      raise

  def delete_execution_state(self, topologyName):
    """ delete execution state """
    path = self.get_execution_state_path(topologyName)
    LOG.info("Removing topology: {0} from path: {1}".format(
        topologyName, path))
    try:
      self.client.delete(path)
      return True
    except NoNodeError:
      raise StateException("NoNodeError while deleting execution state",
                           StateException.EX_TYPE_NO_NODE_ERROR), None, sys.exc_info()[2]
    except NotEmptyError:
      raise StateException("NotEmptyError while deleting execution state",
                           StateException.EX_TYPE_NOT_EMPTY_ERROR), None, sys.exc_info()[2]
    except ZookeeperError:
      raise StateException("Zookeeper while deleting execution state",
                           StateException.EX_TYPE_ZOOKEEPER_ERROR), None, sys.exc_info()[2]
    except Exception:
      # Just re raise the exception.
      raise

  def get_tmaster(self, topologyName, callback=None):
    """ get tmaster """
    isWatching = False

    # Temp dict used to return result
    # if callback is not provided.
    ret = {
        "result": None
    }
    if callback:
      isWatching = True
    else:
      def callback(data):
        """
        Custom callback to get the topologies right now.
        """
        ret["result"] = data

    self._get_tmaster_with_watch(topologyName, callback, isWatching)

    # The topologies are now populated with the data.
    return ret["result"]

  def _get_tmaster_with_watch(self, topologyName, callback, isWatching):
    """
    Helper function to get pplan with
    a callback. The future watch is placed
    only if isWatching is True.
    """
    path = self.get_tmaster_path(topologyName)
    if isWatching:
      LOG.info("Adding data watch for path: " + path)

    # pylint: disable=unused-variable, unused-argument
    @self.client.DataWatch(path)
    def watch_tmaster(data, stats):
      """ invoke callback to watch tmaster """
      if data:
        tmaster = TMasterLocation()
        tmaster.ParseFromString(data)
        callback(tmaster)
      else:
        callback(None)

      # Returning False will result in no future watches
      # being triggered. If isWatching is True, then
      # the future watches will be triggered.
      return isWatching

  def get_scheduler_location(self, topologyName, callback=None):
    """ get scheduler location """
    isWatching = False

    # Temp dict used to return result
    # if callback is not provided.
    ret = {
        "result": None
    }
    if callback:
      isWatching = True
    else:
      def callback(data):
        """
        Custom callback to get the scheduler location right now.
        """
        ret["result"] = data

    self._get_scheduler_location_with_watch(topologyName, callback, isWatching)

    return ret["result"]

  def _get_scheduler_location_with_watch(self, topologyName, callback, isWatching):
    """
    Helper function to get scheduler location with
    a callback. The future watch is placed
    only if isWatching is True.
    """
    path = self.get_scheduler_location_path(topologyName)
    if isWatching:
      LOG.info("Adding data watch for path: " + path)

    # pylint: disable=unused-variable, unused-argument
    @self.client.DataWatch(path)
    def watch_scheduler_location(data, stats):
      """ invoke callback to watch scheduler location """
      if data:
        scheduler_location = SchedulerLocation()
        scheduler_location.ParseFromString(data)
        callback(scheduler_location)
      else:
        callback(None)

      # Returning False will result in no future watches
      # being triggered. If isWatching is True, then
      # the future watches will be triggered.
      return isWatching<|MERGE_RESOLUTION|>--- conflicted
+++ resolved
@@ -15,6 +15,7 @@
 import sys
 
 from heron.proto.execution_state_pb2 import ExecutionState
+from heron.proto.packing_plan_pb2 import PackingPlan
 from heron.proto.physical_plan_pb2 import PhysicalPlan
 from heron.proto.scheduler_pb2 import SchedulerLocation
 from heron.proto.tmaster_pb2 import TMasterLocation
@@ -29,16 +30,6 @@
 from kazoo.exceptions import NoNodeError
 from kazoo.exceptions import NotEmptyError
 from kazoo.exceptions import ZookeeperError
-
-<<<<<<< HEAD
-from heron.proto.execution_state_pb2 import ExecutionState
-from heron.proto.packing_plan_pb2 import PackingPlan
-from heron.proto.physical_plan_pb2 import PhysicalPlan
-from heron.proto.scheduler_pb2 import SchedulerLocation
-from heron.proto.tmaster_pb2 import TMasterLocation
-from heron.proto.topology_pb2 import Topology
-=======
->>>>>>> 40147e52
 
 # pylint: disable=attribute-defined-outside-init
 class ZkStateManager(StateManager):
@@ -211,19 +202,19 @@
       raise
 
   def get_packing_plan(self, topologyName, callback=None):
-    isWatching = False
-
-    # Temp dict used to return result
-    # if callback is not provided.
-    ret = {
-      "result": None
-    }
-    if callback:
-      isWatching = True
-    else:
-      # Custom callback to get the topologies
-      # right now.
-      def callback(data):
+    """ get packing plan """
+    isWatching = False
+
+    # Temp dict used to return result
+    # if callback is not provided.
+    ret = {
+        "result": None
+    }
+    if callback:
+      isWatching = True
+    else:
+      def callback(data):
+        """ Custom callback to get the topologies right now. """
         ret["result"] = data
 
     self._get_packing_plan_with_watch(topologyName, callback, isWatching)
@@ -241,8 +232,10 @@
     if isWatching:
       LOG.info("Adding data watch for path: " + path)
 
+    # pylint: disable=unused-argument,unused-variable
     @self.client.DataWatch(path)
     def watch_packing_plan(data, stats):
+      """ watch the packing plan for updates """
       if data:
         packing_plan = PackingPlan()
         packing_plan.ParseFromString(data)
