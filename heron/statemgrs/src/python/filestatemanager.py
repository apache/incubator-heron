--- conflicted
+++ resolved
@@ -11,13 +11,10 @@
 # WITHOUT WARRANTIES OR CONDITIONS OF ANY KIND, either express or implied.
 # See the License for the specific language governing permissions and
 # limitations under the License.
-<<<<<<< HEAD
-
+''' filestatemanager.py '''
 import datetime
-=======
-''' filestatemanager.py '''
->>>>>>> 40147e52
 import os
+import sys
 import threading
 import time
 
@@ -32,15 +29,13 @@
 from heron.proto.tmaster_pb2 import TMasterLocation
 from heron.proto.topology_pb2 import Topology
 
-<<<<<<< HEAD
 def do_print(statement):
+  """print statement to stdout with timestamp"""
   timestr = datetime.datetime.fromtimestamp(time.time()).strftime('%Y-%m-%d %H:%M:%S')
   print "%s (FileStateManager): %s" % (timestr, statement)
   sys.stdout.flush()
 
-=======
 # pylint: disable=too-many-instance-attributes
->>>>>>> 40147e52
 class FileStateManager(StateManager):
   """
   State manager which reads states from local file system.
@@ -112,7 +107,6 @@
           proto_object = ProtoClass()
           proto_object.ParseFromString(data)
           for callback in callbacks:
-            do_print("invoking callback for state changes to %s" % file_path)
             callback(proto_object)
           directory[topology] = data
 
@@ -122,7 +116,6 @@
           lambda f: os.path.isfile(os.path.join(topologies_path, f)), os.listdir(topologies_path))
       if set(topologies) != set(self.topologies_directory):
         for callback in self.topologies_watchers:
-          do_print("invoking topology callback for state changes to %s" % file_path)
           callback(topologies)
       self.topologies_directory = topologies
 
@@ -137,7 +130,8 @@
 
       # Get the directory name for packing_plan
       packing_plan_path = os.path.dirname(self.get_packing_plan_path(""))
-      trigger_watches_based_on_files(self.packing_plan_watchers, packing_plan_path, self.packing_plan_directory, PackingPlan)
+      trigger_watches_based_on_files(
+          self.packing_plan_watchers, packing_plan_path, self.packing_plan_directory, PackingPlan)
 
       # Get the directory name for pplan
       pplan_path = os.path.dirname(self.get_pplan_path(""))
@@ -194,6 +188,7 @@
     pass
 
   def get_packing_plan(self, topologyName, callback=None):
+    """ get packing plan """
     if callback:
       self.packing_plan_watchers[topologyName].append(callback)
     else:
