--- conflicted
+++ resolved
@@ -39,16 +39,15 @@
   PYTHON_CLASS_NAME = 3;
 }
 
-<<<<<<< HEAD
 enum CustomGroupingObjectType {
   JAVA_OBJECT = 1;
   PYTHON_OBJECT = 2;
-=======
+}
+
 enum ConfigValueType {
   STRING_VALUE = 1; //normal string
   JAVA_SERIALIZED_VALUE = 2;
   PYTHON_SERIALIZED_VALUE = 3;
->>>>>>> ee26ac25
 }
 
 message StreamSchema {
@@ -73,6 +72,8 @@
   required StreamId stream = 1;
   required Grouping gtype = 2;
   optional StreamSchema grouping_fields = 3;
+
+  // we should refactor when upgrading to protobuf v3.0 (#1181)
   optional bytes custom_grouping_object = 4;
   optional CustomGroupingObjectType type = 5;
 }
