--- conflicted
+++ resolved
@@ -77,12 +77,6 @@
 message Component {
   // The name of the component. Like Tail-FlatMap
   required string name = 1;
-<<<<<<< HEAD
-  // Only one of the below three are set
-  optional string java_class_name = 2;
-  optional bytes java_object = 4;
-  optional string python_class_name = 5;
-=======
   // Only one of the below two is set, whose meaning is determined
   // by the value of spec. For example, when spec is JAVA_CLASS_NAME,
   // `class_name` is set and contains Java's class name.
@@ -91,7 +85,6 @@
   optional string class_name = 2;
   optional bytes serialized_object = 4;
 
->>>>>>> 816813f1
   required Config config = 3;
   required ComponentObjectSpec spec = 5;
 }
