--- conflicted
+++ resolved
@@ -36,15 +36,9 @@
   }
 
   @Override
-<<<<<<< HEAD
-  public void submitTopology(String topologyName,
-                             Map<String, Object> conf,
-                             StormTopology topology)
-=======
   public void submitTopology(String topoName,
-                             Map config,
+                             Map<String, Object> config,
                              StormTopology stormTopology)
->>>>>>> 864ee9b3
       throws AlreadyAliveException, InvalidTopologyException {
     assertNotAlive();
 
