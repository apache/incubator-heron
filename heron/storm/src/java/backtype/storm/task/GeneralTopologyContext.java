// Copyright 2016 Twitter. All rights reserved.
//
// Licensed under the Apache License, Version 2.0 (the "License");
// you may not use this file except in compliance with the License.
// You may obtain a copy of the License at
//
//    http://www.apache.org/licenses/LICENSE-2.0
//
// Unless required by applicable law or agreed to in writing, software
// distributed under the License is distributed on an "AS IS" BASIS,
// WITHOUT WARRANTIES OR CONDITIONS OF ANY KIND, either express or implied.
// See the License for the specific language governing permissions and
// limitations under the License.

package backtype.storm.task;

import java.util.List;
import java.util.Map;
import java.util.Set;

import org.json.simple.JSONAware;

import backtype.storm.generated.StormTopology;
import backtype.storm.tuple.Fields;

// import backtype.storm.generated.ComponentCommon;
// import backtype.storm.generated.GlobalStreamId;
// import backtype.storm.generated.Grouping;
// import backtype.storm.utils.ThriftTopologyUtils;

public class GeneralTopologyContext implements JSONAware {
  private com.twitter.heron.api.topology.GeneralTopologyContext delegate;

<<<<<<< HEAD
  public GeneralTopologyContext(StormTopology topology, Map<String, Object> stormConf,
                                Map<Integer, String> taskToComponent, Map<String, List<Integer>> componentToSortedTasks,
                                Map<String, Map<String, Fields>> componentToStreamToFields, String stormId) {
=======
  public GeneralTopologyContext(StormTopology topology, Map stormConf,
                                Map<Integer, String> taskToComponent,
                                Map<String, List<Integer>> componentToSortedTasks,
                                Map<String, Map<String, Fields>> componentToStreamToFields,
                                String stormId) {
>>>>>>> 864ee9b3
    throw new RuntimeException("GeneralTopologyContext should never be initiated this way");
  }

  public GeneralTopologyContext(com.twitter.heron.api.topology.GeneralTopologyContext delegate) {
    this.delegate = delegate;
  }

  /**
   * Gets the unique id assigned to this topology. The id is the storm name with a
   * unique nonce appended to it.
   *
   * @return the storm id
   */
  public String getStormId() {
    return delegate.getTopologyId();
  }

  /**
   * Gets the Thrift object representing the topology.
   *
   * @return the Thrift definition representing the topology
   */
  /*
  public StormTopology getRawTopology() {
    return null;
  }
  */

  /**
   * Gets the component id for the specified task id. The component id maps
   * to a component id specified for a Spout or Bolt in the topology definition.
   *
   * @param taskId the task id
   * @return the component id for the input task id
   */
  public String getComponentId(int taskId) {
    return delegate.getComponentId(taskId);
  }

  /**
   * Gets the set of streams declared for the specified component.
   */
  public Set<String> getComponentStreams(String componentId) {
    return delegate.getComponentStreams(componentId);
  }

  /**
   * Gets the task ids allocated for the given component id. The task ids are
   * always returned in ascending order.
   */
  public List<Integer> getComponentTasks(String componentId) {
    return delegate.getComponentTasks(componentId);
  }

  /**
   * Gets the declared output fields for the specified component/stream.
   */
  public Fields getComponentOutputFields(String componentId, String streamId) {
    return new Fields(delegate.getComponentOutputFields(componentId, streamId));
  }

  /**
   * Gets the declared output fields for the specified global stream id.
   */
  /*
  public Fields getComponentOutputFields(GlobalStreamId id) {
  }
  */

  /**
   * Gets the declared inputs to the specified component.
   *
   * @return A map from subscribed component/stream to the grouping subscribed with.
   */
  /*
  public Map<GlobalStreamId, Grouping> getSources(String componentId) {
    return getComponentCommon(componentId).get_inputs();
  }
  */

  /**
   * Gets information about who is consuming the outputs of the specified component,
   * and how.
   *
   * @return Map from stream id to component id to the Grouping used.
   */
  /*
    public Map<String, Map<String, Grouping>> getTargets(String componentId) {
        Map<String, Map<String, Grouping>> ret = new HashMap<String, Map<String, Grouping>>();
        for(String otherComponentId: getComponentIds()) {
            Map<GlobalStreamId, Grouping> inputs =
              getComponentCommon(otherComponentId).get_inputs();
            for(GlobalStreamId id: inputs.keySet()) {
                if(id.get_componentId().equals(componentId)) {
                    Map<String, Grouping> curr = ret.get(id.get_streamId());
                    if(curr==null) curr = new HashMap<String, Grouping>();
                    curr.put(otherComponentId, inputs.get(id));
                    ret.put(id.get_streamId(), curr);
                }
            }
        }
        return ret;
    }
  */
  @Override
  public String toJSONString() {
    throw new RuntimeException("toJSONString not implemented");
  }

  /**
   * Gets a map from task id to component id.
   */
  public Map<Integer, String> getTaskToComponent() {
    return delegate.getTaskToComponent();
  }

  /**
   * Gets a list of all component ids in this topology
   */
  public Set<String> getComponentIds() {
    return delegate.getComponentIds();
  }

  /*
    public ComponentCommon getComponentCommon(String componentId) {
        return ThriftTopologyUtils.getComponentCommon(getRawTopology(), componentId);
    }
  */

  /*
    public int maxTopologyMessageTimeout() {
        Integer max = Utils.getInt(_stormConf.get(Config.TOPOLOGY_MESSAGE_TIMEOUT_SECS));
        for(String spout: getRawTopology().get_spouts().keySet()) {
            ComponentCommon common = getComponentCommon(spout);
            String jsonConf = common.get_json_conf();
            if(jsonConf!=null) {
                Map conf = (Map) JSONValue.parse(jsonConf);
                Object comp = conf.get(Config.TOPOLOGY_MESSAGE_TIMEOUT_SECS);
                if(comp!=null) {
                    max = Math.max(Utils.getInt(comp), max);
                }
            }
        }
        return max;
    }
  */
}<|MERGE_RESOLUTION|>--- conflicted
+++ resolved
@@ -31,17 +31,11 @@
 public class GeneralTopologyContext implements JSONAware {
   private com.twitter.heron.api.topology.GeneralTopologyContext delegate;
 
-<<<<<<< HEAD
   public GeneralTopologyContext(StormTopology topology, Map<String, Object> stormConf,
-                                Map<Integer, String> taskToComponent, Map<String, List<Integer>> componentToSortedTasks,
-                                Map<String, Map<String, Fields>> componentToStreamToFields, String stormId) {
-=======
-  public GeneralTopologyContext(StormTopology topology, Map stormConf,
                                 Map<Integer, String> taskToComponent,
                                 Map<String, List<Integer>> componentToSortedTasks,
                                 Map<String, Map<String, Fields>> componentToStreamToFields,
                                 String stormId) {
->>>>>>> 864ee9b3
     throw new RuntimeException("GeneralTopologyContext should never be initiated this way");
   }
 
