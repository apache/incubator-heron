--- conflicted
+++ resolved
@@ -56,13 +56,8 @@
    * this will just return the current instance's taskId
    */
   public List<Integer> getThisWorkerTasks() {
-<<<<<<< HEAD
     List<Integer> retval = new LinkedList<>();
-    retval.add(delegate_.getThisTaskId());
-=======
-    List<Integer> retval = new LinkedList<Integer>();
     retval.add(delegate.getThisTaskId());
->>>>>>> 864ee9b3
     return retval;
   }
 
