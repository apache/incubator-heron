// Copyright 2016 Twitter. All rights reserved.
//
// Licensed under the Apache License, Version 2.0 (the "License");
// you may not use this file except in compliance with the License.
// You may obtain a copy of the License at
//
//    http://www.apache.org/licenses/LICENSE-2.0
//
// Unless required by applicable law or agreed to in writing, software
// distributed under the License is distributed on an "AS IS" BASIS,
// WITHOUT WARRANTIES OR CONDITIONS OF ANY KIND, either express or implied.
// See the License for the specific language governing permissions and
// limitations under the License.

package backtype.storm.serialization;

import java.lang.reflect.Constructor;
import java.lang.reflect.InvocationTargetException;
import java.math.BigInteger;
import java.util.ArrayList;
import java.util.HashMap;
import java.util.HashSet;
import java.util.List;
import java.util.Map;
import java.util.TreeMap;
import java.util.logging.Logger;

import com.esotericsoftware.kryo.Kryo;
import com.esotericsoftware.kryo.Serializer;
import com.esotericsoftware.kryo.serializers.DefaultSerializers.BigIntegerSerializer;

import backtype.storm.Config;
import backtype.storm.serialization.types.ArrayListSerializer;
import backtype.storm.serialization.types.HashMapSerializer;
import backtype.storm.serialization.types.HashSetSerializer;
import backtype.storm.tuple.Values;
import backtype.storm.utils.ListDelegate;
import backtype.storm.utils.Utils;

public final class SerializationFactory {
  public static final Logger LOG = Logger.getLogger(SerializationFactory.class.getName());

<<<<<<< HEAD
  public static Kryo getKryo(Map<String, Object> conf) {
    IKryoFactory kryoFactory = (IKryoFactory) Utils.newInstance((String) conf.get(Config.TOPOLOGY_KRYO_FACTORY));
=======
  private SerializationFactory() {
  }

  /**
   * Get kryo based on conf
   * @param conf the config
   * @return Kryo
   */
  public static Kryo getKryo(Map conf) {
    IKryoFactory kryoFactory =
        (IKryoFactory) Utils.newInstance((String) conf.get(Config.TOPOLOGY_KRYO_FACTORY));
>>>>>>> 864ee9b3
    Kryo k = kryoFactory.getKryo(conf);
    k.register(byte[].class);
    k.register(ListDelegate.class);
    k.register(ArrayList.class, new ArrayListSerializer());
    k.register(HashMap.class, new HashMapSerializer());
    k.register(HashSet.class, new HashSetSerializer());
    k.register(BigInteger.class, new BigIntegerSerializer());
    // k.register(TransactionAttempt.class);
    k.register(Values.class);
    // k.register(backtype.storm.metric.api.IMetricsConsumer.DataPoint.class);
    // k.register(backtype.storm.metric.api.IMetricsConsumer.TaskInfo.class);
        /*
        try {
            JavaBridge.registerPrimitives(k);
            JavaBridge.registerCollections(k);
        } catch(Exception e) {
            throw new RuntimeException(e);
        }
        */

    Map<String, String> registrations = normalizeKryoRegister(conf);

    kryoFactory.preRegister(k, conf);

    boolean skipMissing = (Boolean) conf.get(Config.TOPOLOGY_SKIP_MISSING_KRYO_REGISTRATIONS);
    for (String klassName : registrations.keySet()) {
      String serializerClassName = registrations.get(klassName);
      try {
        Class klass = Class.forName(klassName);
        Class serializerClass = null;
        if (serializerClassName != null) {
          serializerClass = Class.forName(serializerClassName);
        }
        LOG.info("Doing kryo.register for class " + klass);
        if (serializerClass == null) {
          k.register(klass);
        } else {
          k.register(klass, resolveSerializerInstance(k, klass, serializerClass));
        }

      } catch (ClassNotFoundException e) {
        if (skipMissing) {
          LOG.info("Could not find serialization or class for "
              + serializerClassName + ". Skipping registration...");
        } else {
          throw new RuntimeException(e);
        }
      }
    }

    kryoFactory.postRegister(k, conf);

    if (conf.get(Config.TOPOLOGY_KRYO_DECORATORS) != null) {
      for (String klassName : (List<String>) conf.get(Config.TOPOLOGY_KRYO_DECORATORS)) {
        try {
          Class klass = Class.forName(klassName);
          IKryoDecorator decorator = (IKryoDecorator) klass.newInstance();
          decorator.decorate(k);
        } catch (ClassNotFoundException e) {
          if (skipMissing) {
            LOG.info("Could not find kryo decorator named "
                + klassName + ". Skipping registration...");
          } else {
            throw new RuntimeException(e);
          }
        } catch (InstantiationException e) {
          throw new RuntimeException(e);
        } catch (IllegalAccessException e) {
          throw new RuntimeException(e);
        }
      }
    }

    kryoFactory.postDecorate(k, conf);

    return k;
  }

  private static Serializer resolveSerializerInstance(
      Kryo k, Class superClass, Class<? extends Serializer> serializerClass) {
    Constructor<? extends Serializer> ctor;

    try {
      ctor = serializerClass.getConstructor(Kryo.class, Class.class);
      return ctor.newInstance(k, superClass);
    } catch (NoSuchMethodException | InvocationTargetException
        | InstantiationException | IllegalAccessException ex) {
      // do nothing
    }

    try {
      ctor = serializerClass.getConstructor(Kryo.class);
      return ctor.newInstance(k);
    } catch (NoSuchMethodException | InvocationTargetException
        | InstantiationException | IllegalAccessException ex) {
      // do nothing
    }

    try {
      ctor = serializerClass.getConstructor(Class.class);
      return ctor.newInstance(k);
    } catch (NoSuchMethodException | InvocationTargetException
        | InstantiationException | IllegalAccessException ex) {
      // do nothing
    }

    throw new IllegalArgumentException(
        String.format("Unable to create serializer \"%s\" for class: %s",
            serializerClass.getName(), superClass.getName()));
  }

  private static Map<String, String> normalizeKryoRegister(Map<String, Object> conf) {
    // TODO: de-duplicate this logic with the code in nimbus
    Object res = conf.get(Config.TOPOLOGY_KRYO_REGISTER);
<<<<<<< HEAD
    if (res == null) return new TreeMap<String, String>();
    Map<String, String> ret = new HashMap<>();
=======
    if (res == null) {
      return new TreeMap<String, String>();
    }
    Map<String, String> ret = new HashMap<String, String>();
>>>>>>> 864ee9b3
    if (res instanceof Map) {
      ret = (Map<String, String>) res;
    } else {
      for (Object o : (List) res) {
        if (o instanceof Map) {
          ret.putAll((Map) o);
        } else {
          ret.put((String) o, null);
        }
      }
    }

    //ensure always same order for registrations with TreeMap
    return new TreeMap<String, String>(ret);
  }
}<|MERGE_RESOLUTION|>--- conflicted
+++ resolved
@@ -40,10 +40,6 @@
 public final class SerializationFactory {
   public static final Logger LOG = Logger.getLogger(SerializationFactory.class.getName());
 
-<<<<<<< HEAD
-  public static Kryo getKryo(Map<String, Object> conf) {
-    IKryoFactory kryoFactory = (IKryoFactory) Utils.newInstance((String) conf.get(Config.TOPOLOGY_KRYO_FACTORY));
-=======
   private SerializationFactory() {
   }
 
@@ -52,10 +48,9 @@
    * @param conf the config
    * @return Kryo
    */
-  public static Kryo getKryo(Map conf) {
+  public static Kryo getKryo(Map<String, Object> conf) {
     IKryoFactory kryoFactory =
         (IKryoFactory) Utils.newInstance((String) conf.get(Config.TOPOLOGY_KRYO_FACTORY));
->>>>>>> 864ee9b3
     Kryo k = kryoFactory.getKryo(conf);
     k.register(byte[].class);
     k.register(ListDelegate.class);
@@ -170,15 +165,10 @@
   private static Map<String, String> normalizeKryoRegister(Map<String, Object> conf) {
     // TODO: de-duplicate this logic with the code in nimbus
     Object res = conf.get(Config.TOPOLOGY_KRYO_REGISTER);
-<<<<<<< HEAD
-    if (res == null) return new TreeMap<String, String>();
-    Map<String, String> ret = new HashMap<>();
-=======
     if (res == null) {
       return new TreeMap<String, String>();
     }
-    Map<String, String> ret = new HashMap<String, String>();
->>>>>>> 864ee9b3
+    Map<String, String> ret = new HashMap<>();
     if (res instanceof Map) {
       ret = (Map<String, String>) res;
     } else {
