--- conflicted
+++ resolved
@@ -270,21 +270,12 @@
     conf.put(Config.TOPOLOGY_DEBUG, isOn);
   }
 
-<<<<<<< HEAD
-  public static void setTeamName(Map<String, Object> conf, String team_name) {
-    conf.put(Config.TOPOLOGY_TEAM_NAME, team_name);
-  }
-
-  public static void setTeamEmail(Map<String, Object> conf, String team_email) {
-    conf.put(Config.TOPOLOGY_TEAM_EMAIL, team_email);
-=======
-  public static void setTeamName(Map conf, String teamName) {
+  public static void setTeamName(Map<String, Object> conf, String teamName) {
     conf.put(Config.TOPOLOGY_TEAM_NAME, teamName);
   }
 
-  public static void setTeamEmail(Map conf, String teamEmail) {
+  public static void setTeamEmail(Map<String, Object> conf, String teamEmail) {
     conf.put(Config.TOPOLOGY_TEAM_EMAIL, teamEmail);
->>>>>>> 864ee9b3
   }
 
   public static void setTopologyCapTicket(Map<String, Object> conf, String ticket) {
@@ -311,14 +302,9 @@
     getRegisteredSerializations(conf).add(klass.getName());
   }
 
-<<<<<<< HEAD
-  public static void registerSerialization(Map<String, Object> conf, Class klass, Class<? extends Serializer> serializerClass) {
+  public static void registerSerialization(
+      Map<String, Object> conf, Class klass, Class<? extends Serializer> serializerClass) {
     Map<String, String> register = new HashMap<>();
-=======
-  public static void registerSerialization(
-      Map conf, Class klass, Class<? extends Serializer> serializerClass) {
-    Map<String, String> register = new HashMap<String, String>();
->>>>>>> 864ee9b3
     register.put(klass.getName(), serializerClass.getName());
     getRegisteredSerializations(conf).add(register);
   }
