--- conflicted
+++ resolved
@@ -18,13 +18,8 @@
 import java.util.Map;
 
 public class MultiReducedMetric implements IMetric {
-<<<<<<< HEAD
-  Map<String, ReducedMetric> _value = new HashMap<>();
-  IReducer _reducer;
-=======
-  private Map<String, ReducedMetric> value = new HashMap();
+  private Map<String, ReducedMetric> value = new HashMap<>();
   private IReducer reducer;
->>>>>>> 864ee9b3
 
   public MultiReducedMetric(IReducer reducer) {
     this.reducer = reducer;
@@ -39,13 +34,8 @@
   }
 
   public Object getValueAndReset() {
-<<<<<<< HEAD
     Map<String, Object> ret = new HashMap<>();
-    for (Map.Entry<String, ReducedMetric> e : _value.entrySet()) {
-=======
-    Map ret = new HashMap();
     for (Map.Entry<String, ReducedMetric> e : value.entrySet()) {
->>>>>>> 864ee9b3
       Object val = e.getValue().getValueAndReset();
       if (val != null) {
         ret.put(e.getKey(), val);
