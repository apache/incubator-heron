// Copyright 2016 Twitter. All rights reserved.
//
// Licensed under the Apache License, Version 2.0 (the "License");
// you may not use this file except in compliance with the License.
// You may obtain a copy of the License at
//
//    http://www.apache.org/licenses/LICENSE-2.0
//
// Unless required by applicable law or agreed to in writing, software
// distributed under the License is distributed on an "AS IS" BASIS,
// WITHOUT WARRANTIES OR CONDITIONS OF ANY KIND, either express or implied.
// See the License for the specific language governing permissions and
// limitations under the License.

package org.apache.storm.serialization;

import java.lang.reflect.Constructor;
import java.lang.reflect.InvocationTargetException;
import java.math.BigInteger;
import java.util.ArrayList;
import java.util.HashMap;
import java.util.HashSet;
import java.util.List;
import java.util.Map;
import java.util.TreeMap;
import java.util.logging.Logger;

import com.esotericsoftware.kryo.Kryo;
import com.esotericsoftware.kryo.Serializer;
import com.esotericsoftware.kryo.serializers.DefaultSerializers.BigIntegerSerializer;

import org.apache.storm.Config;
import org.apache.storm.serialization.types.ArrayListSerializer;
import org.apache.storm.serialization.types.HashMapSerializer;
import org.apache.storm.serialization.types.HashSetSerializer;
import org.apache.storm.tuple.Values;
import org.apache.storm.utils.ListDelegate;
import org.apache.storm.utils.Utils;

public final class SerializationFactory {
  public static final Logger LOG = Logger.getLogger(SerializationFactory.class.getName());

<<<<<<< HEAD
  public static Kryo getKryo(Map<String, Object> conf) {
    IKryoFactory kryoFactory = (IKryoFactory) Utils.newInstance((String) conf.get(Config.TOPOLOGY_KRYO_FACTORY));
=======
  private SerializationFactory() {
  }

  /**
   * Get kryo based on conf
   *
   * @param conf the config
   * @return Kryo
   */
  public static Kryo getKryo(Map conf) {
    IKryoFactory kryoFactory =
        (IKryoFactory) Utils.newInstance((String) conf.get(Config.TOPOLOGY_KRYO_FACTORY));
>>>>>>> 864ee9b3
    Kryo k = kryoFactory.getKryo(conf);
    k.register(byte[].class);
    k.register(ListDelegate.class);
    k.register(ArrayList.class, new ArrayListSerializer());
    k.register(HashMap.class, new HashMapSerializer());
    k.register(HashSet.class, new HashSetSerializer());
    k.register(BigInteger.class, new BigIntegerSerializer());
    // k.register(TransactionAttempt.class);
    k.register(Values.class);
    // k.register(org.apache.storm.metric.api.IMetricsConsumer.DataPoint.class);
    // k.register(org.apache.storm.metric.api.IMetricsConsumer.TaskInfo.class);
        /*
        try {
            JavaBridge.registerPrimitives(k);
            JavaBridge.registerCollections(k);
        } catch(Exception e) {
            throw new RuntimeException(e);
        }
        */

    Map<String, String> registrations = normalizeKryoRegister(conf);

    kryoFactory.preRegister(k, conf);

    boolean skipMissing = (Boolean) conf.get(Config.TOPOLOGY_SKIP_MISSING_KRYO_REGISTRATIONS);
    for (String klassName : registrations.keySet()) {
      String serializerClassName = registrations.get(klassName);
      try {
        Class klass = Class.forName(klassName);
        Class serializerClass = null;
        if (serializerClassName != null) {
          serializerClass = Class.forName(serializerClassName);
        }
        LOG.info("Doing kryo.register for class " + klass);
        if (serializerClass == null) {
          k.register(klass);
        } else {
          k.register(klass, resolveSerializerInstance(k, klass, serializerClass));
        }

      } catch (ClassNotFoundException e) {
        if (skipMissing) {
          LOG.info("Could not find serialization or class for "
              + serializerClassName + ". Skipping registration...");
        } else {
          throw new RuntimeException(e);
        }
      }
    }

    kryoFactory.postRegister(k, conf);

    if (conf.get(Config.TOPOLOGY_KRYO_DECORATORS) != null) {
      for (String klassName : (List<String>) conf.get(Config.TOPOLOGY_KRYO_DECORATORS)) {
        try {
          Class klass = Class.forName(klassName);
          IKryoDecorator decorator = (IKryoDecorator) klass.newInstance();
          decorator.decorate(k);
        } catch (ClassNotFoundException e) {
          if (skipMissing) {
            LOG.info("Could not find kryo decorator named "
                + klassName + ". Skipping registration...");
          } else {
            throw new RuntimeException(e);
          }
        } catch (InstantiationException e) {
          throw new RuntimeException(e);
        } catch (IllegalAccessException e) {
          throw new RuntimeException(e);
        }
      }
    }

    kryoFactory.postDecorate(k, conf);

    return k;
  }

  private static Serializer resolveSerializerInstance(
      Kryo k, Class superClass, Class<? extends Serializer> serializerClass) {
    Constructor<? extends Serializer> ctor;

    try {
      ctor = serializerClass.getConstructor(Kryo.class, Class.class);
      return ctor.newInstance(k, superClass);
    } catch (NoSuchMethodException | InvocationTargetException
        | InstantiationException | IllegalAccessException ex) {
      // do nothing
    }

    try {
      ctor = serializerClass.getConstructor(Kryo.class);
      return ctor.newInstance(k);
    } catch (NoSuchMethodException | InvocationTargetException
        | InstantiationException | IllegalAccessException ex) {
      // do nothing
    }

    try {
      ctor = serializerClass.getConstructor(Class.class);
      return ctor.newInstance(k);
    } catch (NoSuchMethodException | InvocationTargetException
        | InstantiationException | IllegalAccessException ex) {
      // do nothing
    }

    throw new IllegalArgumentException(
        String.format("Unable to create serializer \"%s\" for class: %s",
            serializerClass.getName(), superClass.getName()));
  }

  private static Map<String, String> normalizeKryoRegister(Map<String, Object> conf) {
    // TODO: de-duplicate this logic with the code in nimbus
    Object res = conf.get(Config.TOPOLOGY_KRYO_REGISTER);
    if (res == null) {
      return new TreeMap<String, String>();
    }
    Map<String, String> ret = new HashMap<String, String>();
    if (res instanceof Map) {
      ret = (Map<String, String>) res;
    } else {
      for (Object o : (List) res) {
        if (o instanceof Map) {
          ret.putAll((Map) o);
        } else {
          ret.put((String) o, null);
        }
      }
    }

    //ensure always same order for registrations with TreeMap
    return new TreeMap<String, String>(ret);
  }
}<|MERGE_RESOLUTION|>--- conflicted
+++ resolved
@@ -40,10 +40,6 @@
 public final class SerializationFactory {
   public static final Logger LOG = Logger.getLogger(SerializationFactory.class.getName());
 
-<<<<<<< HEAD
-  public static Kryo getKryo(Map<String, Object> conf) {
-    IKryoFactory kryoFactory = (IKryoFactory) Utils.newInstance((String) conf.get(Config.TOPOLOGY_KRYO_FACTORY));
-=======
   private SerializationFactory() {
   }
 
@@ -53,10 +49,9 @@
    * @param conf the config
    * @return Kryo
    */
-  public static Kryo getKryo(Map conf) {
+  public static Kryo getKryo(Map<String, Object> conf) {
     IKryoFactory kryoFactory =
         (IKryoFactory) Utils.newInstance((String) conf.get(Config.TOPOLOGY_KRYO_FACTORY));
->>>>>>> 864ee9b3
     Kryo k = kryoFactory.getKryo(conf);
     k.register(byte[].class);
     k.register(ListDelegate.class);
