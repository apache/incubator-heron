--- conflicted
+++ resolved
@@ -37,13 +37,8 @@
  * 2. task hook added dynamically by invoking addHook(ITaskHook)
  */
 public class ITaskHookDelegate implements com.twitter.heron.api.hooks.ITaskHook {
-<<<<<<< HEAD
-  private List<ITaskHook> hooks_;
-  private Map<String, Object> conf_;
-=======
   private List<ITaskHook> hooks;
-  private Map conf;
->>>>>>> 864ee9b3
+  private Map<String, Object> conf;
 
   // zero arg constructor
   public ITaskHookDelegate() {
@@ -58,25 +53,15 @@
     return hooks;
   }
 
-<<<<<<< HEAD
   public Map<String, Object> getConf() {
-    return conf_;
-  }
-
-  @Override
-  public void prepare(Map<String, Object> conf, com.twitter.heron.api.topology.TopologyContext context) {
-    this.conf_ = conf;
-    if (!conf.containsKey(Config.STORMCOMPAT_TOPOLOGY_AUTO_TASK_HOOKS)) {
-=======
-  public Map getConf() {
     return conf;
   }
 
   @Override
-  public void prepare(Map newConf, com.twitter.heron.api.topology.TopologyContext context) {
+  public void prepare(Map<String, Object> newConf,
+                      com.twitter.heron.api.topology.TopologyContext context) {
     this.conf = newConf;
     if (!newConf.containsKey(Config.STORMCOMPAT_TOPOLOGY_AUTO_TASK_HOOKS)) {
->>>>>>> 864ee9b3
       throw new RuntimeException("StormCompat Translation not done for task hooks");
     }
     List<String> hookClassNames =
