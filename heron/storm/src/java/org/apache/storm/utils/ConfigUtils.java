// Copyright 2016 Twitter. All rights reserved.
//
// Licensed under the Apache License, Version 2.0 (the "License");
// you may not use this file except in compliance with the License.
// You may obtain a copy of the License at
//
//    http://www.apache.org/licenses/LICENSE-2.0
//
// Unless required by applicable law or agreed to in writing, software
// distributed under the License is distributed on an "AS IS" BASIS,
// WITHOUT WARRANTIES OR CONDITIONS OF ANY KIND, either express or implied.
// See the License for the specific language governing permissions and
// limitations under the License.

package org.apache.storm.utils;

import java.util.LinkedList;
import java.util.List;
import java.util.Map;

import org.apache.storm.hooks.ITaskHookDelegate;

import com.twitter.heron.api.Config;

<<<<<<< HEAD
public class ConfigUtils {
  public static Config translateConfig(Map<String, Object> stormConfig) {
=======
public final class ConfigUtils {

  private ConfigUtils() {
  }

  /**
   * Translate storm config to heron config
   * @param stormConfig the storm config
   * @return a heron config
   */
  public static Config translateConfig(Map stormConfig) {
>>>>>>> 864ee9b3
    Config heronConfig = new Config(stormConfig);
    // Look at serialization stuff first
    doSerializationTranslation(heronConfig);

    // Now look at supported apis
    if (heronConfig.containsKey(org.apache.storm.Config.TOPOLOGY_ENABLE_MESSAGE_TIMEOUTS)) {
      heronConfig.put(org.apache.storm.Config.TOPOLOGY_ENABLE_MESSAGE_TIMEOUTS,
          heronConfig.get(org.apache.storm.Config.TOPOLOGY_ENABLE_MESSAGE_TIMEOUTS).toString());
    }
    if (heronConfig.containsKey(org.apache.storm.Config.TOPOLOGY_WORKERS)) {
      Integer nWorkers = (Integer) heronConfig.get(org.apache.storm.Config.TOPOLOGY_WORKERS);
      com.twitter.heron.api.Config.setNumStmgrs(heronConfig, nWorkers);
    }
    if (heronConfig.containsKey(org.apache.storm.Config.TOPOLOGY_ACKER_EXECUTORS)) {
      Integer nAckers =
          (Integer) heronConfig.get(org.apache.storm.Config.TOPOLOGY_ACKER_EXECUTORS);
      com.twitter.heron.api.Config.setEnableAcking(heronConfig, nAckers > 0);
    }
    if (heronConfig.containsKey(org.apache.storm.Config.TOPOLOGY_MESSAGE_TIMEOUT_SECS)) {
      Integer nSecs =
          (Integer) heronConfig.get(org.apache.storm.Config.TOPOLOGY_MESSAGE_TIMEOUT_SECS);
      com.twitter.heron.api.Config.setMessageTimeoutSecs(heronConfig, nSecs);
    }
    if (heronConfig.containsKey(org.apache.storm.Config.TOPOLOGY_MAX_SPOUT_PENDING)) {
      Integer nPending =
          Integer.parseInt(
              heronConfig.get(org.apache.storm.Config.TOPOLOGY_MAX_SPOUT_PENDING).toString());
      com.twitter.heron.api.Config.setMaxSpoutPending(heronConfig, nPending);
    }
    if (heronConfig.containsKey(org.apache.storm.Config.TOPOLOGY_TICK_TUPLE_FREQ_SECS)) {
      Integer tSecs =
          Integer.parseInt(
              heronConfig.get(org.apache.storm.Config.TOPOLOGY_TICK_TUPLE_FREQ_SECS).toString());
      com.twitter.heron.api.Config.setTickTupleFrequency(heronConfig, tSecs);
    }
    if (heronConfig.containsKey(org.apache.storm.Config.TOPOLOGY_DEBUG)) {
      Boolean dBg =
          Boolean.parseBoolean(heronConfig.get(org.apache.storm.Config.TOPOLOGY_DEBUG).toString());
      com.twitter.heron.api.Config.setDebug(heronConfig, dBg);
    }

    doTaskHooksTranslation(heronConfig);

    return heronConfig;
  }

  private static void doSerializationTranslation(Config heronConfig) {
    if (heronConfig.containsKey(org.apache.storm.Config.TOPOLOGY_FALL_BACK_ON_JAVA_SERIALIZATION)
        && (heronConfig.get(org.apache.storm.Config.TOPOLOGY_FALL_BACK_ON_JAVA_SERIALIZATION)
          instanceof Boolean)
        && ((Boolean)
          heronConfig.get(org.apache.storm.Config.TOPOLOGY_FALL_BACK_ON_JAVA_SERIALIZATION))) {
      com.twitter.heron.api.Config.setSerializationClassName(heronConfig,
          "com.twitter.heron.api.serializer.JavaSerializer");
    } else {
      heronConfig.put(org.apache.storm.Config.TOPOLOGY_FALL_BACK_ON_JAVA_SERIALIZATION, false);
      com.twitter.heron.api.Config.setSerializationClassName(heronConfig,
          "org.apache.storm.serialization.HeronPluggableSerializerDelegate");
      if (!heronConfig.containsKey(org.apache.storm.Config.TOPOLOGY_KRYO_FACTORY)) {
        heronConfig.put(org.apache.storm.Config.TOPOLOGY_KRYO_FACTORY,
            "org.apache.storm.serialization.DefaultKryoFactory");
      } else if (!(heronConfig.get(org.apache.storm.Config.TOPOLOGY_KRYO_FACTORY)
          instanceof String)) {
        throw new RuntimeException(
            org.apache.storm.Config.TOPOLOGY_KRYO_FACTORY + " has to be set to a class name");
      }
      if (!heronConfig.containsKey(
            org.apache.storm.Config.TOPOLOGY_SKIP_MISSING_KRYO_REGISTRATIONS)) {
        heronConfig.put(org.apache.storm.Config.TOPOLOGY_SKIP_MISSING_KRYO_REGISTRATIONS, false);
      } else if (!(heronConfig.get(org.apache.storm.Config.TOPOLOGY_SKIP_MISSING_KRYO_REGISTRATIONS)
          instanceof Boolean)) {
        throw new RuntimeException(
            org.apache.storm.Config.TOPOLOGY_SKIP_MISSING_KRYO_REGISTRATIONS
                + " has to be boolean");
      }
    }
  }

  /* We need to play a little dance here.
   * task hooks are a list of class names that need to be invoked at various times during a topology run.
   * However because Heron operates in com.twitter world and Strom in org.apache.storm world, we
   * pass a ITaskHookDelegate to Heron and remember the actual task hooks in an internal
   * variable STORMCOMPAT_TOPOLOGY_AUTO_TASK_HOOKS
   */
  private static void doTaskHooksTranslation(Config heronConfig) {
    List<String> hooks = heronConfig.getAutoTaskHooks();
    if (hooks != null) {
      heronConfig.put(org.apache.storm.Config.STORMCOMPAT_TOPOLOGY_AUTO_TASK_HOOKS, hooks);
      List<String> translationHooks = new LinkedList<String>();
      translationHooks.add(ITaskHookDelegate.class.getName());
      heronConfig.setAutoTaskHooks(translationHooks);
    }
  }
}<|MERGE_RESOLUTION|>--- conflicted
+++ resolved
@@ -22,10 +22,6 @@
 
 import com.twitter.heron.api.Config;
 
-<<<<<<< HEAD
-public class ConfigUtils {
-  public static Config translateConfig(Map<String, Object> stormConfig) {
-=======
 public final class ConfigUtils {
 
   private ConfigUtils() {
@@ -36,8 +32,7 @@
    * @param stormConfig the storm config
    * @return a heron config
    */
-  public static Config translateConfig(Map stormConfig) {
->>>>>>> 864ee9b3
+  public static Config translateConfig(Map<String, Object> stormConfig) {
     Config heronConfig = new Config(stormConfig);
     // Look at serialization stuff first
     doSerializationTranslation(heronConfig);
