--- conflicted
+++ resolved
@@ -52,15 +52,7 @@
   // Constructor to match the signature of the storm's TopologyContext
   // Note that here, we fake the clojure.lang.Atom by creating our own class
   // This is real hacking a hack!
-<<<<<<< HEAD
   public TopologyContext(StormTopology topology, Map<String, Object> stormConf,
-                         Map<Integer, String> taskToComponent, Map<String, List<Integer>> componentToSortedTasks,
-                         Map<String, Map<String, Fields>> componentToStreamToFields,
-                         String stormId, String codeDir, String pidDir, Integer taskId,
-                         Integer workerPort, List<Integer> workerTasks, Map<String, Object> defaultResources,
-                         Map<String, Object> userResources, Map<String, Object> executorData, Map<String, Object> registeredMetrics,
-=======
-  public TopologyContext(StormTopology topology, Map stormConf,
                          Map<Integer, String> taskToComponent,
                          Map<String, List<Integer>> componentToSortedTasks,
                          Map<String, Map<String, Fields>> componentToStreamToFields,
@@ -68,8 +60,7 @@
                          Integer workerPort, List<Integer> workerTasks,
                          Map<String, Object> defaultResources,
                          Map<String, Object> userResources,
-                         Map<String, Object> executorData, Map registeredMetrics,
->>>>>>> 864ee9b3
+                         Map<String, Object> executorData, Map<String, Object> registeredMetrics,
                          org.apache.storm.clojure.Atom openOrPrepareWasCalled) {
     super((com.twitter.heron.api.topology.TopologyContext) null);
   }
