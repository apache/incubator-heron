package(default_visibility = ["//visibility:public"])

load("/tools/rules/jarjar_rules", "jarjar_binary")

storm_deps_files = [
    "//heron/api/src/java:api-java",
    "//heron/common/src/java:basics-java",
    "//heron/simulator/src/java:simulator-java",
    "@com_googlecode_json_simple_json_simple//jar",
<<<<<<< HEAD
    "//heron/proto:proto_topology_java",  # added for trident prototype
    "@commons_io_commons_io//jar",        # added for trident prototype
    "@commons_lang_commons_lang//jar",    # added for trident prototype
    "@org_apache_storm_core//jar",        # added for trident prototype
    "@org_clojure_clojure//jar",          # added for trident prototype
    "@org_yaml_snakeyaml//jar",           # added for trident prototype
    "@org_ow2_asm_asm_all//jar",          # added for trident prototype, required at runtime
    "//third_party/java:kryo",
=======
    "//third_party/java:kryo-neverlink",
>>>>>>> 3c8e98b6
]

# Kryo is bundled here for integration test
java_library(
    name='storm-compatibility-java',
    srcs = glob(["**/*.java"]),
    deps = storm_deps_files + ["//third_party/java:kryo"],
)

java_binary(
    name="storm-compatibility-unshaded",
    srcs = glob(["**/*.java"]),
    deps = storm_deps_files,
)

jarjar_binary(
    name = "heron-storm",
    src = ":storm-compatibility-unshaded_deploy.jar",
    shade = "shade.conf",
    deps = ["@org_sonatype_plugins_jarjar_maven_plugin//jar"]
)<|MERGE_RESOLUTION|>--- conflicted
+++ resolved
@@ -7,7 +7,6 @@
     "//heron/common/src/java:basics-java",
     "//heron/simulator/src/java:simulator-java",
     "@com_googlecode_json_simple_json_simple//jar",
-<<<<<<< HEAD
     "//heron/proto:proto_topology_java",  # added for trident prototype
     "@commons_io_commons_io//jar",        # added for trident prototype
     "@commons_lang_commons_lang//jar",    # added for trident prototype
@@ -15,10 +14,7 @@
     "@org_clojure_clojure//jar",          # added for trident prototype
     "@org_yaml_snakeyaml//jar",           # added for trident prototype
     "@org_ow2_asm_asm_all//jar",          # added for trident prototype, required at runtime
-    "//third_party/java:kryo",
-=======
     "//third_party/java:kryo-neverlink",
->>>>>>> 3c8e98b6
 ]
 
 # Kryo is bundled here for integration test
