// Copyright 2016 Twitter. All rights reserved.
//
// Licensed under the Apache License, Version 2.0 (the "License");
// you may not use this file except in compliance with the License.
// You may obtain a copy of the License at
//
//    http://www.apache.org/licenses/LICENSE-2.0
//
// Unless required by applicable law or agreed to in writing, software
// distributed under the License is distributed on an "AS IS" BASIS,
// WITHOUT WARRANTIES OR CONDITIONS OF ANY KIND, either express or implied.
// See the License for the specific language governing permissions and
// limitations under the License.

package com.twitter.heron.uploader.s3;

import java.io.File;
import java.net.URI;
import java.net.URL;
import java.util.Map;

import com.amazonaws.SdkClientException;
import com.amazonaws.services.s3.AmazonS3;

import org.junit.Before;
import org.junit.Test;
import org.mockito.Mockito;

import com.twitter.heron.spi.common.Config;
import com.twitter.heron.spi.common.ConfigKeys;
import com.twitter.heron.spi.uploader.UploaderException;

import static org.junit.Assert.assertEquals;
import static org.mockito.Mockito.mock;
import static org.mockito.Mockito.never;
import static org.mockito.Mockito.verify;
import static org.mockito.Mockito.when;

public class S3UploaderTest {
  private S3Uploader uploader;
  private AmazonS3 mockS3Client;
  private Config.Builder configBuilder;
  private File tempFile;

  @Before
  public void setUp() throws Exception {
    mockS3Client = mock(AmazonS3.class);

    tempFile = File.createTempFile("temp-file-name", ".tmp");
    tempFile.deleteOnExit();

    configBuilder = Config.newBuilder()
        .put(S3Context.HERON_UPLOADER_S3_BUCKET, "bucket")
        .put(ConfigKeys.get("TOPOLOGY_NAME"), "test-topology")
        .put(ConfigKeys.get("TOPOLOGY_PACKAGE_FILE"), "topology.tar.gz");

    uploader = new S3Uploader();
    uploader.initialize(configBuilder.build());
    uploader.s3Client = mockS3Client;
  }

  @Test
  public void uploadTopologyToS3CompatibleStorage() throws Exception {
    Map<String, String> env = System.getenv();

    String s3Url = env.get("S3_URL");
    String accessKey = env.get("S3_ACCESS_KEY");
    String secretKey = env.get("S3_SECRET_KEY");

    if (s3Url == null || accessKey == null || secretKey == null) {
      // skip test no detail provided
      return;
    }

    Config.Builder s3Config = Config.newBuilder()
        .put(S3Context.HERON_UPLOADER_S3_BUCKET, "testbucket")
        .put(S3Context.HERON_UPLOADER_S3_ACCESS_KEY, accessKey)
        .put(S3Context.HERON_UPLOADER_S3_SECRET_KEY, secretKey)
        .put(S3Context.HERON_UPLOADER_S3_URI, s3Url)
        .put(ConfigKeys.get("TOPOLOGY_NAME"), "test-topology")
        .put(ConfigKeys.get("TOPOLOGY_PACKAGE_FILE"), tempFile.getAbsolutePath());

    S3Uploader s3Uploader = new S3Uploader();
    s3Uploader.initialize(s3Config.build());

    String expectedUri = s3Url + "testbucket/test-topology/" + tempFile.getName();
    assertEquals(new URI(expectedUri), s3Uploader.uploadPackage());
  }

  @Test
  public void uploadTopologyToS3() throws Exception {
    String expectedRemotePath = "test-topology/topology.tar.gz";
    String expectedBucket = "bucket";

    when(mockS3Client.doesObjectExist(expectedBucket, expectedRemotePath)).thenReturn(false);
    when(mockS3Client.getUrl(expectedBucket, expectedRemotePath)).thenReturn(new URL("http://url"));

    URI uri = uploader.uploadPackage();

    verify(mockS3Client).putObject(Mockito.eq(expectedBucket),
        Mockito.eq(expectedRemotePath), Mockito.any(File.class));

    verify(mockS3Client).getUrl(expectedBucket, expectedRemotePath);

    assertEquals(new URI("http://url"), uri);
  }

  @Test
  public void backupPreviousVersionOnDeployForRollback() throws Exception {
    String expectedRemotePath = "test-topology/topology.tar.gz";
    String expectedPreviousVersionPath = "test-topology/previous_topology.tar.gz";
    String expectedBucket = "bucket";

    when(mockS3Client.doesObjectExist(expectedBucket, expectedRemotePath)).thenReturn(true);
    when(mockS3Client.getUrl(expectedBucket, expectedRemotePath)).thenReturn(new URL("http://url"));

    URI uri = uploader.uploadPackage();

    verify(mockS3Client).copyObject(expectedBucket, expectedRemotePath, expectedBucket,
        expectedPreviousVersionPath);

    verify(mockS3Client).putObject(Mockito.eq(expectedBucket), Mockito.eq(expectedRemotePath),
        Mockito.any(File.class));

    verify(mockS3Client).getUrl(expectedBucket, expectedRemotePath);

    assertEquals(new URI("http://url"), uri);
  }

  @Test(expected = UploaderException.class)
  @SuppressWarnings("unchecked")
  public void handlePutObjectExceptionOnUpload() throws Exception {
    String expectedRemotePath = "test-topology/topology.tar.gz";
    String expectedBucket = "bucket";

    when(mockS3Client.doesObjectExist(expectedBucket, expectedRemotePath)).thenReturn(true);
    when(mockS3Client.putObject(Mockito.eq(expectedBucket), Mockito.eq(expectedRemotePath),
<<<<<<< HEAD
        Mockito.any(File.class))).thenThrow(AmazonClientException.class);
    uploader.uploadPackage();
=======
        Mockito.any(File.class))).thenThrow(SdkClientException.class);

    URI uri = uploader.uploadPackage();
    assertEquals(null, uri);
>>>>>>> a955456b
  }

  @Test
  public void restoreThePreviousVersionOnUndo() {
    String expectedRemotePath = "test-topology/topology.tar.gz";
    String expectedPreviousVersionPath = "test-topology/previous_topology.tar.gz";
    String expectedBucket = "bucket";

    when(mockS3Client.doesObjectExist(
        expectedBucket, expectedPreviousVersionPath)).thenReturn(true);

    uploader.undo();

    verify(mockS3Client).copyObject(expectedBucket, expectedPreviousVersionPath,
        expectedBucket, expectedRemotePath);
  }

  @Test
  public void doNotRestorePreviousVersionIfItDoesNotExist() {
    String expectedPreviousVersionPath = "test-topology/previous_topology.tar.gz";
    String expectedBucket = "bucket";

    when(mockS3Client.doesObjectExist(expectedBucket, expectedPreviousVersionPath))
        .thenReturn(false);

    uploader.undo();

    verify(mockS3Client, never()).copyObject(Mockito.anyString(),
        Mockito.anyString(), Mockito.anyString(), Mockito.anyString());
  }

  @Test
  public void cleanUpPreviousVersionOnClose() {
    String expectedPreviousVersionPath = "test-topology/previous_topology.tar.gz";
    String expectedBucket = "bucket";

    uploader.close();
    verify(mockS3Client).deleteObject(expectedBucket, expectedPreviousVersionPath);
  }


  @Test
  public void PrefixUploadPathWithSpecifiedPrefix() throws Exception {
    configBuilder.put(S3Context.HERON_UPLOADER_S3_PATH_PREFIX, "path/prefix");
    uploader.initialize(configBuilder.build());
    uploader.s3Client = mockS3Client;

    String expectedRemotePath = "path/prefix/test-topology/topology.tar.gz";
    String expectedBucket = "bucket";

    when(mockS3Client.getUrl(expectedBucket, expectedRemotePath)).thenReturn(new URL("http://url"));

    uploader.uploadPackage();

    verify(mockS3Client).putObject(Mockito.eq("bucket"),
        Mockito.eq(expectedRemotePath), Mockito.any(File.class));
  }

}<|MERGE_RESOLUTION|>--- conflicted
+++ resolved
@@ -135,15 +135,8 @@
 
     when(mockS3Client.doesObjectExist(expectedBucket, expectedRemotePath)).thenReturn(true);
     when(mockS3Client.putObject(Mockito.eq(expectedBucket), Mockito.eq(expectedRemotePath),
-<<<<<<< HEAD
-        Mockito.any(File.class))).thenThrow(AmazonClientException.class);
+        Mockito.any(File.class))).thenThrow(SdkClientException.class);
     uploader.uploadPackage();
-=======
-        Mockito.any(File.class))).thenThrow(SdkClientException.class);
-
-    URI uri = uploader.uploadPackage();
-    assertEquals(null, uri);
->>>>>>> a955456b
   }
 
   @Test
