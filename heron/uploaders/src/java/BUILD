package(default_visibility = ["//visibility:public"])

uploader_spi_files = [
    "//heron/common/src/java:basics-java",
    "//heron/spi/src/java:common-spi-java",
    "//heron/spi/src/java:uploader-spi-java",
<<<<<<< HEAD
    "//heron/spi/src/java:utils-spi-java",
=======
    "//heron/spi/src/java:shell-utils-java",
>>>>>>> f9882b32
    "//heron/spi/src/java:uploader-utils-java",
]

s3_deps_files = \
    uploader_spi_files + [
        "//third_party/java:aws-java-sdk",
    ]

java_library(
    name = 'null-uploader-java',
    srcs = glob(["**/NullUploader.java"]),
    deps = uploader_spi_files,
)

java_binary(
    name = 'null-uploader-unshaded',
    srcs = glob(["**/NullUploader.java"]),
    deps = uploader_spi_files,
)

genrule(
    name = 'heron-null-uploader',
    srcs = [":null-uploader-unshaded_deploy.jar"],
    outs = ["heron-null-uploader.jar"],
    cmd  = "cp $< $@",
)

java_library(
    name = 'localfs-uploader-java',
    srcs = glob(["**/localfs/**/*.java"]),
    resources = glob(["**/localfs/**/*.yaml"]),
    deps = uploader_spi_files,
)

java_binary(
    name = 'localfs-uploader-unshaded',
    srcs = glob(["**/localfs/**/*.java"]),
    resources = glob(["**/localfs/**/*.yaml"]),
    deps = uploader_spi_files,
)

genrule(
    name = "heron-localfs-uploader",
    srcs = [":localfs-uploader-unshaded_deploy.jar"],
    outs = ["heron-localfs-uploader.jar"],
    cmd  = "cp $< $@",
)

java_library(
    name = 'hdfs-uploader-java',
    srcs = glob(["**/hdfs/**/*.java"]),
    deps = uploader_spi_files,
)

java_binary(
    name = 'hdfs-uploader-unshaded',
    srcs = glob(["**/hdfs/**/*.java"]),
    deps = uploader_spi_files,
)

genrule(
    name = "heron-hdfs-uploader",
    srcs = [":hdfs-uploader-unshaded_deploy.jar"],
    outs = ["heron-hdfs-uploader.jar"],
    cmd  = "cp $< $@",
)

java_library(
    name = 's3-uploader-java',
    srcs = glob(["**/s3/**/*.java"]),
    deps = s3_deps_files,
)

java_binary(
    name = 's3-uploader-unshaded',
    srcs = glob(["**/s3/**/*.java"]),
    deps = s3_deps_files)

genrule(
    name = "heron-s3-uploader",
    srcs = [":s3-uploader-unshaded_deploy.jar"],
    outs = ["heron-s3-uploader.jar"],
    cmd  = "cp $< $@",
)
<|MERGE_RESOLUTION|>--- conflicted
+++ resolved
@@ -4,11 +4,7 @@
     "//heron/common/src/java:basics-java",
     "//heron/spi/src/java:common-spi-java",
     "//heron/spi/src/java:uploader-spi-java",
-<<<<<<< HEAD
-    "//heron/spi/src/java:utils-spi-java",
-=======
     "//heron/spi/src/java:shell-utils-java",
->>>>>>> f9882b32
     "//heron/spi/src/java:uploader-utils-java",
 ]
 
