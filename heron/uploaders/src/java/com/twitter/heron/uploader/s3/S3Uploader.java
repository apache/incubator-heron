// Copyright 2016 Twitter. All rights reserved.
//
// Licensed under the Apache License, Version 2.0 (the "License");
// you may not use this file except in compliance with the License.
// You may obtain a copy of the License at
//
//    http://www.apache.org/licenses/LICENSE-2.0
//
// Unless required by applicable law or agreed to in writing, software
// distributed under the License is distributed on an "AS IS" BASIS,
// WITHOUT WARRANTIES OR CONDITIONS OF ANY KIND, either express or implied.
// See the License for the specific language governing permissions and
// limitations under the License.

package com.twitter.heron.uploader.s3;

import java.io.File;
import java.net.URI;
import java.net.URISyntaxException;
import java.net.URL;
import java.util.ArrayList;
import java.util.Arrays;
import java.util.List;
import java.util.logging.Level;
import java.util.logging.Logger;


import com.amazonaws.ClientConfiguration;
import com.amazonaws.Protocol;
import com.amazonaws.SdkClientException;

import com.amazonaws.auth.AWSStaticCredentialsProvider;
import com.amazonaws.auth.BasicAWSCredentials;
import com.amazonaws.auth.profile.ProfileCredentialsProvider;
import com.amazonaws.services.s3.AmazonS3;
import com.amazonaws.services.s3.AmazonS3ClientBuilder;

import com.google.common.base.Strings;

import com.twitter.heron.spi.common.Config;
import com.twitter.heron.spi.common.Context;
import com.twitter.heron.spi.uploader.IUploader;
import com.twitter.heron.spi.uploader.UploaderException;

/**
 * Provides a basic uploader class for uploading topology packages to s3.
 * <p>
 * By default this uploader will write topology packages to s3://&lt;bucket&gt;/&lt;topologyName&gt;/topology.tar.gz
 * trying to obtain credentials using the default credential provider chain. The package destination serves as known
 * location which can be used to download the topology package in order to run the topology.
 * <p>
 * This class also handles the undo action by copying any existing topology.tar.gz package found in the folder to
 * previous_topology.tar.gz. In the event that the deploy fails and the undo action is triggered the previous_topology.tar.gz
 * file will be renamed to topology.tar.gz effectively rolling back the live code. In the event that the deploy is successful
 * the previous_topology.tar.gz package will be deleted as it is no longer needed.
 * <p>
 * The config values for this uploader are:
 * heron.class.uploader (required) com.twitter.heron.uploader.s3.S3Uploader
 * heron.uploader.s3.bucket (required) The bucket that you have write access to where you want the topology packages to be stored
 * heron.uploader.s3.path_prefix (optional) Optional prefix for the path to the topology packages
 * heron.uploader.s3.access_key (optional) S3 access key that can be used to write to the bucket provided
 * heron.uploader.s3.secret_key (optional) S3 access secret that can be used to write to the bucket provided
 * heron.uploader.s3.aws_profile (optional) AWS profile to use
 */
public class S3Uploader implements IUploader {
  private static final Logger LOG = Logger.getLogger(S3Uploader.class.getName());

  private String bucket;
  protected AmazonS3 s3Client;
  private String remoteFilePath;

  // The path prefix will be prepended to the path inside the provided bucket.
  // For example if you set bucket=foo and path_prefix=some/sub/folder then you
  // can expect the final path in s3 to look like:
  // s3://foo/some/sub/folder/<topologyName>/topology.tar.gz
  private String pathPrefix;

  // Stores the path to the backup version of the topology in case the deploy fails and
  // it needs to be undone. This is the same as the existing path but prepended with `previous_`.
  // This serves as a simple backup incase we need to revert.
  private String previousVersionFilePath;

  private File packageFileHandler;

  @Override
  public void initialize(Config config) {
    bucket = S3Context.bucket(config);
    String accessKey = S3Context.accessKey(config);
    String accessSecret = S3Context.secretKey(config);
    String awsProfile = S3Context.awsProfile(config);
    String proxy = S3Context.proxyUri(config);
    String endpoint = S3Context.uri(config);
    String customRegion = S3Context.region(config);
    AmazonS3ClientBuilder builder = AmazonS3ClientBuilder.standard();

    if (Strings.isNullOrEmpty(bucket)) {
      throw new RuntimeException("Missing heron.uploader.s3.bucket config value");
    }

    // If an accessKey is specified, use it. Otherwise check if an aws profile
    // is specified. If neither was set just use the DefaultAWSCredentialsProviderChain
    // by not specifying a CredentialsProvider.
    if (!Strings.isNullOrEmpty(accessKey) || !Strings.isNullOrEmpty(accessSecret)) {

      if (!Strings.isNullOrEmpty(awsProfile)) {
        throw new RuntimeException("Please provide access_key/secret_key "
            + "or aws_profile, not both.");
      }

      if (Strings.isNullOrEmpty(accessKey)) {
        throw new RuntimeException("Missing heron.uploader.s3.access_key config value");
      }

      if (Strings.isNullOrEmpty(accessSecret)) {
        throw new RuntimeException("Missing heron.uploader.s3.secret_key config value");
      }
      builder.setCredentials(
              new AWSStaticCredentialsProvider(new BasicAWSCredentials(accessKey, accessSecret))
      );
    } else if (!Strings.isNullOrEmpty(awsProfile)) {
      builder.setCredentials(new ProfileCredentialsProvider(awsProfile));
    }

    if (!Strings.isNullOrEmpty(proxy)) {
      URI proxyUri;

      try  {
        proxyUri = new URI(proxy);
      } catch (URISyntaxException e) {
        throw new RuntimeException("Invalid heron.uploader.s3.proxy_uri config value: " + proxy, e);
      }

      ClientConfiguration clientCfg = new ClientConfiguration();
      clientCfg.withProtocol(Protocol.HTTPS)
              .withProxyHost(proxyUri.getHost())
              .withProxyPort(proxyUri.getPort());

      if (!Strings.isNullOrEmpty(proxyUri.getUserInfo())) {
        String[] info = proxyUri.getUserInfo().split(":", 2);
        clientCfg.setProxyUsername(info[0]);
        if (info.length > 1) {
          clientCfg.setProxyPassword(info[1]);
        }
      }

      builder.setClientConfiguration(clientCfg);
    }

    s3Client = builder.withRegion(customRegion)
            .withPathStyleAccessEnabled(true)
            .withChunkedEncodingDisabled(true)
            .withPayloadSigningEnabled(true)
            .build();

    if (!Strings.isNullOrEmpty(endpoint)) {
      s3Client.setEndpoint(endpoint);
    }

    final String topologyName = Context.topologyName(config);
    final String topologyPackageLocation = Context.topologyPackageFile(config);

    pathPrefix = S3Context.pathPrefix(config);
    packageFileHandler = new File(topologyPackageLocation);

    // The path the packaged topology will be uploaded to
    remoteFilePath = generateS3Path(pathPrefix, topologyName, packageFileHandler.getName());

    // Generate the location of the backup file incase we need to revert the deploy
    previousVersionFilePath = generateS3Path(pathPrefix, topologyName,
        "previous_" + packageFileHandler.getName());
  }

  @Override
  public URI uploadPackage() throws UploaderException {
    // Backup any existing files incase we need to undo this action
    if (s3Client.doesObjectExist(bucket, remoteFilePath)) {
      s3Client.copyObject(bucket, remoteFilePath, bucket, previousVersionFilePath);
    }

    // Attempt to write the topology package to s3
    try {
      s3Client.putObject(bucket, remoteFilePath, packageFileHandler);
<<<<<<< HEAD
    } catch (AmazonClientException e) {
      throw new UploaderException(
          String.format("Error writing topology package to %s %s", bucket, remoteFilePath), e);
=======
    } catch (SdkClientException e) {
      LOG.log(Level.SEVERE, "Error writing topology package to " + bucket + " "
          + remoteFilePath, e);
      return null;
>>>>>>> a955456b
    }

    // Ask s3 for the url to the topology package we just uploaded
    final URL resourceUrl = s3Client.getUrl(bucket, remoteFilePath);
    LOG.log(Level.INFO, "Package URL: {0}", resourceUrl);

    // This will happen if the package does not actually exist in the place where we uploaded it to.
    if (resourceUrl == null) {
      throw new UploaderException(
          String.format("Resource not found for bucket %s and path %s", bucket, remoteFilePath));
    }

    try {
      return resourceUrl.toURI();
    } catch (URISyntaxException e) {
<<<<<<< HEAD
      throw new UploaderException(
          String.format("Invalid URL syntax '%s'", resourceUrl), e);
=======
      LOG.log(Level.SEVERE, "Could not convert URL " + resourceUrl + " to URI", e);
      return null;
>>>>>>> a955456b
    }
  }

  /**
   * Generate the path to a file in s3 given a prefix, topologyName, and filename
   *
   * @param pathPrefixParent designates any parent folders that should be prefixed to the resulting path
   * @param topologyName the name of the topology that we are uploaded
   * @param filename the name of the resulting file that is going to be uploaded
   * @return the full path of the package under the bucket. The bucket is not included in this path as it is a separate
   * argument that is passed to the putObject call in the s3 sdk.
   */
  private String generateS3Path(String pathPrefixParent, String topologyName, String filename) {
    List<String> pathParts = new ArrayList<>(Arrays.asList(pathPrefixParent.split("/")));
    pathParts.add(topologyName);
    pathParts.add(filename);

    return String.join("/", pathParts);
  }

  @Override
  public boolean undo() {
    // Check if there is a previous version. This will not be true on the first deploy.
    if (s3Client.doesObjectExist(bucket, previousVersionFilePath)) {
      try {
        // Restore the previous version of the topology
        s3Client.copyObject(bucket, previousVersionFilePath, bucket, remoteFilePath);
      } catch (SdkClientException e) {
        LOG.log(Level.SEVERE, "Reverting to previous topology version failed", e);
        return false;
      }
    }

    return true;
  }

  @Override
  public void close() {
    // Cleanup the backup file if it exists as its not needed anymore.
    // This will succeed whether the file exists or not.
    if (!Strings.isNullOrEmpty(previousVersionFilePath)) {
      s3Client.deleteObject(bucket, previousVersionFilePath);
    }
  }
}<|MERGE_RESOLUTION|>--- conflicted
+++ resolved
@@ -180,16 +180,9 @@
     // Attempt to write the topology package to s3
     try {
       s3Client.putObject(bucket, remoteFilePath, packageFileHandler);
-<<<<<<< HEAD
-    } catch (AmazonClientException e) {
+    } catch (SdkClientException e) {
       throw new UploaderException(
           String.format("Error writing topology package to %s %s", bucket, remoteFilePath), e);
-=======
-    } catch (SdkClientException e) {
-      LOG.log(Level.SEVERE, "Error writing topology package to " + bucket + " "
-          + remoteFilePath, e);
-      return null;
->>>>>>> a955456b
     }
 
     // Ask s3 for the url to the topology package we just uploaded
@@ -205,13 +198,8 @@
     try {
       return resourceUrl.toURI();
     } catch (URISyntaxException e) {
-<<<<<<< HEAD
       throw new UploaderException(
-          String.format("Invalid URL syntax '%s'", resourceUrl), e);
-=======
-      LOG.log(Level.SEVERE, "Could not convert URL " + resourceUrl + " to URI", e);
-      return null;
->>>>>>> a955456b
+          String.format("Could not convert URL %s to URI", resourceUrl, e));
     }
   }
 
