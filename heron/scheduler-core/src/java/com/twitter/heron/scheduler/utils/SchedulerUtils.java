--- conflicted
+++ resolved
@@ -253,17 +253,10 @@
     commands.add(createCommandArg(ExecutorFlag.SchedulerPort, schedulerPort));
     commands.add(createCommandArg(ExecutorFlag.PythonInstanceBinary,
         Context.pythonInstanceBinary(config)));
-<<<<<<< HEAD
-<<<<<<< HEAD
-    commands.add(createCommandArg("--cpp-instance-binary",
+    commands.add(createCommandArg(ExecutorFlag.CppInstanceBinary,
         Context.cppInstanceBinary(config)));
-    commands.add(createCommandArg("--metricscache-manager-classpath",
-=======
+
     commands.add(createCommandArg(ExecutorFlag.MetricsCacheManagerClasspath,
->>>>>>> Fix unit tests and add ExecutorFlag enum.
-=======
-    commands.add(createCommandArg(ExecutorFlag.MetricsCacheManagerClasspath,
->>>>>>> 3b4de13f
         Context.metricsCacheManagerClassPath(config)));
     commands.add(createCommandArg(ExecutorFlag.MetricsCacheManagerMasterPort,
         metricsCacheMasterPort));
