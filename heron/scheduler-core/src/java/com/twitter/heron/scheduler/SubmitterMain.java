--- conflicted
+++ resolved
@@ -270,15 +270,10 @@
     // build the final config by expanding all the variables
     return Config.toLocalMode(Config.newBuilder()
         .putAll(ConfigLoader.loadConfig(heronHome, configPath, releaseFile, overrideConfigFile))
-<<<<<<< HEAD
-        .putAll(commandLineConfigs(cluster, role, environ, dryRun, dryRunFormat, isVerbose(cmd)))
+        .putAll(commandLineConfigs(cluster, role, environ, submitUser, dryRun,
+            dryRunFormat, isVerbose(cmd)))
         .putAll(SubmitterUtils.topologyConfigs(topologyPackage, topologyBinaryFile,
             topologyDefnFile, topology))
-=======
-        .putAll(commandLineConfigs(cluster, role, environ, submitUser, dryRun,
-                                   dryRunFormat, isVerbose(cmd)))
-        .putAll(topologyConfigs(topologyPackage, topologyBinaryFile, topologyDefnFile, topology))
->>>>>>> 8a1b7fec
         .build());
   }
 
