--- conflicted
+++ resolved
@@ -208,15 +208,8 @@
         cmd.getOptionValue("topology_bin"),
         topologyName,
         Integer.parseInt(cmd.getOptionValue("http_port")),
-<<<<<<< HEAD
-        true, // cmd.hasOption("verbose"),
-        schedulerProperties,
-        cmd.getOptionValue("auto_heal_window"),
-        cmd.getOptionValue("auto_heal_interval"));
-=======
         cmd.hasOption("verbose"),
         schedulerProperties);
->>>>>>> c81e9473
 
     LOG.info("Scheduler command line properties override: " + schedulerProperties.toString());
 
