// Copyright 2016 Twitter. All rights reserved.
//
// Licensed under the Apache License, Version 2.0 (the "License");
// you may not use this file except in compliance with the License.
// You may obtain a copy of the License at
//
//    http://www.apache.org/licenses/LICENSE-2.0
//
// Unless required by applicable law or agreed to in writing, software
// distributed under the License is distributed on an "AS IS" BASIS,
// WITHOUT WARRANTIES OR CONDITIONS OF ANY KIND, either express or implied.
// See the License for the specific language governing permissions and
// limitations under the License.
package com.twitter.heron.scheduler;

import java.io.Closeable;
import java.util.Collections;
import java.util.ConcurrentModificationException;
import java.util.HashSet;
import java.util.List;
import java.util.Map;
import java.util.Set;
import java.util.concurrent.CancellationException;
import java.util.concurrent.ExecutionException;
import java.util.concurrent.Future;
import java.util.concurrent.ScheduledThreadPoolExecutor;
import java.util.concurrent.TimeUnit;
import java.util.concurrent.TimeoutException;
import java.util.logging.Logger;

import com.google.common.annotations.VisibleForTesting;
import com.google.common.base.Optional;
import com.google.common.base.Preconditions;
import com.google.protobuf.Descriptors;

import com.twitter.heron.api.generated.TopologyAPI;
import com.twitter.heron.proto.system.PackingPlans;
import com.twitter.heron.proto.system.PhysicalPlans;
import com.twitter.heron.scheduler.utils.Runtime;
import com.twitter.heron.spi.common.Config;
import com.twitter.heron.spi.packing.PackingPlan;
import com.twitter.heron.spi.packing.PackingPlanProtoDeserializer;
import com.twitter.heron.spi.scheduler.IScalable;
import com.twitter.heron.spi.statemgr.IStateManager;
import com.twitter.heron.spi.statemgr.Lock;
import com.twitter.heron.spi.statemgr.SchedulerStateManagerAdaptor;
import com.twitter.heron.spi.utils.NetworkUtils;
import com.twitter.heron.spi.utils.TMasterException;
import com.twitter.heron.spi.utils.TMasterUtils;
import com.twitter.heron.spi.utils.TopologyUtils;

import static com.twitter.heron.api.Config.TOPOLOGY_UPDATE_DEACTIVATE_WAIT_SECS;
import static com.twitter.heron.api.Config.TOPOLOGY_UPDATE_REACTIVATE_WAIT_SECS;

/**
 * Class that is able to update a topology. This includes changing the parallelism of
 * topology components
 */
public class UpdateTopologyManager implements Closeable {
  private static final Logger LOG = Logger.getLogger(UpdateTopologyManager.class.getName());

  private Config config;
  private Config runtime;
  private Optional<IScalable> scalableScheduler;
  private PackingPlanProtoDeserializer deserializer;
  private ScheduledThreadPoolExecutor reactivateExecutorService;

  public UpdateTopologyManager(Config config, Config runtime,
                               Optional<IScalable> scalableScheduler) {
    this.config = config;
    this.runtime = runtime;
    this.scalableScheduler = scalableScheduler;
    this.deserializer = new PackingPlanProtoDeserializer();
    this.reactivateExecutorService = new ScheduledThreadPoolExecutor(1);
    this.reactivateExecutorService.setMaximumPoolSize(1);
  }

  @Override
  public void close() {
    this.reactivateExecutorService.shutdownNow();
  }

  /**
   * Scales the topology out or in based on the proposedPackingPlan
   *
   * @param existingProtoPackingPlan the current plan. If this isn't what's found in the state
   * manager, the update will fail
   * @param proposedProtoPackingPlan packing plan to change the topology to
   */
  public void updateTopology(final PackingPlans.PackingPlan existingProtoPackingPlan,
                             final PackingPlans.PackingPlan proposedProtoPackingPlan)
      throws ExecutionException, InterruptedException, ConcurrentModificationException {
    String topologyName = Runtime.topologyName(runtime);
    SchedulerStateManagerAdaptor stateManager = Runtime.schedulerStateManagerAdaptor(runtime);
    Lock lock = stateManager.getLock(topologyName, IStateManager.LockName.UPDATE_TOPOLOGY);

    if (lock.tryLock(5, TimeUnit.SECONDS)) {
      try {
        PackingPlans.PackingPlan foundPackingPlan = getPackingPlan(stateManager, topologyName);

        if (!deserializer.fromProto(existingProtoPackingPlan)
            .equals(deserializer.fromProto(foundPackingPlan))) {
          throw new ConcurrentModificationException(String.format(
              "The packing plan in state manager is not the same as the submitted existing "
                  + "packing plan for topology %s. Another actor has changed it and has likely"
                  + "performed an update on it. Failing this request, try again once other "
                  + "update is complete", topologyName));
        }

        updateTopology(existingProtoPackingPlan, proposedProtoPackingPlan, stateManager);
      } finally {
        lock.unlock();
      }
    } else {
      throw new ConcurrentModificationException(String.format(
          "The update lock can not be obtained for topology %s. Another actor is performing an "
              + "update on it. Failing this request, try again once current update is complete",
          topologyName));
    }
  }

  private void updateTopology(final PackingPlans.PackingPlan existingProtoPackingPlan,
                              final PackingPlans.PackingPlan proposedProtoPackingPlan,
                              SchedulerStateManagerAdaptor stateManager)
      throws ExecutionException, InterruptedException {
    String topologyName = Runtime.topologyName(runtime);
    PackingPlan existingPackingPlan = deserializer.fromProto(existingProtoPackingPlan);
    PackingPlan proposedPackingPlan = deserializer.fromProto(proposedProtoPackingPlan);

    Preconditions.checkArgument(proposedPackingPlan.getContainers().size() > 0, String.format(
        "proposed packing plan must have at least 1 container %s", proposedPackingPlan));

    ContainerDelta containerDelta = new ContainerDelta(
        existingPackingPlan.getContainers(), proposedPackingPlan.getContainers());
    int newContainerCount = containerDelta.getContainersToAdd().size();
    int removableContainerCount = containerDelta.getContainersToRemove().size();

    String message = String.format("Topology change requires %s new containers and removing %s "
            + "existing containers, but the scheduler does not support scaling, aborting. "
            + "Existing packing plan: %s, proposed packing plan: %s",
        newContainerCount, removableContainerCount, existingPackingPlan, proposedPackingPlan);
    Preconditions.checkState(newContainerCount + removableContainerCount == 0
        || scalableScheduler.isPresent(), message);

    TopologyAPI.Topology topology = stateManager.getTopology(topologyName);
    boolean initiallyRunning = topology.getState() == TopologyAPI.TopologyState.RUNNING;

    // fetch the topology, which will need to be updated
    TopologyAPI.Topology updatedTopology =
        getUpdatedTopology(topologyName, proposedPackingPlan, stateManager);

    // deactivate and sleep
    if (initiallyRunning) {
      deactivateTopology(stateManager, updatedTopology);
    }

    // request new resources if necessary. Once containers are allocated we should make the changes
    // to state manager quickly, otherwise the scheduler might penalize for thrashing on start-up
    if (newContainerCount > 0 && scalableScheduler.isPresent()) {
      scalableScheduler.get().addContainers(containerDelta.getContainersToAdd());
    }

    // update parallelism in updatedTopology since TMaster checks that
    // Sum(parallelism) == Sum(instances)
    logFine("Update new Topology: %s", stateManager.updateTopology(updatedTopology, topologyName));

    // update packing plan to trigger the scaling event
    logFine("Update new PackingPlan: %s",
        stateManager.updatePackingPlan(proposedProtoPackingPlan, topologyName));

    // delete the physical plan so TMaster doesn't try to re-establish it on start-up.
    logFine("Deleted Physical Plan: %s", stateManager.deletePhysicalPlan(topologyName));

    // reactivate topology
    if (initiallyRunning) {
      reactivateTopology(stateManager, updatedTopology, removableContainerCount);
    }

    if (removableContainerCount > 0 && scalableScheduler.isPresent()) {
      scalableScheduler.get().removeContainers(containerDelta.getContainersToRemove());
    }
  }

  @VisibleForTesting
  void deactivateTopology(SchedulerStateManagerAdaptor stateManager,
                          final TopologyAPI.Topology topology)
      throws InterruptedException, TMasterException {

    List<TopologyAPI.Config.KeyValue> topologyConfig = topology.getTopologyConfig().getKvsList();
    long deactivateSleepSeconds = TopologyUtils.getConfigWithDefault(
        topologyConfig, TOPOLOGY_UPDATE_DEACTIVATE_WAIT_SECS, 0L);

    logInfo("Deactivating topology %s before handling update request", topology.getName());
    NetworkUtils.TunnelConfig tunnelConfig =
        NetworkUtils.TunnelConfig.build(config, NetworkUtils.HeronSystem.SCHEDULER);
<<<<<<< HEAD

    TMasterUtils.transitionTopologyState(
            topology.getName(), TMasterUtils.TMasterCommand.DEACTIVATE, stateManager,
            TopologyAPI.TopologyState.RUNNING, TopologyAPI.TopologyState.PAUSED, tunnelConfig);
=======
    Preconditions.checkState(TMasterUtils.transitionTopologyState(
        topology.getName(), TMasterUtils.TMasterCommand.DEACTIVATE, stateManager,
        TopologyAPI.TopologyState.RUNNING, TopologyAPI.TopologyState.PAUSED, tunnelConfig),
        String.format("Failed to deactivate topology %s. Aborting update request",
            topology.getName()));
>>>>>>> e247fca9

    if (deactivateSleepSeconds > 0) {
      logInfo("Deactivated topology %s. Sleeping for %d seconds before handling update request",
          topology.getName(), deactivateSleepSeconds);
      Thread.sleep(deactivateSleepSeconds * 1000);
    } else {
      logInfo("Deactivated topology %s.", topology.getName());
    }
  }

  @VisibleForTesting
  void reactivateTopology(SchedulerStateManagerAdaptor stateManager,
                          TopologyAPI.Topology topology,
                          int removableContainerCount)
      throws ExecutionException, InterruptedException {

    List<TopologyAPI.Config.KeyValue> topologyConfig = topology.getTopologyConfig().getKvsList();
    long waitSeconds = TopologyUtils.getConfigWithDefault(
        topologyConfig, TOPOLOGY_UPDATE_REACTIVATE_WAIT_SECS, 10 * 60L);
    long delaySeconds = 10;

    logInfo("Waiting for packing plan to be set before re-activating topology %s. "
            + "Will wait up to %s seconds for packing plan to be reset",
        topology.getName(), waitSeconds);
    Enabler enabler = new Enabler(stateManager, topology, waitSeconds, removableContainerCount);
    Future<?> future = this.reactivateExecutorService
        .scheduleWithFixedDelay(enabler, 0, delaySeconds, TimeUnit.SECONDS);
    enabler.setFutureRunnable(future);

    try {
      future.get(waitSeconds, TimeUnit.SECONDS);
    } catch (CancellationException e) {
      LOG.fine("Task to re-enable was cancelled.");
    } catch (TimeoutException e) {
      throw new ExecutionException("Timeout waiting for topology to be enabled.", e);
    }
  }

  private final class Enabler implements Runnable {
    private SchedulerStateManagerAdaptor stateManager;
    private String topologyName;
    private int removableContainerCount;
    private long timeoutTime;
    private Future<?> futureRunnable;
    private volatile boolean cancelled = false;

    private Enabler(SchedulerStateManagerAdaptor stateManager,
                    TopologyAPI.Topology topology,
                    long timeoutSeconds,
                    int removableContainerCount) {
      this.stateManager = stateManager;
      this.removableContainerCount = removableContainerCount;
      this.topologyName = topology.getName();
      this.timeoutTime = System.currentTimeMillis() + timeoutSeconds * 1000;
    }

    private synchronized void setFutureRunnable(Future<?> futureRunnable) {
      this.futureRunnable = futureRunnable;
      if (this.cancelled) {
        cancel();
      }
    }

    private void cancel() {
      this.cancelled = true;
      if (this.futureRunnable != null && !this.futureRunnable.isCancelled()) {
        logInfo("Cancelling Topology reactivation task for topology %s", topologyName);
        this.futureRunnable.cancel(true);
      }
    }

    @Override
    public synchronized void run() {
      PhysicalPlans.PhysicalPlan physicalPlan = stateManager.getPhysicalPlan(topologyName);

      if (physicalPlan != null) {
        logInfo("Received physical plan for topology %s. "
            + "Reactivating topology after scaling event", topologyName);
        NetworkUtils.TunnelConfig tunnelConfig =
            NetworkUtils.TunnelConfig.build(config, NetworkUtils.HeronSystem.SCHEDULER);
<<<<<<< HEAD
        try {
          TMasterUtils.transitionTopologyState(
              topologyName, TMasterUtils.TMasterCommand.ACTIVATE, stateManager,
              TopologyAPI.TopologyState.PAUSED, TopologyAPI.TopologyState.RUNNING, tunnelConfig);
        } catch (TMasterException e) {
          if (removableContainerCount < 1) {
            throw new TopologyRuntimeManagementException(String.format(
                "Topology reactivation failed for topology %s after topology update",
                topologyName), e);
          } else {
            throw new TopologyRuntimeManagementException(String.format(
                "Topology reactivation failed for topology %s after topology "
                  + "update but before releasing %d no longer used containers",
                topologyName, removableContainerCount), e);
          }
        } finally {
          cancel();
=======
        boolean reactivated = TMasterUtils.transitionTopologyState(
            topologyName, TMasterUtils.TMasterCommand.ACTIVATE, stateManager,
            TopologyAPI.TopologyState.PAUSED, TopologyAPI.TopologyState.RUNNING, tunnelConfig);

        cancel();

        if (removableContainerCount < 1) {
          Preconditions.checkState(reactivated, String.format("Topology reactivation failed for "
              + "topology %s after topology update", topologyName));
        } else {
          Preconditions.checkState(reactivated, String.format("Topology reactivation failed for "
              + "topology %s after topology update but before releasing %d no longer used "
              + "containers", topologyName, removableContainerCount));
>>>>>>> e247fca9
        }
      }

      if (System.currentTimeMillis() > this.timeoutTime) {
        LOG.warning(String.format("New physical plan not received within configured timeout for "
            + "topology %s. Not reactivating", topologyName));
        cancel();
      } else {
        logInfo("Couldn't fetch physical plan for topology %s. This is probably because stream "
            + "managers are still registering with TMaster. Will sleep and try again",
            topologyName);
      }
    }
  }

  @VisibleForTesting
  TopologyAPI.Topology getUpdatedTopology(String topologyName,
                                          PackingPlan proposedPackingPlan,
                                          SchedulerStateManagerAdaptor stateManager) {
    TopologyAPI.Topology updatedTopology = stateManager.getTopology(topologyName);
    Map<String, Integer> proposedComponentCounts = proposedPackingPlan.getComponentCounts();
    return mergeTopology(updatedTopology, proposedComponentCounts);
  }

  @VisibleForTesting
  PackingPlans.PackingPlan getPackingPlan(SchedulerStateManagerAdaptor stateManager,
                                          String topologyName) {
    return stateManager.getPackingPlan(topologyName);
  }

  /**
   * Given both a current and proposed set of containers, determines the set of containers to be
   * added and those to be removed. Whether to add or remove a container is determined by the id of
   * the container. Proposed containers with an id not in the existing set are to be added, while
   * current container ids not in the proposed set are to be removed.
   *
   * It is important to note that the container comparison is done by id only, and does not include
   * the InstancePlans in the container, which for a given container might change in the proposed
   * plan. Changing the size of a container is not supported and will be ignored.
   */
  @VisibleForTesting
  static class ContainerDelta {
    private final Set<PackingPlan.ContainerPlan> containersToAdd;
    private final Set<PackingPlan.ContainerPlan> containersToRemove;

    @VisibleForTesting
    ContainerDelta(Set<PackingPlan.ContainerPlan> currentContainers,
                   Set<PackingPlan.ContainerPlan> proposedContainers) {

      Set<Integer> currentContainerIds = toIdSet(currentContainers);
      Set<Integer> proposedContainerIds = toIdSet(proposedContainers);

      Set<PackingPlan.ContainerPlan> toAdd = new HashSet<>();
      for (PackingPlan.ContainerPlan proposedContainerPlan : proposedContainers) {
        if (!currentContainerIds.contains(proposedContainerPlan.getId())) {
          toAdd.add(proposedContainerPlan);
        }
      }
      this.containersToAdd = Collections.unmodifiableSet(toAdd);

      Set<PackingPlan.ContainerPlan> toRemove = new HashSet<>();
      for (PackingPlan.ContainerPlan currentContainerPlan : currentContainers) {
        if (!proposedContainerIds.contains(currentContainerPlan.getId())) {
          toRemove.add(currentContainerPlan);
        }
      }
      this.containersToRemove = Collections.unmodifiableSet(toRemove);
    }

    @VisibleForTesting
    Set<PackingPlan.ContainerPlan> getContainersToRemove() {
      return containersToRemove;
    }

    @VisibleForTesting
    Set<PackingPlan.ContainerPlan> getContainersToAdd() {
      return containersToAdd;
    }
  }

  /**
   * For each of the components with changed parallelism we need to update the Topology configs to
   * represent the change.
   */
  @VisibleForTesting
  static TopologyAPI.Topology mergeTopology(TopologyAPI.Topology topology,
                                            Map<String, Integer> proposedComponentCounts) {
    TopologyAPI.Topology.Builder builder = TopologyAPI.Topology.newBuilder().mergeFrom(topology);
    for (String componentName : proposedComponentCounts.keySet()) {
      Integer parallelism = proposedComponentCounts.get(componentName);

      boolean updated = false;
      for (TopologyAPI.Bolt.Builder boltBuilder : builder.getBoltsBuilderList()) {
        if (updateComponent(boltBuilder.getCompBuilder(), componentName, parallelism)) {
          updated = true;
          break;
        }
      }

      if (!updated) {
        for (TopologyAPI.Spout.Builder spoutBuilder : builder.getSpoutsBuilderList()) {
          if (updateComponent(spoutBuilder.getCompBuilder(), componentName, parallelism)) {
            break;
          }
        }
      }
    }

    return builder.build();
  }

  /**
   * Go through all fields in the component builder until one is found where "name=componentName".
   * When found, go through the confs in the conf builder to find the parallelism field and update
   * that.
   *
   * @return true if the component was found and updated, which might not always happen. For example
   * if the component is a spout, it won't be found if a bolt builder is passed.
   */
  private static boolean updateComponent(TopologyAPI.Component.Builder compBuilder,
                                         String componentName,
                                         int parallelism) {
    for (Map.Entry<Descriptors.FieldDescriptor, Object> entry
        : compBuilder.getAllFields().entrySet()) {
      if (entry.getKey().getName().equals("name") && componentName.equals(entry.getValue())) {
        TopologyAPI.Config.Builder confBuilder = compBuilder.getConfigBuilder();
        boolean keyFound = false;
        // no way to get a KeyValue builder with a get(key) so we have to iterate until found.
        for (TopologyAPI.Config.KeyValue.Builder kvBuilder : confBuilder.getKvsBuilderList()) {
          if (kvBuilder.getKey().equals(
              com.twitter.heron.api.Config.TOPOLOGY_COMPONENT_PARALLELISM)) {
            kvBuilder.setValue(Integer.toString(parallelism));
            keyFound = true;
            break;
          }
        }
        if (!keyFound) {
          TopologyAPI.Config.KeyValue.Builder kvBuilder =
              TopologyAPI.Config.KeyValue.newBuilder();
          kvBuilder.setKey(com.twitter.heron.api.Config.TOPOLOGY_COMPONENT_PARALLELISM);
          kvBuilder.setValue(Integer.toString(parallelism));
          confBuilder.addKvs(kvBuilder);
        }
        return true;
      }
    }
    return false;
  }

  private static Set<Integer> toIdSet(Set<PackingPlan.ContainerPlan> containers) {
    Set<Integer> currentContainerMap = new HashSet<>();
    for (PackingPlan.ContainerPlan container : containers) {
      currentContainerMap.add(container.getId());
    }
    return currentContainerMap;
  }

  private static void logInfo(String format, Object... values) {
    LOG.info(String.format(format, values));
  }
  private static void logFine(String format, Object... values) {
    LOG.fine(String.format(format, values));
  }
}<|MERGE_RESOLUTION|>--- conflicted
+++ resolved
@@ -193,19 +193,9 @@
     logInfo("Deactivating topology %s before handling update request", topology.getName());
     NetworkUtils.TunnelConfig tunnelConfig =
         NetworkUtils.TunnelConfig.build(config, NetworkUtils.HeronSystem.SCHEDULER);
-<<<<<<< HEAD
-
     TMasterUtils.transitionTopologyState(
             topology.getName(), TMasterUtils.TMasterCommand.DEACTIVATE, stateManager,
             TopologyAPI.TopologyState.RUNNING, TopologyAPI.TopologyState.PAUSED, tunnelConfig);
-=======
-    Preconditions.checkState(TMasterUtils.transitionTopologyState(
-        topology.getName(), TMasterUtils.TMasterCommand.DEACTIVATE, stateManager,
-        TopologyAPI.TopologyState.RUNNING, TopologyAPI.TopologyState.PAUSED, tunnelConfig),
-        String.format("Failed to deactivate topology %s. Aborting update request",
-            topology.getName()));
->>>>>>> e247fca9
-
     if (deactivateSleepSeconds > 0) {
       logInfo("Deactivated topology %s. Sleeping for %d seconds before handling update request",
           topology.getName(), deactivateSleepSeconds);
@@ -285,7 +275,6 @@
             + "Reactivating topology after scaling event", topologyName);
         NetworkUtils.TunnelConfig tunnelConfig =
             NetworkUtils.TunnelConfig.build(config, NetworkUtils.HeronSystem.SCHEDULER);
-<<<<<<< HEAD
         try {
           TMasterUtils.transitionTopologyState(
               topologyName, TMasterUtils.TMasterCommand.ACTIVATE, stateManager,
@@ -303,21 +292,6 @@
           }
         } finally {
           cancel();
-=======
-        boolean reactivated = TMasterUtils.transitionTopologyState(
-            topologyName, TMasterUtils.TMasterCommand.ACTIVATE, stateManager,
-            TopologyAPI.TopologyState.PAUSED, TopologyAPI.TopologyState.RUNNING, tunnelConfig);
-
-        cancel();
-
-        if (removableContainerCount < 1) {
-          Preconditions.checkState(reactivated, String.format("Topology reactivation failed for "
-              + "topology %s after topology update", topologyName));
-        } else {
-          Preconditions.checkState(reactivated, String.format("Topology reactivation failed for "
-              + "topology %s after topology update but before releasing %d no longer used "
-              + "containers", topologyName, removableContainerCount));
->>>>>>> e247fca9
         }
       }
 
