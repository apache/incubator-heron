--- conflicted
+++ resolved
@@ -25,12 +25,9 @@
 import java.util.concurrent.Future;
 import java.util.concurrent.ScheduledThreadPoolExecutor;
 import java.util.concurrent.TimeUnit;
-<<<<<<< HEAD
+import java.util.concurrent.TimeoutException;
 import java.util.concurrent.locks.Lock;
 import java.util.concurrent.locks.ReentrantLock;
-=======
-import java.util.concurrent.TimeoutException;
->>>>>>> b402f6d0
 import java.util.logging.Logger;
 
 import com.google.common.annotations.VisibleForTesting;
@@ -65,10 +62,7 @@
   private Optional<IScalable> scalableScheduler;
   private PackingPlanProtoDeserializer deserializer;
   private ScheduledThreadPoolExecutor reactivateExecutorService;
-<<<<<<< HEAD
   private Lock lock;
-=======
->>>>>>> b402f6d0
 
   public UpdateTopologyManager(Config config, Config runtime,
                                Optional<IScalable> scalableScheduler) {
@@ -78,10 +72,7 @@
     this.deserializer = new PackingPlanProtoDeserializer();
     this.reactivateExecutorService = new ScheduledThreadPoolExecutor(1);
     this.reactivateExecutorService.setMaximumPoolSize(1);
-<<<<<<< HEAD
     this.lock = new ReentrantLock();
-=======
->>>>>>> b402f6d0
   }
 
   @Override
@@ -150,25 +141,17 @@
     assertTrue(newContainerCount + removableContainerCount == 0 || scalableScheduler.isPresent(),
         message);
 
-<<<<<<< HEAD
-=======
-    SchedulerStateManagerAdaptor stateManager = Runtime.schedulerStateManagerAdaptor(runtime);
     TopologyAPI.Topology topology = stateManager.getTopology(topologyName);
     boolean initiallyRunning = topology.getState() == TopologyAPI.TopologyState.RUNNING;
 
->>>>>>> b402f6d0
     // fetch the topology, which will need to be updated
     TopologyAPI.Topology updatedTopology =
         getUpdatedTopology(topologyName, proposedPackingPlan, stateManager);
 
     // deactivate and sleep
-<<<<<<< HEAD
-    deactivateTopology(stateManager, updatedTopology);
-=======
     if (initiallyRunning) {
       deactivateTopology(stateManager, updatedTopology);
     }
->>>>>>> b402f6d0
 
     // request new resources if necessary. Once containers are allocated we should make the changes
     // to state manager quickly, otherwise the scheduler might penalize for thrashing on start-up
@@ -188,13 +171,9 @@
     logFine("Deleted Physical Plan: %s", stateManager.deletePhysicalPlan(topologyName));
 
     // reactivate topology
-<<<<<<< HEAD
-    reactivateTopology(stateManager, updatedTopology, removableContainerCount);
-=======
     if (initiallyRunning) {
       reactivateTopology(stateManager, updatedTopology, removableContainerCount);
     }
->>>>>>> b402f6d0
 
     if (removableContainerCount > 0 && scalableScheduler.isPresent()) {
       scalableScheduler.get().removeContainers(containerDelta.getContainersToRemove());
@@ -210,12 +189,6 @@
     long deactivateSleepSeconds = TopologyUtils.getConfigWithDefault(
         topologyConfig, TOPOLOGY_UPDATE_DEACTIVATE_WAIT_SECS, 0L);
 
-<<<<<<< HEAD
-    logInfo("Deactivating topology %s before handling update request", topology.getName());
-    assertTrue(TMasterUtils.transitionTopologyState(
-            topology.getName(), TMasterUtils.TMasterCommand.DEACTIVATE, stateManager,
-            TopologyAPI.TopologyState.RUNNING, TopologyAPI.TopologyState.PAUSED),
-=======
     logInfo("Deactivating topology %s before handling update request: %d",
         topology.getName(), deactivateSleepSeconds);
     NetworkUtils.TunnelConfig tunnelConfig =
@@ -223,7 +196,6 @@
     assertTrue(TMasterUtils.transitionTopologyState(
             topology.getName(), TMasterUtils.TMasterCommand.DEACTIVATE, stateManager,
             TopologyAPI.TopologyState.RUNNING, TopologyAPI.TopologyState.PAUSED, tunnelConfig),
->>>>>>> b402f6d0
         "Failed to deactivate topology %s. Aborting update request", topology.getName());
 
     if (deactivateSleepSeconds > 0) {
@@ -238,12 +210,8 @@
   @VisibleForTesting
   void reactivateTopology(SchedulerStateManagerAdaptor stateManager,
                           TopologyAPI.Topology topology,
-<<<<<<< HEAD
-                          int removableContainerCount) {
-=======
                           int removableContainerCount)
       throws ExecutionException, InterruptedException {
->>>>>>> b402f6d0
 
     List<TopologyAPI.Config.KeyValue> topologyConfig = topology.getTopologyConfig().getKvsList();
     long waitSeconds = TopologyUtils.getConfigWithDefault(
@@ -257,8 +225,7 @@
     Future<?> future = this.reactivateExecutorService
         .scheduleWithFixedDelay(enabler, 0, delaySeconds, TimeUnit.SECONDS);
     enabler.setFutureRunnable(future);
-<<<<<<< HEAD
-=======
+
     try {
       future.get(waitSeconds, TimeUnit.SECONDS);
     } catch (CancellationException e) {
@@ -266,7 +233,6 @@
     } catch (TimeoutException e) {
       throw new ExecutionException("Timeout waiting for topology to be enabled.", e);
     }
->>>>>>> b402f6d0
   }
 
   private final class Enabler implements Runnable {
@@ -305,15 +271,6 @@
     @Override
     public synchronized void run() {
       PhysicalPlans.PhysicalPlan physicalPlan = stateManager.getPhysicalPlan(topologyName);
-<<<<<<< HEAD
-      if (physicalPlan != null) {
-        logInfo("Received packing plan for topology %s. "
-            + "Reactivating topology after scaling event", topologyName);
-        boolean reactivated = TMasterUtils.transitionTopologyState(
-            topologyName, TMasterUtils.TMasterCommand.ACTIVATE, stateManager,
-            TopologyAPI.TopologyState.PAUSED, TopologyAPI.TopologyState.RUNNING);
-=======
-
       if (physicalPlan != null) {
         logInfo("Received packing plan for topology %s. "
             + "Reactivating topology after scaling event", topologyName);
@@ -322,7 +279,6 @@
         boolean reactivated = TMasterUtils.transitionTopologyState(
             topologyName, TMasterUtils.TMasterCommand.ACTIVATE, stateManager,
             TopologyAPI.TopologyState.PAUSED, TopologyAPI.TopologyState.RUNNING, tunnelConfig);
->>>>>>> b402f6d0
 
         cancel();
 
