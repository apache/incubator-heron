// Copyright 2016 Twitter. All rights reserved.
//
// Licensed under the Apache License, Version 2.0 (the "License");
// you may not use this file except in compliance with the License.
// You may obtain a copy of the License at
//
//    http://www.apache.org/licenses/LICENSE-2.0
//
// Unless required by applicable law or agreed to in writing, software
// distributed under the License is distributed on an "AS IS" BASIS,
// WITHOUT WARRANTIES OR CONDITIONS OF ANY KIND, either express or implied.
// See the License for the specific language governing permissions and
// limitations under the License.
package com.twitter.heron.scheduler;

import java.io.Closeable;
import java.time.Duration;
import java.util.Collections;
import java.util.ConcurrentModificationException;
import java.util.HashSet;
import java.util.List;
import java.util.Map;
import java.util.Set;
import java.util.concurrent.CancellationException;
import java.util.concurrent.ExecutionException;
import java.util.concurrent.Future;
import java.util.concurrent.ScheduledThreadPoolExecutor;
import java.util.concurrent.TimeUnit;
import java.util.concurrent.TimeoutException;
import java.util.logging.Logger;

import com.google.common.annotations.VisibleForTesting;
import com.google.common.base.Optional;
import com.google.common.base.Preconditions;
import com.google.protobuf.Descriptors;

import com.twitter.heron.api.generated.TopologyAPI;
import com.twitter.heron.api.utils.TopologyUtils;
import com.twitter.heron.common.basics.SysUtils;
import com.twitter.heron.proto.system.PackingPlans;
import com.twitter.heron.proto.system.PhysicalPlans;
import com.twitter.heron.scheduler.utils.Runtime;
import com.twitter.heron.spi.common.Config;
import com.twitter.heron.spi.packing.PackingPlan;
import com.twitter.heron.spi.packing.PackingPlanProtoDeserializer;
import com.twitter.heron.spi.packing.PackingPlanProtoSerializer;
import com.twitter.heron.spi.scheduler.IScalable;
import com.twitter.heron.spi.statemgr.IStateManager;
import com.twitter.heron.spi.statemgr.Lock;
import com.twitter.heron.spi.statemgr.SchedulerStateManagerAdaptor;
import com.twitter.heron.spi.utils.NetworkUtils;
import com.twitter.heron.spi.utils.TMasterException;
import com.twitter.heron.spi.utils.TMasterUtils;

import static com.twitter.heron.api.Config.TOPOLOGY_UPDATE_DEACTIVATE_WAIT_SECS;
import static com.twitter.heron.api.Config.TOPOLOGY_UPDATE_REACTIVATE_WAIT_SECS;

/**
 * Class that is able to update a topology. This includes changing the parallelism of
 * topology components
 */
public class UpdateTopologyManager implements Closeable {
  private static final Logger LOG = Logger.getLogger(UpdateTopologyManager.class.getName());

  private Config config;
  private Config runtime;
  private Optional<IScalable> scalableScheduler;
  private PackingPlanProtoDeserializer deserializer;
  private ScheduledThreadPoolExecutor reactivateExecutorService;

  public UpdateTopologyManager(Config config, Config runtime,
                               Optional<IScalable> scalableScheduler) {
    this.config = config;
    this.runtime = runtime;
    this.scalableScheduler = scalableScheduler;
    this.deserializer = new PackingPlanProtoDeserializer();
    this.reactivateExecutorService = new ScheduledThreadPoolExecutor(1);
    this.reactivateExecutorService.setMaximumPoolSize(1);
  }

  @Override
  public void close() {
    this.reactivateExecutorService.shutdownNow();
  }

  /**
   * Scales the topology out or in based on the proposedPackingPlan
   *
   * @param existingProtoPackingPlan the current plan. If this isn't what's found in the state
   * manager, the update will fail
   * @param proposedProtoPackingPlan packing plan to change the topology to
   */
  public void updateTopology(final PackingPlans.PackingPlan existingProtoPackingPlan,
                             final PackingPlans.PackingPlan proposedProtoPackingPlan)
      throws ExecutionException, InterruptedException, ConcurrentModificationException {
    String topologyName = Runtime.topologyName(runtime);
    SchedulerStateManagerAdaptor stateManager = Runtime.schedulerStateManagerAdaptor(runtime);
    Lock lock = stateManager.getLock(topologyName, IStateManager.LockName.UPDATE_TOPOLOGY);

    if (lock.tryLock(5, TimeUnit.SECONDS)) {
      try {
        PackingPlans.PackingPlan foundPackingPlan = getPackingPlan(stateManager, topologyName);

        if (!deserializer.fromProto(existingProtoPackingPlan)
            .equals(deserializer.fromProto(foundPackingPlan))) {
          throw new ConcurrentModificationException(String.format(
              "The packing plan in state manager is not the same as the submitted existing "
                  + "packing plan for topology %s. Another actor has changed it and has likely"
                  + "performed an update on it. Failing this request, try again once other "
                  + "update is complete", topologyName));
        }

        updateTopology(existingProtoPackingPlan, proposedProtoPackingPlan, stateManager);
      } finally {
        lock.unlock();
      }
    } else {
      throw new ConcurrentModificationException(String.format(
          "The update lock can not be obtained for topology %s. Another actor is performing an "
              + "update on it. Failing this request, try again once current update is complete",
          topologyName));
    }
  }

  private void updateTopology(final PackingPlans.PackingPlan existingProtoPackingPlan,
                              final PackingPlans.PackingPlan proposedProtoPackingPlan,
                              SchedulerStateManagerAdaptor stateManager)
      throws ExecutionException, InterruptedException {
    String topologyName = Runtime.topologyName(runtime);
    PackingPlan existingPackingPlan = deserializer.fromProto(existingProtoPackingPlan);
    PackingPlan proposedPackingPlan = deserializer.fromProto(proposedProtoPackingPlan);

    Preconditions.checkArgument(proposedPackingPlan.getContainers().size() > 0, String.format(
        "proposed packing plan must have at least 1 container %s", proposedPackingPlan));

    ContainerDelta containerDelta = new ContainerDelta(
        existingPackingPlan.getContainers(), proposedPackingPlan.getContainers());
    int newContainerCount = containerDelta.getContainersToAdd().size();
    int removableContainerCount = containerDelta.getContainersToRemove().size();

    String message = String.format("Topology change requires %s new containers and removing %s "
            + "existing containers, but the scheduler does not support scaling, aborting. "
            + "Existing packing plan: %s, proposed packing plan: %s",
        newContainerCount, removableContainerCount, existingPackingPlan, proposedPackingPlan);
    Preconditions.checkState(newContainerCount + removableContainerCount == 0
        || scalableScheduler.isPresent(), message);

    TopologyAPI.Topology topology = getTopology(stateManager, topologyName);
    boolean initiallyRunning = topology.getState() == TopologyAPI.TopologyState.RUNNING;

    // fetch the topology, which will need to be updated
    TopologyAPI.Topology updatedTopology =
        getUpdatedTopology(topologyName, proposedPackingPlan, stateManager);

    // deactivate and sleep
    if (initiallyRunning) {
      // Update the topology since the state should have changed from RUNNING to PAUSED
      updatedTopology = deactivateTopology(stateManager, updatedTopology, proposedPackingPlan);
    }

    Set<PackingPlan.ContainerPlan> updatedContainers = proposedPackingPlan.getContainers();
    // request new resources if necessary. Once containers are allocated we should make the changes
    // to state manager quickly, otherwise the scheduler might penalize for thrashing on start-up
    if (newContainerCount > 0 && scalableScheduler.isPresent()) {
      Map<Integer, PackingPlan.ContainerPlan> remapping =
          scalableScheduler.get().addContainers(containerDelta.getContainersToAdd());
      // Update the PackingPlan with new mapped container-ids
      if (remapping != null) {
        LOG.info("Doing remapping. ");
        for (PackingPlan.ContainerPlan cp : proposedPackingPlan.getContainers()) {
          if (remapping.containsKey(cp.getId())) {
            // Replace with the actual mapping one
            updatedContainers.remove(cp);
            updatedContainers.add(remapping.get(cp.getId()));
          }
        }
      }
    }

    PackingPlan updatedPackingPlan =
        new PackingPlan(proposedPackingPlan.getId(), updatedContainers);
    PackingPlanProtoSerializer serializer = new PackingPlanProtoSerializer();
    PackingPlans.PackingPlan updatedProtoPackingPlan = serializer.toProto(updatedPackingPlan);
    LOG.info("The updated Packing Plan: " + updatedProtoPackingPlan);

    // update parallelism in updatedTopology since TMaster checks that
    // Sum(parallelism) == Sum(instances)
    logInfo("Update new Topology: %s", stateManager.updateTopology(updatedTopology, topologyName));

    // update packing plan to trigger the scaling event
<<<<<<< HEAD
    logFine("Update new PackingPlan: %s",
        stateManager.updatePackingPlan(updatedProtoPackingPlan, topologyName));
=======
    logInfo("Update new PackingPlan: %s",
        stateManager.updatePackingPlan(proposedProtoPackingPlan, topologyName));
>>>>>>> 28478557

    // reactivate topology
    if (initiallyRunning) {
      // wait before reactivating to give the tmaster a chance to receive the packing update and
      // delete the packing plan. Instead we could message tmaster to invalidate the physical plan
      // and/or possibly even update the packing plan directly
      SysUtils.sleep(Duration.ofSeconds(10));
      reactivateTopology(stateManager, updatedTopology, removableContainerCount);
    }

    if (removableContainerCount > 0 && scalableScheduler.isPresent()) {
      scalableScheduler.get().removeContainers(containerDelta.getContainersToRemove());
    }
  }

  @VisibleForTesting
  TopologyAPI.Topology deactivateTopology(SchedulerStateManagerAdaptor stateManager,
                          final TopologyAPI.Topology topology,
                          PackingPlan proposedPackingPlan)
      throws InterruptedException, TMasterException {

    List<TopologyAPI.Config.KeyValue> topologyConfig = topology.getTopologyConfig().getKvsList();
    long deactivateSleepSeconds = TopologyUtils.getConfigWithDefault(
        topologyConfig, TOPOLOGY_UPDATE_DEACTIVATE_WAIT_SECS, 0L);

    logInfo("Deactivating topology %s before handling update request", topology.getName());
    NetworkUtils.TunnelConfig tunnelConfig =
        NetworkUtils.TunnelConfig.build(config, NetworkUtils.HeronSystem.SCHEDULER);
    TMasterUtils.transitionTopologyState(
            topology.getName(), TMasterUtils.TMasterCommand.DEACTIVATE, stateManager,
            TopologyAPI.TopologyState.RUNNING, TopologyAPI.TopologyState.PAUSED, tunnelConfig);
    if (deactivateSleepSeconds > 0) {
      logInfo("Deactivated topology %s. Sleeping for %d seconds before handling update request",
          topology.getName(), deactivateSleepSeconds);
      Thread.sleep(deactivateSleepSeconds * 1000);
    } else {
      logInfo("Deactivated topology %s.", topology.getName());
    }

    return getUpdatedTopology(topology.getName(), proposedPackingPlan, stateManager);
  }

  @VisibleForTesting
  void reactivateTopology(SchedulerStateManagerAdaptor stateManager,
                          TopologyAPI.Topology topology,
                          int removableContainerCount)
      throws ExecutionException, InterruptedException {

    List<TopologyAPI.Config.KeyValue> topologyConfig = topology.getTopologyConfig().getKvsList();
    long waitSeconds = TopologyUtils.getConfigWithDefault(
        topologyConfig, TOPOLOGY_UPDATE_REACTIVATE_WAIT_SECS, 10 * 60L);
    long delaySeconds = 10;

    logInfo("Waiting for physical plan to be set before re-activating topology %s. "
            + "Will wait up to %s seconds for packing plan to be reset",
        topology.getName(), waitSeconds);
    Enabler enabler = new Enabler(stateManager, topology, waitSeconds, removableContainerCount);
    Future<?> future = this.reactivateExecutorService
        .scheduleWithFixedDelay(enabler, 0, delaySeconds, TimeUnit.SECONDS);
    enabler.setFutureRunnable(future);

    try {
      future.get(waitSeconds, TimeUnit.SECONDS);
    } catch (CancellationException e) {
      LOG.fine("Task to re-enable was cancelled.");
    } catch (TimeoutException e) {
      throw new ExecutionException("Timeout waiting for topology to be enabled.", e);
    }
  }

  private final class Enabler implements Runnable {
    private SchedulerStateManagerAdaptor stateManager;
    private String topologyName;
    private int removableContainerCount;
    private long timeoutTime;
    private Future<?> futureRunnable;
    private volatile boolean cancelled = false;

    private Enabler(SchedulerStateManagerAdaptor stateManager,
                    TopologyAPI.Topology topology,
                    long timeoutSeconds,
                    int removableContainerCount) {
      this.stateManager = stateManager;
      this.removableContainerCount = removableContainerCount;
      this.topologyName = topology.getName();
      this.timeoutTime = System.currentTimeMillis() + timeoutSeconds * 1000;
    }

    private synchronized void setFutureRunnable(Future<?> futureRunnable) {
      this.futureRunnable = futureRunnable;
      if (this.cancelled) {
        cancel();
      }
    }

    private void cancel() {
      this.cancelled = true;
      if (this.futureRunnable != null && !this.futureRunnable.isCancelled()) {
        logInfo("Cancelling Topology reactivation task for topology %s", topologyName);
        this.futureRunnable.cancel(true);
      }
    }

    @Override
    public synchronized void run() {
      PhysicalPlans.PhysicalPlan physicalPlan = stateManager.getPhysicalPlan(topologyName);

      if (physicalPlan != null) {
        logInfo("Received physical plan for topology %s. "
            + "Reactivating topology after scaling event", topologyName);
        NetworkUtils.TunnelConfig tunnelConfig =
            NetworkUtils.TunnelConfig.build(config, NetworkUtils.HeronSystem.SCHEDULER);
        try {
          TMasterUtils.transitionTopologyState(
              topologyName, TMasterUtils.TMasterCommand.ACTIVATE, stateManager,
              TopologyAPI.TopologyState.PAUSED, TopologyAPI.TopologyState.RUNNING, tunnelConfig);
        } catch (TMasterException e) {
          if (removableContainerCount < 1) {
            throw new TopologyRuntimeManagementException(String.format(
                "Topology reactivation failed for topology %s after topology update",
                topologyName), e);
          } else {
            throw new TopologyRuntimeManagementException(String.format(
                "Topology reactivation failed for topology %s after topology "
                  + "update but before releasing %d no longer used containers",
                topologyName, removableContainerCount), e);
          }
        } finally {
          cancel();
        }
      }

      if (System.currentTimeMillis() > this.timeoutTime) {
        LOG.warning(String.format("New physical plan not received within configured timeout for "
            + "topology %s. Not reactivating", topologyName));
        cancel();
      } else {
        logInfo("Couldn't fetch physical plan for topology %s. This is probably because stream "
            + "managers are still registering with TMaster. Will sleep and try again",
            topologyName);
      }
    }
  }

  private TopologyAPI.Topology getUpdatedTopology(String topologyName,
                                                  PackingPlan proposedPackingPlan,
                                                  SchedulerStateManagerAdaptor stateManager) {
    TopologyAPI.Topology updatedTopology = getTopology(stateManager, topologyName);
    Map<String, Integer> proposedComponentCounts = proposedPackingPlan.getComponentCounts();
    return mergeTopology(updatedTopology, proposedComponentCounts);
  }

  @VisibleForTesting
  PackingPlans.PackingPlan getPackingPlan(SchedulerStateManagerAdaptor stateManager,
                                          String topologyName) {
    return stateManager.getPackingPlan(topologyName);
  }

  /**
   * Returns the topology. It's key that we get the topology from the physical plan to reflect any
   * state changes since launch. The stateManager.getTopology(name) method returns the topology from
   * the time of submission. See additional commentary in topology.proto and physical_plan.proto.
   */
  @VisibleForTesting
  TopologyAPI.Topology getTopology(SchedulerStateManagerAdaptor stateManager, String topologyName) {
    return stateManager.getPhysicalPlan(topologyName).getTopology();
  }

  /**
   * Given both a current and proposed set of containers, determines the set of containers to be
   * added and those to be removed. Whether to add or remove a container is determined by the id of
   * the container. Proposed containers with an id not in the existing set are to be added, while
   * current container ids not in the proposed set are to be removed.
   *
   * It is important to note that the container comparison is done by id only, and does not include
   * the InstancePlans in the container, which for a given container might change in the proposed
   * plan. Changing the size of a container is not supported and will be ignored.
   */
  @VisibleForTesting
  static class ContainerDelta {
    private final Set<PackingPlan.ContainerPlan> containersToAdd;
    private final Set<PackingPlan.ContainerPlan> containersToRemove;

    @VisibleForTesting
    ContainerDelta(Set<PackingPlan.ContainerPlan> currentContainers,
                   Set<PackingPlan.ContainerPlan> proposedContainers) {

      Set<Integer> currentContainerIds = toIdSet(currentContainers);
      Set<Integer> proposedContainerIds = toIdSet(proposedContainers);

      Set<PackingPlan.ContainerPlan> toAdd = new HashSet<>();
      for (PackingPlan.ContainerPlan proposedContainerPlan : proposedContainers) {
        if (!currentContainerIds.contains(proposedContainerPlan.getId())) {
          toAdd.add(proposedContainerPlan);
        }
      }
      this.containersToAdd = Collections.unmodifiableSet(toAdd);

      Set<PackingPlan.ContainerPlan> toRemove = new HashSet<>();
      for (PackingPlan.ContainerPlan currentContainerPlan : currentContainers) {
        if (!proposedContainerIds.contains(currentContainerPlan.getId())) {
          toRemove.add(currentContainerPlan);
        }
      }
      this.containersToRemove = Collections.unmodifiableSet(toRemove);
    }

    @VisibleForTesting
    Set<PackingPlan.ContainerPlan> getContainersToRemove() {
      return containersToRemove;
    }

    @VisibleForTesting
    Set<PackingPlan.ContainerPlan> getContainersToAdd() {
      return containersToAdd;
    }
  }

  /**
   * For each of the components with changed parallelism we need to update the Topology configs to
   * represent the change.
   */
  @VisibleForTesting
  static TopologyAPI.Topology mergeTopology(TopologyAPI.Topology topology,
                                            Map<String, Integer> proposedComponentCounts) {
    TopologyAPI.Topology.Builder builder = TopologyAPI.Topology.newBuilder().mergeFrom(topology);
    for (String componentName : proposedComponentCounts.keySet()) {
      Integer parallelism = proposedComponentCounts.get(componentName);

      boolean updated = false;
      for (TopologyAPI.Bolt.Builder boltBuilder : builder.getBoltsBuilderList()) {
        if (updateComponent(boltBuilder.getCompBuilder(), componentName, parallelism)) {
          updated = true;
          break;
        }
      }

      if (!updated) {
        for (TopologyAPI.Spout.Builder spoutBuilder : builder.getSpoutsBuilderList()) {
          if (updateComponent(spoutBuilder.getCompBuilder(), componentName, parallelism)) {
            break;
          }
        }
      }
    }

    return builder.build();
  }

  /**
   * Go through all fields in the component builder until one is found where "name=componentName".
   * When found, go through the confs in the conf builder to find the parallelism field and update
   * that.
   *
   * @return true if the component was found and updated, which might not always happen. For example
   * if the component is a spout, it won't be found if a bolt builder is passed.
   */
  private static boolean updateComponent(TopologyAPI.Component.Builder compBuilder,
                                         String componentName,
                                         int parallelism) {
    for (Map.Entry<Descriptors.FieldDescriptor, Object> entry
        : compBuilder.getAllFields().entrySet()) {
      if (entry.getKey().getName().equals("name") && componentName.equals(entry.getValue())) {
        TopologyAPI.Config.Builder confBuilder = compBuilder.getConfigBuilder();
        boolean keyFound = false;
        // no way to get a KeyValue builder with a get(key) so we have to iterate until found.
        for (TopologyAPI.Config.KeyValue.Builder kvBuilder : confBuilder.getKvsBuilderList()) {
          if (kvBuilder.getKey().equals(
              com.twitter.heron.api.Config.TOPOLOGY_COMPONENT_PARALLELISM)) {
            kvBuilder.setValue(Integer.toString(parallelism));
            keyFound = true;
            break;
          }
        }
        if (!keyFound) {
          TopologyAPI.Config.KeyValue.Builder kvBuilder =
              TopologyAPI.Config.KeyValue.newBuilder();
          kvBuilder.setKey(com.twitter.heron.api.Config.TOPOLOGY_COMPONENT_PARALLELISM);
          kvBuilder.setValue(Integer.toString(parallelism));
          confBuilder.addKvs(kvBuilder);
        }
        return true;
      }
    }
    return false;
  }

  private static Set<Integer> toIdSet(Set<PackingPlan.ContainerPlan> containers) {
    Set<Integer> currentContainerMap = new HashSet<>();
    for (PackingPlan.ContainerPlan container : containers) {
      currentContainerMap.add(container.getId());
    }
    return currentContainerMap;
  }

  private static void logInfo(String format, Object... values) {
    LOG.info(String.format(format, values));
  }
  private static void logFine(String format, Object... values) {
    LOG.fine(String.format(format, values));
  }
}<|MERGE_RESOLUTION|>--- conflicted
+++ resolved
@@ -188,13 +188,8 @@
     logInfo("Update new Topology: %s", stateManager.updateTopology(updatedTopology, topologyName));
 
     // update packing plan to trigger the scaling event
-<<<<<<< HEAD
-    logFine("Update new PackingPlan: %s",
-        stateManager.updatePackingPlan(updatedProtoPackingPlan, topologyName));
-=======
     logInfo("Update new PackingPlan: %s",
         stateManager.updatePackingPlan(proposedProtoPackingPlan, topologyName));
->>>>>>> 28478557
 
     // reactivate topology
     if (initiallyRunning) {
