common_deps_files = [
    "@com_google_guava_guava//jar",
    "@commons_io_commons_io//jar",
    "//third_party/java:powermock",
    "//heron/api/src/java:api-java-low-level",
    "//heron/common/src/java:basics-java",
    "//heron/common/src/java:utils-java",
    "//heron/scheduler-core/src/java:scheduler-java",
    "//third_party/java:junit4",
    "//third_party/java:mockito",
]

spi_deps_files = [
    "//heron/spi/src/java:common-spi-java",
    "//heron/spi/src/java:statemgr-spi-java",
    "//heron/spi/src/java:uploader-spi-java",
    "//heron/spi/src/java:packing-spi-java",
    "//heron/spi/src/java:scheduler-spi-java",
    "//heron/spi/src/java:utils-spi-java",
]

scheduler_deps_files = \
    common_deps_files + \
    heron_java_proto_files() + \
    spi_deps_files

java_library(
    name = "scheduler-core-tests",
    srcs = glob(["**/*.java"]),
    deps = scheduler_deps_files + [
        "//heron/statemgrs/src/java:null-statemgr-java",
        "//heron/schedulers/src/java:null-scheduler-java",
        "//heron/packing/src/java:roundrobin-packing",
    ],
)

java_tests(
<<<<<<< HEAD
  test_classes = [
    "org.apache.heron.scheduler.LaunchRunnerTest",
    "org.apache.heron.scheduler.RuntimeManagerRunnerTest",
    "org.apache.heron.scheduler.RuntimeManagerMainTest",
    "org.apache.heron.scheduler.SubmitterMainTest",
    "org.apache.heron.scheduler.SchedulerMainTest",
    "org.apache.heron.scheduler.UpdateTopologyManagerTest",
    "org.apache.heron.scheduler.client.LibrarySchedulerClientTest",
    "org.apache.heron.scheduler.client.HttpServiceSchedulerClientTest",
    "org.apache.heron.scheduler.client.SchedulerClientFactoryTest",
    "org.apache.heron.scheduler.dryrun.SubmitDryRunRenderTest",
    "org.apache.heron.scheduler.dryrun.UpdateDryRunRenderTest",
    "org.apache.heron.scheduler.server.SchedulerServerTest",
    "org.apache.heron.scheduler.utils.LauncherUtilsTest",
    "org.apache.heron.scheduler.utils.SchedulerUtilsTest",
  ],
  runtime_deps = [ ":scheduler-core-tests" ],
  resources = ["//heron/scheduler-core/tests/resources:scheduler-resources"],
  size = "small",
=======
    size = "small",
    resources = ["//heron/scheduler-core/tests/resources:scheduler-resources"],
    test_classes = [
        "com.twitter.heron.scheduler.LaunchRunnerTest",
        "com.twitter.heron.scheduler.RuntimeManagerRunnerTest",
        "com.twitter.heron.scheduler.RuntimeManagerMainTest",
        "com.twitter.heron.scheduler.SubmitterMainTest",
        "com.twitter.heron.scheduler.SchedulerMainTest",
        "com.twitter.heron.scheduler.UpdateTopologyManagerTest",
        "com.twitter.heron.scheduler.client.LibrarySchedulerClientTest",
        "com.twitter.heron.scheduler.client.HttpServiceSchedulerClientTest",
        "com.twitter.heron.scheduler.client.SchedulerClientFactoryTest",
        "com.twitter.heron.scheduler.dryrun.SubmitDryRunRenderTest",
        "com.twitter.heron.scheduler.dryrun.UpdateDryRunRenderTest",
        "com.twitter.heron.scheduler.dryrun.JsonFormatterUtilsTest",
        "com.twitter.heron.scheduler.server.SchedulerServerTest",
        "com.twitter.heron.scheduler.utils.LauncherUtilsTest",
        "com.twitter.heron.scheduler.utils.SchedulerUtilsTest",
    ],
    runtime_deps = [":scheduler-core-tests"],
>>>>>>> 9f3def02
)<|MERGE_RESOLUTION|>--- conflicted
+++ resolved
@@ -35,8 +35,9 @@
 )
 
 java_tests(
-<<<<<<< HEAD
-  test_classes = [
+    size = "small",
+    resources = ["//heron/scheduler-core/tests/resources:scheduler-resources"],
+    test_classes = [
     "org.apache.heron.scheduler.LaunchRunnerTest",
     "org.apache.heron.scheduler.RuntimeManagerRunnerTest",
     "org.apache.heron.scheduler.RuntimeManagerMainTest",
@@ -48,33 +49,10 @@
     "org.apache.heron.scheduler.client.SchedulerClientFactoryTest",
     "org.apache.heron.scheduler.dryrun.SubmitDryRunRenderTest",
     "org.apache.heron.scheduler.dryrun.UpdateDryRunRenderTest",
+    "org.apache.heron.scheduler.dryrun.JsonFormatterUtilsTest",
     "org.apache.heron.scheduler.server.SchedulerServerTest",
     "org.apache.heron.scheduler.utils.LauncherUtilsTest",
     "org.apache.heron.scheduler.utils.SchedulerUtilsTest",
-  ],
-  runtime_deps = [ ":scheduler-core-tests" ],
-  resources = ["//heron/scheduler-core/tests/resources:scheduler-resources"],
-  size = "small",
-=======
-    size = "small",
-    resources = ["//heron/scheduler-core/tests/resources:scheduler-resources"],
-    test_classes = [
-        "com.twitter.heron.scheduler.LaunchRunnerTest",
-        "com.twitter.heron.scheduler.RuntimeManagerRunnerTest",
-        "com.twitter.heron.scheduler.RuntimeManagerMainTest",
-        "com.twitter.heron.scheduler.SubmitterMainTest",
-        "com.twitter.heron.scheduler.SchedulerMainTest",
-        "com.twitter.heron.scheduler.UpdateTopologyManagerTest",
-        "com.twitter.heron.scheduler.client.LibrarySchedulerClientTest",
-        "com.twitter.heron.scheduler.client.HttpServiceSchedulerClientTest",
-        "com.twitter.heron.scheduler.client.SchedulerClientFactoryTest",
-        "com.twitter.heron.scheduler.dryrun.SubmitDryRunRenderTest",
-        "com.twitter.heron.scheduler.dryrun.UpdateDryRunRenderTest",
-        "com.twitter.heron.scheduler.dryrun.JsonFormatterUtilsTest",
-        "com.twitter.heron.scheduler.server.SchedulerServerTest",
-        "com.twitter.heron.scheduler.utils.LauncherUtilsTest",
-        "com.twitter.heron.scheduler.utils.SchedulerUtilsTest",
     ],
     runtime_deps = [":scheduler-core-tests"],
->>>>>>> 9f3def02
 )