// Copyright 2016 Twitter. All rights reserved.
//
// Licensed under the Apache License, Version 2.0 (the "License");
// you may not use this file except in compliance with the License.
// You may obtain a copy of the License at
//
//    http://www.apache.org/licenses/LICENSE-2.0
//
// Unless required by applicable law or agreed to in writing, software
// distributed under the License is distributed on an "AS IS" BASIS,
// WITHOUT WARRANTIES OR CONDITIONS OF ANY KIND, either express or implied.
// See the License for the specific language governing permissions and
// limitations under the License.
package com.twitter.heron.scheduler;

import java.util.ConcurrentModificationException;
import java.util.HashMap;
import java.util.HashSet;
import java.util.Map;
import java.util.Set;
import java.util.concurrent.TimeUnit;

import com.google.common.base.Optional;

import org.junit.Before;
import org.junit.Test;
import org.junit.runner.RunWith;
import org.powermock.api.mockito.PowerMockito;
import org.powermock.core.classloader.annotations.PrepareForTest;
import org.powermock.modules.junit4.PowerMockRunner;

import static org.junit.Assert.assertEquals;
import static org.junit.Assert.assertNotNull;

import static org.mockito.Mockito.any;
import static org.mockito.Mockito.doReturn;
import static org.mockito.Mockito.eq;
import static org.mockito.Mockito.mock;
import static org.mockito.Mockito.spy;
import static org.mockito.Mockito.times;
import static org.mockito.Mockito.verify;
import static org.mockito.Mockito.when;

import com.twitter.heron.api.generated.TopologyAPI;
import com.twitter.heron.proto.system.PackingPlans;
import com.twitter.heron.proto.system.PhysicalPlans;
import com.twitter.heron.scheduler.UpdateTopologyManager.ContainerDelta;
import com.twitter.heron.spi.common.Config;
import com.twitter.heron.spi.common.Keys;
import com.twitter.heron.spi.packing.PackingPlan;
import com.twitter.heron.spi.packing.PackingPlanProtoSerializer;
import com.twitter.heron.spi.scheduler.IScalable;
import com.twitter.heron.spi.statemgr.Lock;
import com.twitter.heron.spi.statemgr.SchedulerStateManagerAdaptor;
import com.twitter.heron.spi.utils.NetworkUtils;
import com.twitter.heron.spi.utils.PackingTestUtils;
import com.twitter.heron.spi.utils.TMasterUtils;
import com.twitter.heron.spi.utils.TopologyTests;

@RunWith(PowerMockRunner.class)
public class UpdateTopologyManagerTest {

  private static final String TOPOLOGY_NAME = "topologyName";

  private Set<PackingPlan.ContainerPlan> currentContainerPlan;
  private Set<PackingPlan.ContainerPlan> proposedContainerPlan;
  private Set<PackingPlan.ContainerPlan> expectedContainersToAdd;
  private Set<PackingPlan.ContainerPlan> expectedContainersToRemove;

  private PackingPlan proposedPacking;
  private PackingPlans.PackingPlan currentProtoPlan;
  private PackingPlans.PackingPlan proposedProtoPlan;
  private TopologyAPI.Topology testTopology;

  @Before
  public void init() {
    Integer[] instanceIndexA = new Integer[] {37, 48, 59};
    Integer[] instanceIndexB = new Integer[] {17, 22};
    currentContainerPlan = buildContainerSet(new Integer[] {1, 2, 3, 4}, instanceIndexA);
    proposedContainerPlan = buildContainerSet(new Integer[] {1, 3, 5, 6}, instanceIndexB);
    expectedContainersToAdd = buildContainerSet(new Integer[] {5, 6}, instanceIndexB);
    expectedContainersToRemove = buildContainerSet(new Integer[] {2, 4}, instanceIndexA);

    PackingPlanProtoSerializer serializer = new PackingPlanProtoSerializer();
    PackingPlan currentPacking = new PackingPlan("current", currentContainerPlan);
    proposedPacking = new PackingPlan("proposed", proposedContainerPlan);

    currentProtoPlan = serializer.toProto(currentPacking);
    proposedProtoPlan = serializer.toProto(proposedPacking);

    testTopology = TopologyTests.createTopology(
        TOPOLOGY_NAME, new com.twitter.heron.api.Config(), "spoutname", "boltname", 1, 1);
    Assert.assertEquals(TopologyAPI.TopologyState.RUNNING, testTopology.getState());
  }

  private static Lock mockLock(boolean available) throws InterruptedException {
    Lock lock = Mockito.mock(Lock.class);
    when(lock.tryLock(any(Long.class), any(TimeUnit.class))).thenReturn(available);
    return lock;
  }

  private static SchedulerStateManagerAdaptor mockStateManager(TopologyAPI.Topology topology,
                                                               PackingPlans.PackingPlan packingPlan,
                                                               Lock lock) {
    SchedulerStateManagerAdaptor stateManager = Mockito.mock(SchedulerStateManagerAdaptor.class);
    when(stateManager.getPhysicalPlan(TOPOLOGY_NAME))
        .thenReturn(PhysicalPlans.PhysicalPlan.getDefaultInstance());
    when(stateManager.getTopology(TOPOLOGY_NAME)).thenReturn(topology);
    when(stateManager.getPackingPlan(eq(TOPOLOGY_NAME))).thenReturn(packingPlan);
    when(stateManager.getLock(eq(TOPOLOGY_NAME), eq("updateTopology"))).thenReturn(lock);
    return stateManager;
  }

  private static Config mockRuntime(SchedulerStateManagerAdaptor stateManager) {
    Config runtime = Mockito.mock(Config.class);
    when(runtime.getStringValue(Keys.topologyName())).thenReturn(TOPOLOGY_NAME);
    when(runtime.get(Keys.schedulerStateManagerAdaptor())).thenReturn(stateManager);
    return runtime;
  }

  private UpdateTopologyManager spyUpdateManager(SchedulerStateManagerAdaptor stateManager,
                                                 IScalable scheduler,
                                                 TopologyAPI.Topology updatedTopology) {
    Config mockRuntime = mockRuntime(stateManager);
    UpdateTopologyManager spyUpdateManager = Mockito.spy(new UpdateTopologyManager(
        Mockito.mock(Config.class), mockRuntime, Optional.of(scheduler))
    );

    when(spyUpdateManager.getUpdatedTopology(TOPOLOGY_NAME, this.proposedPacking, stateManager))
        .thenReturn(updatedTopology);
    return spyUpdateManager;
  }

  @Test
  public void testContainerDelta() {
    ContainerDelta result =  new ContainerDelta(currentContainerPlan, proposedContainerPlan);
    assertNotNull(result);
    assertEquals(expectedContainersToAdd, result.getContainersToAdd());
    assertEquals(expectedContainersToRemove, result.getContainersToRemove());
  }

  /**
   * Test scalable scheduler invocation
   */
  @Test
  @PrepareForTest(TMasterUtils.class)
  public void requestsToAddAndRemoveContainers() throws Exception {
<<<<<<< HEAD
    Lock lock = mockLock(true);
    SchedulerStateManagerAdaptor mockStateMgr = mockStateManager(
        testTopology, this.currentProtoPlan, lock);
    IScalable mockScheduler = Mockito.mock(IScalable.class);
    UpdateTopologyManager spyUpdateManager =
        spyUpdateManager(mockStateMgr, mockScheduler, testTopology);
=======
    PackingPlanProtoSerializer serializer = new PackingPlanProtoSerializer();

    PackingPlan currentPacking = new PackingPlan("current", currentContainerPlan);
    PackingPlan proposedPacking = new PackingPlan("proposed", proposedContainerPlan);

    PackingPlans.PackingPlan currentProtoPlan = serializer.toProto(currentPacking);
    PackingPlans.PackingPlan proposedProtoPlan = serializer.toProto(proposedPacking);

    SchedulerStateManagerAdaptor mockStateMgr = mock(SchedulerStateManagerAdaptor.class);
    when(mockStateMgr.getPhysicalPlan(TOPOLOGY_NAME))
        .thenReturn(PhysicalPlans.PhysicalPlan.getDefaultInstance());

    Config mockConfig = mock(Config.class);
    Config mockRuntime = mock(Config.class);
    when(mockRuntime.getStringValue(Keys.topologyName())).thenReturn(TOPOLOGY_NAME);
    when(mockRuntime.get(Keys.schedulerStateManagerAdaptor())).thenReturn(mockStateMgr);

    IScalable mockScheduler = mock(IScalable.class);

    UpdateTopologyManager updateManager
        = new UpdateTopologyManager(mockConfig, mockRuntime, Optional.of(mockScheduler));
    UpdateTopologyManager spyUpdateManager = spy(updateManager);

    TopologyAPI.Topology topology = TopologyTests.createTopology(
        TOPOLOGY_NAME, new com.twitter.heron.api.Config(), "spoutname", "boltname", 1, 1);
    doReturn(topology).when(spyUpdateManager).
        getUpdatedTopology(TOPOLOGY_NAME, proposedPacking, mockStateMgr);
    doReturn(topology).when(mockStateMgr).getTopology(TOPOLOGY_NAME);
    assertEquals(TopologyAPI.TopologyState.RUNNING, topology.getState());
>>>>>>> 6935fd09

    PowerMockito.spy(TMasterUtils.class);
    PowerMockito.doReturn(true).when(TMasterUtils.class, "sendToTMaster",
        any(String.class), eq(TOPOLOGY_NAME),
        eq(mockStateMgr), any(NetworkUtils.TunnelConfig.class));

    spyUpdateManager.updateTopology(currentProtoPlan, proposedProtoPlan);

<<<<<<< HEAD
    verify(spyUpdateManager).deactivateTopology(eq(mockStateMgr), eq(testTopology));
    verify(spyUpdateManager).reactivateTopology(eq(mockStateMgr), eq(testTopology), eq(2));
    verify(mockScheduler).addContainers(expectedContainersToAdd);
    verify(mockScheduler).removeContainers(expectedContainersToRemove);
    verify(lock).tryLock(any(Long.class), any(TimeUnit.class));
    verify(lock).unlock();
=======
    verify(spyUpdateManager).deactivateTopology(eq(mockStateMgr), eq(topology));
    verify(spyUpdateManager).reactivateTopology(eq(mockStateMgr), eq(topology), eq(2));
    verify(mockScheduler).addContainers(expectedContainersToAdd);
    verify(mockScheduler).removeContainers(expectedContainersToRemove);
>>>>>>> 6935fd09

    PowerMockito.verifyStatic(times(1));
    TMasterUtils.transitionTopologyState(eq(TOPOLOGY_NAME),
        eq(TMasterUtils.TMasterCommand.DEACTIVATE), eq(mockStateMgr),
        eq(TopologyAPI.TopologyState.RUNNING), eq(TopologyAPI.TopologyState.PAUSED),
        any(NetworkUtils.TunnelConfig.class));

    PowerMockito.verifyStatic(times(1));
    TMasterUtils.transitionTopologyState(eq(TOPOLOGY_NAME),
        eq(TMasterUtils.TMasterCommand.ACTIVATE), eq(mockStateMgr),
        eq(TopologyAPI.TopologyState.PAUSED), eq(TopologyAPI.TopologyState.RUNNING),
        any(NetworkUtils.TunnelConfig.class));
  }

  @Test(expected = ConcurrentModificationException.class)
  public void testLockTaken() throws Exception {
    SchedulerStateManagerAdaptor mockStateMgr = mockStateManager(
        testTopology, this.currentProtoPlan, mockLock(false));
    UpdateTopologyManager spyUpdateManager =
        spyUpdateManager(mockStateMgr, Mockito.mock(IScalable.class), testTopology);

    spyUpdateManager.updateTopology(currentProtoPlan, proposedProtoPlan);
  }

  @Test
  public void testUpdateTopology() {
    Map<String, Integer> bolts = new HashMap<>();
    bolts.put("bolt1", 1);
    bolts.put("bolt7", 7);

    Map<String, Integer> spouts = new HashMap<>();
    spouts.put("spout3", 3);
    spouts.put("spout5", 5);

    TopologyAPI.Topology topology = TopologyTests.createTopology(
        TOPOLOGY_NAME, new com.twitter.heron.api.Config(), spouts, bolts);

    // assert that the initial config settings are as expected
    assertParallelism(topology, spouts, bolts);

    Map<String, Integer> boltUpdates = new HashMap<>();
    boltUpdates.put("bolt1", 3);
    boltUpdates.put("bolt7", 2);

    Map<String, Integer> spoutUpdates = new HashMap<>();
    spoutUpdates.put("spout3", 8);

    Map<String, Integer> updates = new HashMap<>();
    updates.putAll(boltUpdates);
    updates.putAll(spoutUpdates);

    // assert that the updated topology config settings are as expected
    topology = UpdateTopologyManager.mergeTopology(topology, updates);
    bolts.putAll(boltUpdates);
    spouts.putAll(spoutUpdates);

    assertParallelism(topology, spouts, bolts);
  }

  private void assertParallelism(TopologyAPI.Topology topology,
                                 Map<String, Integer> expectedSpouts,
                                 Map<String, Integer> expectedBolts) {
    for (String boltName : expectedBolts.keySet()) {
      String foundParallelism = null;
      for (TopologyAPI.Bolt bolt : topology.getBoltsList()) {
        foundParallelism = getParallelism(bolt.getComp(), boltName);
        if (foundParallelism != null) {
          break;
        }
      }
      assertEquals(Integer.toString(expectedBolts.get(boltName)), foundParallelism);
    }

    for (String spoutName : expectedSpouts.keySet()) {
      String foundParallelism = null;
      for (TopologyAPI.Spout spout : topology.getSpoutsList()) {
        foundParallelism = getParallelism(spout.getComp(), spoutName);
        if (foundParallelism != null) {
          break;
        }
      }
<<<<<<< HEAD
      Assert.assertEquals(Integer.toString(expectedSpouts.get(spoutName)), foundParallelism);
=======
      assertEquals(Integer.toString(expectedSouts.get(spoutName)), foundParallelism);
>>>>>>> 6935fd09
    }
  }

  private static String getParallelism(TopologyAPI.Component component, String componentName) {
    if (component.getName().equals(componentName)) {
      for (TopologyAPI.Config.KeyValue keyValue : component.getConfig().getKvsList()) {
        if (keyValue.getKey().equals(com.twitter.heron.api.Config.TOPOLOGY_COMPONENT_PARALLELISM)) {
          return keyValue.getValue();
        }
      }
    }
    return null;
  }

  private static Set<PackingPlan.ContainerPlan> buildContainerSet(Integer[] containerIds,
                                                                  Integer[] instanceIndexes) {
    Set<PackingPlan.ContainerPlan> containerPlan = new HashSet<>();
    for (int containerId : containerIds) {
      containerPlan.add(PackingTestUtils.testContainerPlan(containerId, instanceIndexes));
    }
    return containerPlan;
  }
}<|MERGE_RESOLUTION|>--- conflicted
+++ resolved
@@ -33,7 +33,6 @@
 import static org.junit.Assert.assertNotNull;
 
 import static org.mockito.Mockito.any;
-import static org.mockito.Mockito.doReturn;
 import static org.mockito.Mockito.eq;
 import static org.mockito.Mockito.mock;
 import static org.mockito.Mockito.spy;
@@ -90,11 +89,11 @@
 
     testTopology = TopologyTests.createTopology(
         TOPOLOGY_NAME, new com.twitter.heron.api.Config(), "spoutname", "boltname", 1, 1);
-    Assert.assertEquals(TopologyAPI.TopologyState.RUNNING, testTopology.getState());
+    assertEquals(TopologyAPI.TopologyState.RUNNING, testTopology.getState());
   }
 
   private static Lock mockLock(boolean available) throws InterruptedException {
-    Lock lock = Mockito.mock(Lock.class);
+    Lock lock = mock(Lock.class);
     when(lock.tryLock(any(Long.class), any(TimeUnit.class))).thenReturn(available);
     return lock;
   }
@@ -102,7 +101,7 @@
   private static SchedulerStateManagerAdaptor mockStateManager(TopologyAPI.Topology topology,
                                                                PackingPlans.PackingPlan packingPlan,
                                                                Lock lock) {
-    SchedulerStateManagerAdaptor stateManager = Mockito.mock(SchedulerStateManagerAdaptor.class);
+    SchedulerStateManagerAdaptor stateManager = mock(SchedulerStateManagerAdaptor.class);
     when(stateManager.getPhysicalPlan(TOPOLOGY_NAME))
         .thenReturn(PhysicalPlans.PhysicalPlan.getDefaultInstance());
     when(stateManager.getTopology(TOPOLOGY_NAME)).thenReturn(topology);
@@ -112,7 +111,7 @@
   }
 
   private static Config mockRuntime(SchedulerStateManagerAdaptor stateManager) {
-    Config runtime = Mockito.mock(Config.class);
+    Config runtime = mock(Config.class);
     when(runtime.getStringValue(Keys.topologyName())).thenReturn(TOPOLOGY_NAME);
     when(runtime.get(Keys.schedulerStateManagerAdaptor())).thenReturn(stateManager);
     return runtime;
@@ -122,8 +121,8 @@
                                                  IScalable scheduler,
                                                  TopologyAPI.Topology updatedTopology) {
     Config mockRuntime = mockRuntime(stateManager);
-    UpdateTopologyManager spyUpdateManager = Mockito.spy(new UpdateTopologyManager(
-        Mockito.mock(Config.class), mockRuntime, Optional.of(scheduler))
+    UpdateTopologyManager spyUpdateManager = spy(new UpdateTopologyManager(
+        mock(Config.class), mockRuntime, Optional.of(scheduler))
     );
 
     when(spyUpdateManager.getUpdatedTopology(TOPOLOGY_NAME, this.proposedPacking, stateManager))
@@ -145,44 +144,12 @@
   @Test
   @PrepareForTest(TMasterUtils.class)
   public void requestsToAddAndRemoveContainers() throws Exception {
-<<<<<<< HEAD
     Lock lock = mockLock(true);
     SchedulerStateManagerAdaptor mockStateMgr = mockStateManager(
         testTopology, this.currentProtoPlan, lock);
-    IScalable mockScheduler = Mockito.mock(IScalable.class);
+    IScalable mockScheduler = mock(IScalable.class);
     UpdateTopologyManager spyUpdateManager =
         spyUpdateManager(mockStateMgr, mockScheduler, testTopology);
-=======
-    PackingPlanProtoSerializer serializer = new PackingPlanProtoSerializer();
-
-    PackingPlan currentPacking = new PackingPlan("current", currentContainerPlan);
-    PackingPlan proposedPacking = new PackingPlan("proposed", proposedContainerPlan);
-
-    PackingPlans.PackingPlan currentProtoPlan = serializer.toProto(currentPacking);
-    PackingPlans.PackingPlan proposedProtoPlan = serializer.toProto(proposedPacking);
-
-    SchedulerStateManagerAdaptor mockStateMgr = mock(SchedulerStateManagerAdaptor.class);
-    when(mockStateMgr.getPhysicalPlan(TOPOLOGY_NAME))
-        .thenReturn(PhysicalPlans.PhysicalPlan.getDefaultInstance());
-
-    Config mockConfig = mock(Config.class);
-    Config mockRuntime = mock(Config.class);
-    when(mockRuntime.getStringValue(Keys.topologyName())).thenReturn(TOPOLOGY_NAME);
-    when(mockRuntime.get(Keys.schedulerStateManagerAdaptor())).thenReturn(mockStateMgr);
-
-    IScalable mockScheduler = mock(IScalable.class);
-
-    UpdateTopologyManager updateManager
-        = new UpdateTopologyManager(mockConfig, mockRuntime, Optional.of(mockScheduler));
-    UpdateTopologyManager spyUpdateManager = spy(updateManager);
-
-    TopologyAPI.Topology topology = TopologyTests.createTopology(
-        TOPOLOGY_NAME, new com.twitter.heron.api.Config(), "spoutname", "boltname", 1, 1);
-    doReturn(topology).when(spyUpdateManager).
-        getUpdatedTopology(TOPOLOGY_NAME, proposedPacking, mockStateMgr);
-    doReturn(topology).when(mockStateMgr).getTopology(TOPOLOGY_NAME);
-    assertEquals(TopologyAPI.TopologyState.RUNNING, topology.getState());
->>>>>>> 6935fd09
 
     PowerMockito.spy(TMasterUtils.class);
     PowerMockito.doReturn(true).when(TMasterUtils.class, "sendToTMaster",
@@ -191,19 +158,12 @@
 
     spyUpdateManager.updateTopology(currentProtoPlan, proposedProtoPlan);
 
-<<<<<<< HEAD
     verify(spyUpdateManager).deactivateTopology(eq(mockStateMgr), eq(testTopology));
     verify(spyUpdateManager).reactivateTopology(eq(mockStateMgr), eq(testTopology), eq(2));
     verify(mockScheduler).addContainers(expectedContainersToAdd);
     verify(mockScheduler).removeContainers(expectedContainersToRemove);
     verify(lock).tryLock(any(Long.class), any(TimeUnit.class));
     verify(lock).unlock();
-=======
-    verify(spyUpdateManager).deactivateTopology(eq(mockStateMgr), eq(topology));
-    verify(spyUpdateManager).reactivateTopology(eq(mockStateMgr), eq(topology), eq(2));
-    verify(mockScheduler).addContainers(expectedContainersToAdd);
-    verify(mockScheduler).removeContainers(expectedContainersToRemove);
->>>>>>> 6935fd09
 
     PowerMockito.verifyStatic(times(1));
     TMasterUtils.transitionTopologyState(eq(TOPOLOGY_NAME),
@@ -223,7 +183,7 @@
     SchedulerStateManagerAdaptor mockStateMgr = mockStateManager(
         testTopology, this.currentProtoPlan, mockLock(false));
     UpdateTopologyManager spyUpdateManager =
-        spyUpdateManager(mockStateMgr, Mockito.mock(IScalable.class), testTopology);
+        spyUpdateManager(mockStateMgr, mock(IScalable.class), testTopology);
 
     spyUpdateManager.updateTopology(currentProtoPlan, proposedProtoPlan);
   }
@@ -285,11 +245,7 @@
           break;
         }
       }
-<<<<<<< HEAD
-      Assert.assertEquals(Integer.toString(expectedSpouts.get(spoutName)), foundParallelism);
-=======
-      assertEquals(Integer.toString(expectedSouts.get(spoutName)), foundParallelism);
->>>>>>> 6935fd09
+      assertEquals(Integer.toString(expectedSpouts.get(spoutName)), foundParallelism);
     }
   }
 
