// Copyright 2016 Twitter. All rights reserved.
//
// Licensed under the Apache License, Version 2.0 (the "License");
// you may not use this file except in compliance with the License.
// You may obtain a copy of the License at
//
//    http://www.apache.org/licenses/LICENSE-2.0
//
// Unless required by applicable law or agreed to in writing, software
// distributed under the License is distributed on an "AS IS" BASIS,
// WITHOUT WARRANTIES OR CONDITIONS OF ANY KIND, either express or implied.
// See the License for the specific language governing permissions and
// limitations under the License.
package com.twitter.heron.scheduler;

import java.util.HashMap;
import java.util.HashSet;
import java.util.Map;
import java.util.Set;

import com.google.common.base.Optional;

import org.junit.Assert;
import org.junit.Before;
import org.junit.Test;
import org.junit.runner.RunWith;
import org.mockito.Mockito;
import org.powermock.api.mockito.PowerMockito;
import org.powermock.core.classloader.annotations.PrepareForTest;
import org.powermock.modules.junit4.PowerMockRunner;

<<<<<<< HEAD
=======
import static org.mockito.Matchers.any;
>>>>>>> b402f6d0
import static org.mockito.Matchers.eq;
import static org.mockito.Mockito.times;
import static org.mockito.Mockito.when;

import com.twitter.heron.api.generated.TopologyAPI;
import com.twitter.heron.proto.system.PackingPlans;
import com.twitter.heron.proto.system.PhysicalPlans;
import com.twitter.heron.scheduler.UpdateTopologyManager.ContainerDelta;
import com.twitter.heron.spi.common.Config;
import com.twitter.heron.spi.common.Keys;
import com.twitter.heron.spi.packing.PackingPlan;
import com.twitter.heron.spi.packing.PackingPlanProtoSerializer;
import com.twitter.heron.spi.scheduler.IScalable;
import com.twitter.heron.spi.statemgr.SchedulerStateManagerAdaptor;
import com.twitter.heron.spi.utils.NetworkUtils;
import com.twitter.heron.spi.utils.PackingTestUtils;
import com.twitter.heron.spi.utils.TMasterUtils;
import com.twitter.heron.spi.utils.TopologyTests;

@RunWith(PowerMockRunner.class)
public class UpdateTopologyManagerTest {

  private static final String TOPOLOGY_NAME = "topologyName";

  private Set<PackingPlan.ContainerPlan> currentContainerPlan;
  private Set<PackingPlan.ContainerPlan> proposedContainerPlan;
  private Set<PackingPlan.ContainerPlan> expectedContainersToAdd;
  private Set<PackingPlan.ContainerPlan> expectedContainersToRemove;

  @Before
  public void init() {
    Integer[] instanceIndexA = new Integer[] {37, 48, 59};
    Integer[] instanceIndexB = new Integer[] {17, 22};
    currentContainerPlan = buildContainerSet(new Integer[] {1, 2, 3, 4}, instanceIndexA);
    proposedContainerPlan = buildContainerSet(new Integer[] {1, 3, 5, 6}, instanceIndexB);
    expectedContainersToAdd = buildContainerSet(new Integer[] {5, 6}, instanceIndexB);
    expectedContainersToRemove = buildContainerSet(new Integer[] {2, 4}, instanceIndexA);
  }

  @Test
  public void testContainerDelta() {
    ContainerDelta result =  new ContainerDelta(currentContainerPlan, proposedContainerPlan);
    Assert.assertNotNull(result);
    Assert.assertEquals(expectedContainersToAdd, result.getContainersToAdd());
    Assert.assertEquals(expectedContainersToRemove, result.getContainersToRemove());
  }

  /**
   * Test scalable scheduler invocation
   */
  @Test
  @PrepareForTest({TMasterUtils.class, Thread.class})
  public void requestsToAddAndRemoveContainers() throws Exception {
    PackingPlanProtoSerializer serializer = new PackingPlanProtoSerializer();

    PackingPlan currentPacking = new PackingPlan("current", currentContainerPlan);
    PackingPlan proposedPacking = new PackingPlan("proposed", proposedContainerPlan);

    PackingPlans.PackingPlan currentProtoPlan = serializer.toProto(currentPacking);
    PackingPlans.PackingPlan proposedProtoPlan = serializer.toProto(proposedPacking);

    SchedulerStateManagerAdaptor mockStateMgr = Mockito.mock(SchedulerStateManagerAdaptor.class);
    when(mockStateMgr.getPhysicalPlan(TOPOLOGY_NAME))
        .thenReturn(PhysicalPlans.PhysicalPlan.getDefaultInstance());

<<<<<<< HEAD
=======
    Config mockConfig = Mockito.mock(Config.class);
>>>>>>> b402f6d0
    Config mockRuntime = Mockito.mock(Config.class);
    when(mockRuntime.getStringValue(Keys.topologyName())).thenReturn(TOPOLOGY_NAME);
    when(mockRuntime.get(Keys.schedulerStateManagerAdaptor())).thenReturn(mockStateMgr);

    IScalable mockScheduler = Mockito.mock(IScalable.class);

    UpdateTopologyManager updateManager
        = new UpdateTopologyManager(mockConfig, mockRuntime, Optional.of(mockScheduler));
    UpdateTopologyManager spyUpdateManager = Mockito.spy(updateManager);

    TopologyAPI.Topology topology = TopologyTests.createTopology(
        TOPOLOGY_NAME, new com.twitter.heron.api.Config(), "spoutname", "boltname", 1, 1);
    Mockito.doReturn(topology).when(spyUpdateManager).
        getUpdatedTopology(TOPOLOGY_NAME, proposedPacking, mockStateMgr);
<<<<<<< HEAD
    Mockito.doReturn(currentProtoPlan).when(spyUpdateManager).
        getPackingPlan(eq(mockStateMgr), eq(TOPOLOGY_NAME));

    PowerMockito.spy(TMasterUtils.class);
    PowerMockito.doReturn(true).when(TMasterUtils.class, "transitionTopologyState",
        eq(TOPOLOGY_NAME), eq(TMasterUtils.TMasterCommand.DEACTIVATE), eq(mockStateMgr),
        eq(TopologyAPI.TopologyState.RUNNING), eq(TopologyAPI.TopologyState.PAUSED));
    PowerMockito.doReturn(true).when(TMasterUtils.class, "transitionTopologyState",
        eq(TOPOLOGY_NAME), eq(TMasterUtils.TMasterCommand.ACTIVATE), eq(mockStateMgr),
        eq(TopologyAPI.TopologyState.PAUSED), eq(TopologyAPI.TopologyState.RUNNING));
=======
    Mockito.doReturn(topology).when(mockStateMgr).getTopology(TOPOLOGY_NAME);
    Assert.assertEquals(TopologyAPI.TopologyState.RUNNING, topology.getState());

    PowerMockito.spy(TMasterUtils.class);
    PowerMockito.doReturn(true).when(TMasterUtils.class, "sendToTMaster",
        any(String.class), eq(TOPOLOGY_NAME),
        eq(mockStateMgr), any(NetworkUtils.TunnelConfig.class));
>>>>>>> b402f6d0

    spyUpdateManager.updateTopology(currentProtoPlan, proposedProtoPlan);

    Mockito.verify(spyUpdateManager).deactivateTopology(eq(mockStateMgr), eq(topology));
    Mockito.verify(spyUpdateManager).reactivateTopology(eq(mockStateMgr), eq(topology), eq(2));
    Mockito.verify(mockScheduler).addContainers(expectedContainersToAdd);
    Mockito.verify(mockScheduler).removeContainers(expectedContainersToRemove);

    PowerMockito.verifyStatic(times(1));
    TMasterUtils.transitionTopologyState(eq(TOPOLOGY_NAME),
        eq(TMasterUtils.TMasterCommand.DEACTIVATE), eq(mockStateMgr),
<<<<<<< HEAD
        eq(TopologyAPI.TopologyState.RUNNING), eq(TopologyAPI.TopologyState.PAUSED));
=======
        eq(TopologyAPI.TopologyState.RUNNING), eq(TopologyAPI.TopologyState.PAUSED),
        any(NetworkUtils.TunnelConfig.class));
>>>>>>> b402f6d0

    PowerMockito.verifyStatic(times(1));
    TMasterUtils.transitionTopologyState(eq(TOPOLOGY_NAME),
        eq(TMasterUtils.TMasterCommand.ACTIVATE), eq(mockStateMgr),
<<<<<<< HEAD
        eq(TopologyAPI.TopologyState.PAUSED), eq(TopologyAPI.TopologyState.RUNNING));
=======
        eq(TopologyAPI.TopologyState.PAUSED), eq(TopologyAPI.TopologyState.RUNNING),
        any(NetworkUtils.TunnelConfig.class));
>>>>>>> b402f6d0
  }

  @Test
  public void testUpdateTopology() {
    Map<String, Integer> bolts = new HashMap<>();
    bolts.put("bolt1", 1);
    bolts.put("bolt7", 7);

    Map<String, Integer> spouts = new HashMap<>();
    spouts.put("spout3", 3);
    spouts.put("spout5", 5);

    TopologyAPI.Topology topology = TopologyTests.createTopology(
        TOPOLOGY_NAME, new com.twitter.heron.api.Config(), spouts, bolts);

    // assert that the initial config settings are as expected
    assertParallelism(topology, spouts, bolts);

    Map<String, Integer> boltUpdates = new HashMap<>();
    boltUpdates.put("bolt1", 3);
    boltUpdates.put("bolt7", 2);

    Map<String, Integer> spoutUpdates = new HashMap<>();
    spoutUpdates.put("spout3", 8);

    Map<String, Integer> updates = new HashMap<>();
    updates.putAll(boltUpdates);
    updates.putAll(spoutUpdates);

    // assert that the updated topology config settings are as expected
    topology = UpdateTopologyManager.mergeTopology(topology, updates);
    bolts.putAll(boltUpdates);
    spouts.putAll(spoutUpdates);

    assertParallelism(topology, spouts, bolts);
  }

  private void assertParallelism(TopologyAPI.Topology topology,
                                 Map<String, Integer> expectedSouts,
                                 Map<String, Integer> expectedBolts) {
    for (String boltName : expectedBolts.keySet()) {
      String foundParallelism = null;
      for (TopologyAPI.Bolt bolt : topology.getBoltsList()) {
        foundParallelism = getParallelism(bolt.getComp(), boltName);
        if (foundParallelism != null) {
          break;
        }
      }
      Assert.assertEquals(Integer.toString(expectedBolts.get(boltName)), foundParallelism);
    }

    for (String spoutName : expectedSouts.keySet()) {
      String foundParallelism = null;
      for (TopologyAPI.Spout spout : topology.getSpoutsList()) {
        foundParallelism = getParallelism(spout.getComp(), spoutName);
        if (foundParallelism != null) {
          break;
        }
      }
      Assert.assertEquals(Integer.toString(expectedSouts.get(spoutName)), foundParallelism);
    }
  }

  private static String getParallelism(TopologyAPI.Component component, String componentName) {
    if (component.getName().equals(componentName)) {
      for (TopologyAPI.Config.KeyValue keyValue : component.getConfig().getKvsList()) {
        if (keyValue.getKey().equals(com.twitter.heron.api.Config.TOPOLOGY_COMPONENT_PARALLELISM)) {
          return keyValue.getValue();
        }
      }
    }
    return null;
  }

  private static Set<PackingPlan.ContainerPlan> buildContainerSet(Integer[] containerIds,
                                                                  Integer[] instanceIndexes) {
    Set<PackingPlan.ContainerPlan> containerPlan = new HashSet<>();
    for (int containerId : containerIds) {
      containerPlan.add(PackingTestUtils.testContainerPlan(containerId, instanceIndexes));
    }
    return containerPlan;
  }
}<|MERGE_RESOLUTION|>--- conflicted
+++ resolved
@@ -29,10 +29,7 @@
 import org.powermock.core.classloader.annotations.PrepareForTest;
 import org.powermock.modules.junit4.PowerMockRunner;
 
-<<<<<<< HEAD
-=======
 import static org.mockito.Matchers.any;
->>>>>>> b402f6d0
 import static org.mockito.Matchers.eq;
 import static org.mockito.Mockito.times;
 import static org.mockito.Mockito.when;
@@ -98,10 +95,7 @@
     when(mockStateMgr.getPhysicalPlan(TOPOLOGY_NAME))
         .thenReturn(PhysicalPlans.PhysicalPlan.getDefaultInstance());
 
-<<<<<<< HEAD
-=======
     Config mockConfig = Mockito.mock(Config.class);
->>>>>>> b402f6d0
     Config mockRuntime = Mockito.mock(Config.class);
     when(mockRuntime.getStringValue(Keys.topologyName())).thenReturn(TOPOLOGY_NAME);
     when(mockRuntime.get(Keys.schedulerStateManagerAdaptor())).thenReturn(mockStateMgr);
@@ -116,18 +110,9 @@
         TOPOLOGY_NAME, new com.twitter.heron.api.Config(), "spoutname", "boltname", 1, 1);
     Mockito.doReturn(topology).when(spyUpdateManager).
         getUpdatedTopology(TOPOLOGY_NAME, proposedPacking, mockStateMgr);
-<<<<<<< HEAD
     Mockito.doReturn(currentProtoPlan).when(spyUpdateManager).
         getPackingPlan(eq(mockStateMgr), eq(TOPOLOGY_NAME));
 
-    PowerMockito.spy(TMasterUtils.class);
-    PowerMockito.doReturn(true).when(TMasterUtils.class, "transitionTopologyState",
-        eq(TOPOLOGY_NAME), eq(TMasterUtils.TMasterCommand.DEACTIVATE), eq(mockStateMgr),
-        eq(TopologyAPI.TopologyState.RUNNING), eq(TopologyAPI.TopologyState.PAUSED));
-    PowerMockito.doReturn(true).when(TMasterUtils.class, "transitionTopologyState",
-        eq(TOPOLOGY_NAME), eq(TMasterUtils.TMasterCommand.ACTIVATE), eq(mockStateMgr),
-        eq(TopologyAPI.TopologyState.PAUSED), eq(TopologyAPI.TopologyState.RUNNING));
-=======
     Mockito.doReturn(topology).when(mockStateMgr).getTopology(TOPOLOGY_NAME);
     Assert.assertEquals(TopologyAPI.TopologyState.RUNNING, topology.getState());
 
@@ -135,7 +120,6 @@
     PowerMockito.doReturn(true).when(TMasterUtils.class, "sendToTMaster",
         any(String.class), eq(TOPOLOGY_NAME),
         eq(mockStateMgr), any(NetworkUtils.TunnelConfig.class));
->>>>>>> b402f6d0
 
     spyUpdateManager.updateTopology(currentProtoPlan, proposedProtoPlan);
 
@@ -147,22 +131,14 @@
     PowerMockito.verifyStatic(times(1));
     TMasterUtils.transitionTopologyState(eq(TOPOLOGY_NAME),
         eq(TMasterUtils.TMasterCommand.DEACTIVATE), eq(mockStateMgr),
-<<<<<<< HEAD
-        eq(TopologyAPI.TopologyState.RUNNING), eq(TopologyAPI.TopologyState.PAUSED));
-=======
         eq(TopologyAPI.TopologyState.RUNNING), eq(TopologyAPI.TopologyState.PAUSED),
         any(NetworkUtils.TunnelConfig.class));
->>>>>>> b402f6d0
 
     PowerMockito.verifyStatic(times(1));
     TMasterUtils.transitionTopologyState(eq(TOPOLOGY_NAME),
         eq(TMasterUtils.TMasterCommand.ACTIVATE), eq(mockStateMgr),
-<<<<<<< HEAD
-        eq(TopologyAPI.TopologyState.PAUSED), eq(TopologyAPI.TopologyState.RUNNING));
-=======
         eq(TopologyAPI.TopologyState.PAUSED), eq(TopologyAPI.TopologyState.RUNNING),
         any(NetworkUtils.TunnelConfig.class));
->>>>>>> b402f6d0
   }
 
   @Test
