--- conflicted
+++ resolved
@@ -118,10 +118,6 @@
         .setTopologyName(TOPOLOGY_NAME).build();
     ISchedulerClient client = Mockito.mock(ISchedulerClient.class);
     RuntimeManagerRunner runner = newRuntimeManagerRunner(Command.KILL, client);
-<<<<<<< HEAD
-//    RuntimeManagerRunner runner =  Mockito.mock(RuntimeManagerRunner.class);
-=======
->>>>>>> 2ac31e80
 
     // Failed to invoke client's killTopology
     Mockito.when(client.killTopology(killTopologyRequest)).thenReturn(false);
@@ -177,8 +173,6 @@
     verify(client, Mockito.times(1)).updateTopology(updateTopologyRequest);
   }
 
-<<<<<<< HEAD
-=======
   @Test(expected = IllegalArgumentException.class)
   public void testScaleDownNotSupported() {
     RuntimeManagerRunner runner = newRuntimeManagerRunner(Command.UPDATE);
@@ -197,7 +191,6 @@
     }
   }
 
->>>>>>> 2ac31e80
   @Test
   public void testParseNewParallelismParam() {
     RuntimeManagerRunner runner = newRuntimeManagerRunner(Command.SUBMIT);
