// Copyright 2016 Twitter. All rights reserved.
//
// Licensed under the Apache License, Version 2.0 (the "License");
// you may not use this file except in compliance with the License.
// You may obtain a copy of the License at
//
//    http://www.apache.org/licenses/LICENSE-2.0
//
// Unless required by applicable law or agreed to in writing, software
// distributed under the License is distributed on an "AS IS" BASIS,
// WITHOUT WARRANTIES OR CONDITIONS OF ANY KIND, either express or implied.
// See the License for the specific language governing permissions and
// limitations under the License.

package com.twitter.heron.metricscachemgr.metricscache;

import java.util.ArrayList;
import java.util.HashMap;
import java.util.LinkedList;
import java.util.List;
import java.util.Map;
import java.util.Set;
import java.util.TreeMap;
import java.util.logging.Logger;

import com.twitter.heron.common.basics.WakeableLooper;
import com.twitter.heron.metricscachemgr.metricscache.query.ExceptionDatum;
import com.twitter.heron.metricscachemgr.metricscache.query.ExceptionRequest;
import com.twitter.heron.metricscachemgr.metricscache.query.ExceptionResponse;
import com.twitter.heron.metricscachemgr.metricscache.query.MetricDatum;
import com.twitter.heron.metricscachemgr.metricscache.query.MetricGranularity;
import com.twitter.heron.metricscachemgr.metricscache.query.MetricRequest;
import com.twitter.heron.metricscachemgr.metricscache.query.MetricResponse;
import com.twitter.heron.metricscachemgr.metricscache.query.MetricTimeRangeValue;
import com.twitter.heron.metricscachemgr.metricscache.store.ExceptionDatapoint;
import com.twitter.heron.metricscachemgr.metricscache.store.MetricDatapoint;
import com.twitter.heron.proto.tmaster.TopologyMaster;
import com.twitter.heron.spi.metricsmgr.metrics.MetricsFilter;

/**
 * Cache Engine to store metrics and exceptions in memory and to respond to query,
 * implementing insertion and selection methods:
 * 1. Storage for metrics: timestamp_start -(tree)-&gt; [sparse: bucket_id -(map)-&gt; metric bucket]
 * 2. Storage for exceptions: idxComponentInstance -(hash)-&gt; exception bucket
 * 3. Index for metrics:
 * a. metricName -(map)-&gt; idxMetricName (int: locator)
 * b. component -(map)-&gt; instance -(map)-&gt; idxComponentInstance (int: locator)
 * bucket_id is Long from idxComponentInstance Integer and idxMetricName Integer combined
 * 4. Index for exceptions:
 * component -(map)-&gt; instance -(map)-&gt; idxComponentInstance (int: locator)
 * 5. Query pattern: component-instance (equality), metricName (equality), timestamp (range)
 * Different from tmaster:
 * 1. order bucket by metric timestamp rather than metric message arriving time
 * 2. free buckets for instances that are gone during scaling process
 * 3. lock for multiple threads
 * Same as tmaster:
 * 1. support same protobuf message/request format
 */
public class CacheCore {
  private static final Logger LOG = Logger.getLogger(CacheCore.class.getName());

  // index id generators
  private static int componentInstanceCount = 0;
  private static int metricNameCount = 0;

  // index id map: componentName -(map)-&gt; instanceId -(map)-&gt; locator:int
  private final Map<String, Map<String, Integer>> idxComponentInstance;
  // index id map: metricName -(map)-&gt; locator:int
  private final Map<String, Integer> idxMetricName;

  // exception store: following component-instance hierarchy
  private final HashMap<Integer, LinkedList<ExceptionDatapoint>> cacheException;
  // metric store
  private final TreeMap<Long, Map<Long, LinkedList<MetricDatapoint>>> cacheMetric;

  // looper for purge
  private WakeableLooper looper = null;

  // metric clock: rotate bucket, in milliseconds
  private long maxIntervalMilliSecs;
  private long intervalMilliSecs;
  // exception limit
  private long maxExceptionCount;

  /**
   * constructor: CacheCore needs two intervals to configure metrics time window
   * and one number to limit exception count
   *
   * @param maxIntervalSecs metric: cache how long time? in seconds
   * @param intervalSecs metric: purge how often? in seconds
   * @param maxException exception: cache how many?
   */
  public CacheCore(long maxIntervalSecs, long intervalSecs, long maxException) {
    this.maxIntervalMilliSecs = maxIntervalSecs * 1000;
    this.intervalMilliSecs = intervalSecs * 1000;
    this.maxExceptionCount = maxException;

    cacheException = new HashMap<>();
    cacheMetric = new TreeMap<>();
    long now = System.currentTimeMillis();
    for (long i = now - this.maxIntervalMilliSecs; i < now; i += this.intervalMilliSecs) {
      cacheMetric.put(i, new HashMap<Long, LinkedList<MetricDatapoint>>());
    }

    idxComponentInstance = new HashMap<>();
    idxMetricName = new HashMap<>();
  }

  private void assureComponentInstance(String componentName, String instanceId) {
    if (!idxComponentInstance.containsKey(componentName)) {
      idxComponentInstance.put(componentName, new HashMap<String, Integer>());
    }
    Map<String, Integer> map = idxComponentInstance.get(componentName);
    if (!map.containsKey(instanceId)) {
      map.put(instanceId, componentInstanceCount++);
    }
  }

  public boolean componentInstanceExists(String componentName, String instanceId) {
    if (componentName != null
        && !idxComponentInstance.containsKey(componentName)) {
      return false;
    }
    if (instanceId != null
        && !idxComponentInstance.get(componentName).containsKey(instanceId)) {
      return false;
    }
    return true;
  }

  public boolean metricExists(String name) {
    return idxMetricName.containsKey(name);
  }

  private void assureMetricName(String name) {
    if (!idxMetricName.containsKey(name)) {
      idxMetricName.put(name, metricNameCount++);
    }
  }

  /**
   * compatible with heron::tmaster::TMetricsCollector
   * @param metrics The metrics to be added
   */
  public void addMetricException(TopologyMaster.PublishMetrics metrics) {
    synchronized (CacheCore.class) {
      for (TopologyMaster.MetricDatum metricDatum : metrics.getMetricsList()) {
        addMetric(metricDatum);
      }
      for (TopologyMaster.TmasterExceptionLog exceptionLog : metrics.getExceptionsList()) {
        addException(exceptionLog);
      }
    }
  }

  /**
   * Make metric bucket id
   * Bucket id is made of two integers:
   * 1. the higher part is from idxComponentInstance locator:int
   * 2. the lower part is from idxMetricName locator:int
   * The metric bucket id is considered as union hash index of <component-instance, metricName>
   *
   * @param hi index of [component-instance]
   * @param lo index of metric name
   * @return bucket id
   */
  private long makeBucketId(int hi, int lo) {
    return (((long) hi) << 32) | (lo & 0xffffffffL);
  }

  /**
   * The 'cacheMetric' is a tree map organized by timestamp.
   * The key indicates the startTime of the time window.
   * <p>
   * The insertion procedure:
   * 1. find the leaf according to the metric timestamp. TreeMap.floorEntry finds the leaf whose
   * time window contains the given timestamp
   * 2. if the leaf is null, a new bucket is created; else insert into existing bucket.
   *
   * @param metricDatum the metric to be inserted
   */
  private void addMetric(TopologyMaster.MetricDatum metricDatum) {
    String componentName = metricDatum.getComponentName();
    String instanceId = metricDatum.getInstanceId();
    String metricName = metricDatum.getName();

    assureComponentInstance(componentName, instanceId);
    assureMetricName(metricName);
    // calc bucket idx
    int idx1 = idxComponentInstance.get(componentName).get(instanceId);
    int idx2 = idxMetricName.get(metricName);
    long bucketId = makeBucketId(idx1, idx2);

    // fetch the bucket
    Map.Entry<Long, Map<Long, LinkedList<MetricDatapoint>>> entry =
        cacheMetric.floorEntry(metricDatum.getTimestamp());
    if (entry != null) {
      Map<Long, LinkedList<MetricDatapoint>> locator = entry.getValue();
      if (!locator.containsKey(bucketId)) {
        locator.put(bucketId, new LinkedList<MetricDatapoint>());
      }
      LinkedList<MetricDatapoint> bucket = locator.get(bucketId);
      // store the metric
      MetricDatapoint datum =
          new MetricDatapoint(metricDatum.getTimestamp(), metricDatum.getValue());
      bucket.offerFirst(datum);
    } else {
      LOG.warning("too old metric, out of cache timestamp window, drop it: " + metricDatum);
    }
  }

  private void addException(TopologyMaster.TmasterExceptionLog exceptionLog) {
    String componentName = exceptionLog.getComponentName();
    String instanceId = exceptionLog.getInstanceId();
    assureComponentInstance(componentName, instanceId);
    // get exception idx
    int idx = idxComponentInstance.get(componentName).get(instanceId);
    // fetch the bucket
    if (!cacheException.containsKey(idx)) {
      cacheException.put(idx, new LinkedList<ExceptionDatapoint>());
    }
    LinkedList<ExceptionDatapoint> bucket = cacheException.get(idx);
    // store the exception
    ExceptionDatapoint e = new ExceptionDatapoint(exceptionLog.getHostname(),
        exceptionLog.getStacktrace(), exceptionLog.getLasttime(), exceptionLog.getFirsttime(),
        exceptionLog.getCount(), exceptionLog.getLogging());
    bucket.offerFirst(e);
    // purge
    while (bucket.size() > maxExceptionCount) {
      LOG.warning("too many exception, reach exception cache size cap, drop it: " + exceptionLog);
      bucket.pollLast();
    }
  }

  /**
   * for internal process use
   *
   * @param request <p>
   * idxMetricName == null: query all metrics
   * idxMetricName == []: query none metric
   * idxMetricName == [a, b, c .. ]: query metric a, b and c, ..
   * <p>
   * idxComponentInstance == null: query all components
   * idxComponentInstance == []: query none component
   * idxComponentInstance == [c1-&gt;null, ..]: query all instances of c1, ..
   * idxComponentInstance == [c1-&gt;[], ..]: query none instance of c1, ..
   * idxComponentInstance == [c1-&gt;[a, b, c, ..], ..]: query instance a, b, c, .. of c1, ..
   * <p>
   * assert: startTime &lt;= endTime
   *
   * @param metricNameType map: metric name to type
   *
   * @return query result
   */
  public MetricResponse getMetrics(
      MetricRequest request, MetricsFilter metricNameType) {
    LOG.fine("received query: " + request.toString());
    synchronized (CacheCore.class) {
      List<MetricDatum> response = new LinkedList<>();

      // candidate metric names
      Set<String> metricNameFilter = request.getMetricNames();
      if (metricNameFilter == null) {
        metricNameFilter = idxMetricName.keySet();
      }

      // candidate component names
      Map<String, Set<String>> componentInstanceMap = request.getComponentNameInstanceId();
      Set<String> componentNameFilter;
      if (componentInstanceMap == null) {
        componentNameFilter = idxComponentInstance.keySet();
      } else {
        componentNameFilter = componentInstanceMap.keySet();
      }

      for (String metricName : metricNameFilter) {
        if (!metricExists(metricName)) {
          continue;
        }
        MetricsFilter.MetricAggregationType type = metricNameType.getAggregationType(metricName);
        for (String componentName : componentNameFilter) {
          // candidate instance ids
          Set<String> instanceIdFilter;
          if (componentInstanceMap == null
              || componentInstanceMap.get(componentName) == null) {
            instanceIdFilter = idxComponentInstance.get(componentName).keySet();
          } else {
            instanceIdFilter = componentInstanceMap.get(componentName);
          }

          for (String instanceId : instanceIdFilter) {
            LOG.fine(componentName + "; " + instanceId + "; " + metricName + "; " + type);
            // get bucket_id
            int idx1 = idxComponentInstance.get(componentName).get(instanceId);
            int idx2 = idxMetricName.get(metricName);
            long bucketId = makeBucketId(idx1, idx2);

            // iterate buckets: the result may be empty due to the bucketId/hash filter
            List<MetricTimeRangeValue> metricValue = new LinkedList<>();
            switch (request.getAggregationGranularity()) {
              case AGGREGATE_ALL_METRICS:
              case AGGREGATE_BY_BUCKET:
                getAggregatedMetrics(metricValue,
                    request.getStartTime()/*when*/, request.getEndTime()/*when*/,
                    bucketId/*where*/, type/*how*/, request.getAggregationGranularity());
                break;
              case RAW:
                getRawMetrics(metricValue,
                    request.getStartTime(), request.getEndTime(), bucketId, type);
                break;
              default:
                LOG.warning("unknown aggregationGranularity type "
                    + request.getAggregationGranularity());
            }

            // make metric list in response
            response.add(new MetricDatum(componentName, instanceId, metricName, metricValue));
          } // end for: instance
        } // end for: component
      } // end for: metric
      return new MetricResponse(response);
    }
  }

  private void getRawMetrics(List<MetricTimeRangeValue> metricValue,
                             long startTime, long endTime, long bucketId,
                             MetricsFilter.MetricAggregationType type) {
    LOG.fine("getRawMetrics " + startTime + " " + endTime);
    Long startKey = cacheMetric.floorKey(startTime);
    for (Long key = startKey != null ? startKey : cacheMetric.firstKey();
         key != null && key <= endTime;
         key = cacheMetric.higherKey(key)) {
      LinkedList<MetricDatapoint> bucket = cacheMetric.get(key).get(bucketId);

      if (bucket != null) {
        for (MetricDatapoint datapoint : bucket) {
          if (datapoint.inRange(startTime, endTime)) {
            // per data point
            metricValue.add(new MetricTimeRangeValue(datapoint));
          }
        } // end bucket
      }

    } // end tree
  }

  // we assume the metric value is Double: compatible with tmaster
  @SuppressWarnings("fallthrough")
  private void getAggregatedMetrics(List<MetricTimeRangeValue> metricValue,
                                    long startTime, long endTime, long bucketId,
                                    MetricsFilter.MetricAggregationType type,
                                    MetricGranularity granularity) {
    LOG.fine("getAggregatedMetrics " + startTime + " " + endTime);
    // per request
    long outterCountAvg = 0;

    // prepare range value
    long outterStartTime = Long.MAX_VALUE;
    long outterEndTime = 0;
    String outterValue = null;

    double outterResult = 0;
    Long startKey = cacheMetric.floorKey(startTime);
    for (Long key = startKey != null ? startKey : cacheMetric.firstKey();
         key != null && key <= endTime;
         key = cacheMetric.higherKey(key)) {
      LinkedList<MetricDatapoint> bucket = cacheMetric.get(key).get(bucketId);

      if (bucket != null) {
        // per bucket
        long innerCountAvg = 0;

        // prepare range value
        long innerStartTime = Long.MAX_VALUE;
        long innerEndTime = 0;
        String innerValue = null;

        double innerResult = 0;
        for (MetricDatapoint datapoint : bucket) {
          if (datapoint.inRange(startTime, endTime)) {
            switch (type) {
              case AVG:
                outterCountAvg++;
                innerCountAvg++;
              case SUM:
                outterResult += Double.parseDouble(datapoint.getValue());
                innerResult += Double.parseDouble(datapoint.getValue());
                break;
              case LAST:
                if (outterEndTime < datapoint.getTimestamp()) {
                  outterValue = datapoint.getValue();
                }
                if (innerEndTime < datapoint.getTimestamp()) {
                  innerValue = datapoint.getValue();
                }
                break;
              case UNKNOWN:
              default:
                LOG.warning(
                    "Unknown metric type, CacheCore does not know how to aggregate " + type);
                return;
            }
            outterStartTime = Math.min(outterStartTime, datapoint.getTimestamp());
            outterEndTime = Math.max(outterEndTime, datapoint.getTimestamp());
            innerStartTime = Math.min(innerStartTime, datapoint.getTimestamp());
            innerEndTime = Math.max(innerEndTime, datapoint.getTimestamp());
          }
        } // end bucket

        if (type.equals(MetricsFilter.MetricAggregationType.AVG) && innerCountAvg > 0) {
          innerValue = String.valueOf(innerResult / innerCountAvg);
        } else if (type.equals(MetricsFilter.MetricAggregationType.SUM)) {
          innerValue = String.valueOf(innerResult);
        }
        if (innerValue != null && granularity.equals(MetricGranularity.AGGREGATE_BY_BUCKET)) {
          metricValue.add(new MetricTimeRangeValue(innerStartTime, innerEndTime, innerValue));
        }
      }

    } // end tree

    if (type.equals(MetricsFilter.MetricAggregationType.AVG) && outterCountAvg > 0) {
      outterValue = String.valueOf(outterResult / outterCountAvg);
    } else if (type.equals(MetricsFilter.MetricAggregationType.SUM)) {
      outterValue = String.valueOf(outterResult);
    }
    if (outterValue != null && granularity.equals(MetricGranularity.AGGREGATE_ALL_METRICS)) {
      metricValue.add(new MetricTimeRangeValue(outterStartTime, outterEndTime, outterValue));
    }
  }

  /**
   * for internal process use
   *
   * @param request <p>
   * idxComponentInstance == null: query all components
   * idxComponentInstance == []: query none component
   * idxComponentInstance == [c1-&gt;null, ..]: query all instances of c1, ..
   * idxComponentInstance == [c1-&gt;[], ..]: query none instance of c1, ..
   * idxComponentInstance == [c1-&gt;[a, b, c, ..], ..]: query instance a, b, c, .. of c1, ..
   *
   * @return query result
   */
  public ExceptionResponse getExceptions(
      ExceptionRequest request) {
    synchronized (CacheCore.class) {
      List<ExceptionDatum> response = new ArrayList<>();

      Map<String, Set<String>> componentNameInstanceId = request.getComponentNameInstanceId();

      // candidate component names
      Set<String> componentNameFilter;
      if (componentNameInstanceId == null) {
        componentNameFilter = idxComponentInstance.keySet();
      } else {
        componentNameFilter = componentNameInstanceId.keySet();
      }

      for (String componentName : componentNameFilter) {
        // candidate instance ids
        Set<String> instanceIdFilter;
        if (componentNameInstanceId == null
            || componentNameInstanceId.get(componentName) == null) {
          instanceIdFilter = idxComponentInstance.get(componentName).keySet();
        } else {
          instanceIdFilter = componentNameInstanceId.get(componentName);
        }

        for (String instanceId : instanceIdFilter) {
          int idx = idxComponentInstance.get(componentName).get(instanceId);
          for (ExceptionDatapoint exceptionDatapoint : cacheException.get(idx)) {
            response.add(new ExceptionDatum(componentName, instanceId, exceptionDatapoint));
          }
        }
      }

      return new ExceptionResponse(response);
    }
  }

  public void purge() {
    long now = System.currentTimeMillis();
    synchronized (CacheCore.class) {
      // remove old
<<<<<<< HEAD
      for (Long firstKey = cacheMetric.isEmpty() ? null : cacheMetric.firstKey();
           firstKey != null && firstKey < now - maxIntervalMilliSecs;
           firstKey = cacheMetric.isEmpty() ? null : cacheMetric.firstKey()) {
=======
      while (!cacheMetric.isEmpty()) {
        Long firstKey = cacheMetric.firstKey();
        if (firstKey >= now - maxIntervalMilliSecs) {
          break;
        }
>>>>>>> baaad3f4
        cacheMetric.remove(firstKey);
      }
      // add new
      cacheMetric.put(now, new HashMap<Long, LinkedList<MetricDatapoint>>());
      // next timer task
      if (looper != null) {
        looper.registerTimerEventInSeconds(intervalMilliSecs, new Runnable() {
          @Override
          public void run() {
            purge();
          }
        });
      }
    }
  }

  /**
   * start purge looper task
   * @param wakeableLooper the looper to run timer
   */
  public void startPurge(WakeableLooper wakeableLooper) {
    synchronized (CacheCore.class) {
      if (looper == null) {
        looper = wakeableLooper;
      }

      looper.registerTimerEventInSeconds(intervalMilliSecs, new Runnable() {
        @Override
        public void run() {
          purge();
        }
      });
    }
  }

  /**
   * stop metric purge looper
   */
  public void stopPurge() {
    synchronized (CacheCore.class) {
      if (looper != null) {
        looper = null;
      }
    }
  }

  @Override
  public String toString() {
    StringBuilder sb = new StringBuilder();
    sb.append("{");
    for (Long k = cacheMetric.firstKey(); k != null; k = cacheMetric.higherKey(k)) {
      sb.append("[").append(k).append(":");
      for (Long idx : cacheMetric.get(k).keySet()) {
        sb.append("<").append(Long.toHexString(idx)).append("->");
        for (MetricDatapoint dp : cacheMetric.get(k).get(idx)) {
          sb.append(dp.toString());
        }
        sb.append(">");
      }
      sb.append("]");
    }
    sb.append("}");
    return sb.toString();
  }
}<|MERGE_RESOLUTION|>--- conflicted
+++ resolved
@@ -482,17 +482,11 @@
     long now = System.currentTimeMillis();
     synchronized (CacheCore.class) {
       // remove old
-<<<<<<< HEAD
-      for (Long firstKey = cacheMetric.isEmpty() ? null : cacheMetric.firstKey();
-           firstKey != null && firstKey < now - maxIntervalMilliSecs;
-           firstKey = cacheMetric.isEmpty() ? null : cacheMetric.firstKey()) {
-=======
       while (!cacheMetric.isEmpty()) {
         Long firstKey = cacheMetric.firstKey();
         if (firstKey >= now - maxIntervalMilliSecs) {
           break;
         }
->>>>>>> baaad3f4
         cacheMetric.remove(firstKey);
       }
       // add new
