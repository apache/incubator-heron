// Copyright 2016 Twitter. All rights reserved.
//
// Licensed under the Apache License, Version 2.0 (the "License");
// you may not use this file except in compliance with the License.
// You may obtain a copy of the License at
//
//    http://www.apache.org/licenses/LICENSE-2.0
//
// Unless required by applicable law or agreed to in writing, software
// distributed under the License is distributed on an "AS IS" BASIS,
// WITHOUT WARRANTIES OR CONDITIONS OF ANY KIND, either express or implied.
// See the License for the specific language governing permissions and
// limitations under the License.

package com.twitter.heron.metricscachemgr.metricscache;

import java.time.Duration;
import java.util.ArrayList;
import java.util.HashMap;
import java.util.LinkedList;
import java.util.List;
import java.util.Map;
import java.util.Set;
import java.util.TreeMap;
import java.util.logging.Logger;

import com.google.common.annotations.VisibleForTesting;

import com.twitter.heron.common.basics.WakeableLooper;
import com.twitter.heron.metricscachemgr.metricscache.query.ExceptionDatum;
import com.twitter.heron.metricscachemgr.metricscache.query.ExceptionRequest;
import com.twitter.heron.metricscachemgr.metricscache.query.ExceptionResponse;
import com.twitter.heron.metricscachemgr.metricscache.query.MetricDatum;
import com.twitter.heron.metricscachemgr.metricscache.query.MetricGranularity;
import com.twitter.heron.metricscachemgr.metricscache.query.MetricRequest;
import com.twitter.heron.metricscachemgr.metricscache.query.MetricResponse;
import com.twitter.heron.metricscachemgr.metricscache.query.MetricTimeRangeValue;
import com.twitter.heron.metricscachemgr.metricscache.store.ExceptionDatapoint;
import com.twitter.heron.metricscachemgr.metricscache.store.MetricDatapoint;
import com.twitter.heron.proto.tmaster.TopologyMaster;
import com.twitter.heron.spi.metricsmgr.metrics.MetricsFilter;

/**
 * Cache Engine to store metrics and exceptions in memory and to respond to query,
 * implementing insertion and selection methods:
 * 1. Storage for metrics: timestamp_start -(tree)-&gt; [sparse: bucket_id -(map)-&gt; metric bucket]
 * 2. Storage for exceptions: idxComponentInstance -(hash)-&gt; exception bucket
 * 3. Index for metrics:
 * a. metricName -(map)-&gt; idxMetricName (int: locator)
 * b. component -(map)-&gt; instance -(map)-&gt; idxComponentInstance (int: locator)
 * bucket_id is Long from idxComponentInstance Integer and idxMetricName Integer combined
 * 4. Index for exceptions:
 * component -(map)-&gt; instance -(map)-&gt; idxComponentInstance (int: locator)
 * 5. Query pattern: component-instance (equality), metricName (equality), timestamp (range)
 * Different from tmaster:
 * 1. order bucket by metric timestamp rather than metric message arriving time
 * 2. free buckets for instances that are gone during scaling process
 * 3. lock for multiple threads
 * Same as tmaster:
 * 1. support same protobuf message/request format
 */
public class CacheCore {
  private static final Logger LOG = Logger.getLogger(CacheCore.class.getName());

  // index id generators
  private static int componentInstanceCount = 0;
  private static int metricNameCount = 0;

  // index id map: componentName -(map)-&gt; instanceId -(map)-&gt; locator:int
  private final Map<String, Map<String, Integer>> idxComponentInstance;
  // index id map: metricName -(map)-&gt; locator:int
  private final Map<String, Integer> idxMetricName;

  // exception store: following component-instance hierarchy
  private final HashMap<Integer, LinkedList<ExceptionDatapoint>> cacheException;
  // metric store
  private final TreeMap<Long, Map<Long, LinkedList<MetricDatapoint>>> cacheMetric;

  // looper for purge
  private WakeableLooper looper = null;

  // metric clock: rotate bucket, in milliseconds
  private final Duration maxInterval;
  private final Duration interval;
  // exception limit
  private final long maxExceptionCount;
<<<<<<< HEAD
=======
  private final Ticker ticker;
>>>>>>> daa1d1c2

  /**
   * constructor: CacheCore needs two intervals to configure metrics time window
   * and one number to limit exception count
   *
<<<<<<< HEAD
   * @param maxInterval metric: cache how long time? in seconds
   * @param interval metric: purge how often? in seconds
   * @param maxException exception: cache how many?
   */
  public CacheCore(Duration maxInterval, Duration interval, long maxException) {
=======
   * @param maxInterval metric: cache how long time?
   * @param interval metric: purge how often?
   * @param maxException exception: cache how many?
   */
  public CacheCore(Duration maxInterval, Duration interval, long maxException) {
    this(maxInterval, interval, maxException, new Ticker());
  }

  @VisibleForTesting
  CacheCore(Duration maxInterval, Duration interval, long maxException, Ticker ticker) {
>>>>>>> daa1d1c2
    this.maxInterval = maxInterval;
    this.interval = interval;
    this.maxExceptionCount = maxException;
    this.ticker = ticker;

    cacheException = new HashMap<>();
    cacheMetric = new TreeMap<>();
<<<<<<< HEAD
    long now = System.currentTimeMillis();
=======
    long now = ticker.read();
>>>>>>> daa1d1c2
    for (long i = now - this.maxInterval.toMillis(); i < now; i += this.interval.toMillis()) {
      cacheMetric.put(i, new HashMap<Long, LinkedList<MetricDatapoint>>());
    }

    idxComponentInstance = new HashMap<>();
    idxMetricName = new HashMap<>();
  }

  private void assureComponentInstance(String componentName, String instanceId) {
    if (!idxComponentInstance.containsKey(componentName)) {
      idxComponentInstance.put(componentName, new HashMap<String, Integer>());
    }
    Map<String, Integer> map = idxComponentInstance.get(componentName);
    if (!map.containsKey(instanceId)) {
      map.put(instanceId, componentInstanceCount++);
    }
  }

  public boolean componentInstanceExists(String componentName, String instanceId) {
    if (componentName != null
        && !idxComponentInstance.containsKey(componentName)) {
      return false;
    }
    if (instanceId != null
        && !idxComponentInstance.get(componentName).containsKey(instanceId)) {
      return false;
    }
    return true;
  }

  public boolean metricExists(String name) {
    return idxMetricName.containsKey(name);
  }

  private void assureMetricName(String name) {
    if (!idxMetricName.containsKey(name)) {
      idxMetricName.put(name, metricNameCount++);
    }
  }

  /**
   * compatible with heron::tmaster::TMetricsCollector
   * @param metrics The metrics to be added
   */
  public void addMetricException(TopologyMaster.PublishMetrics metrics) {
    synchronized (CacheCore.class) {
      for (TopologyMaster.MetricDatum metricDatum : metrics.getMetricsList()) {
        addMetric(metricDatum);
      }
      for (TopologyMaster.TmasterExceptionLog exceptionLog : metrics.getExceptionsList()) {
        addException(exceptionLog);
      }
    }
  }

  /**
   * Make metric bucket id
   * Bucket id is made of two integers:
   * 1. the higher part is from idxComponentInstance locator:int
   * 2. the lower part is from idxMetricName locator:int
   * The metric bucket id is considered as union hash index of <component-instance, metricName>
   *
   * @param hi index of [component-instance]
   * @param lo index of metric name
   * @return bucket id
   */
  private long makeBucketId(int hi, int lo) {
    return (((long) hi) << 32) | (lo & 0xffffffffL);
  }

  /**
   * The 'cacheMetric' is a tree map organized by timestamp.
   * The key indicates the startTime of the time window.
   * <p>
   * The insertion procedure:
   * 1. find the leaf according to the metric timestamp. TreeMap.floorEntry finds the leaf whose
   * time window contains the given timestamp
   * 2. if the leaf is null, a new bucket is created; else insert into existing bucket.
   *
   * @param metricDatum the metric to be inserted
   */
  private void addMetric(TopologyMaster.MetricDatum metricDatum) {
    String componentName = metricDatum.getComponentName();
    String instanceId = metricDatum.getInstanceId();
    String metricName = metricDatum.getName();

    assureComponentInstance(componentName, instanceId);
    assureMetricName(metricName);
    // calc bucket idx
    int idx1 = idxComponentInstance.get(componentName).get(instanceId);
    int idx2 = idxMetricName.get(metricName);
    long bucketId = makeBucketId(idx1, idx2);

    // fetch the bucket
    Map.Entry<Long, Map<Long, LinkedList<MetricDatapoint>>> entry =
        cacheMetric.floorEntry(metricDatum.getTimestamp());
    if (entry != null) {
      Map<Long, LinkedList<MetricDatapoint>> locator = entry.getValue();
      if (!locator.containsKey(bucketId)) {
        locator.put(bucketId, new LinkedList<MetricDatapoint>());
      }
      LinkedList<MetricDatapoint> bucket = locator.get(bucketId);
      // store the metric
      MetricDatapoint datum =
          new MetricDatapoint(metricDatum.getTimestamp(), metricDatum.getValue());
      bucket.offerFirst(datum);
    } else {
      LOG.warning("too old metric, out of cache timestamp window, drop it: " + metricDatum);
    }
  }

  private void addException(TopologyMaster.TmasterExceptionLog exceptionLog) {
    String componentName = exceptionLog.getComponentName();
    String instanceId = exceptionLog.getInstanceId();
    assureComponentInstance(componentName, instanceId);
    // get exception idx
    int idx = idxComponentInstance.get(componentName).get(instanceId);
    // fetch the bucket
    if (!cacheException.containsKey(idx)) {
      cacheException.put(idx, new LinkedList<ExceptionDatapoint>());
    }
    LinkedList<ExceptionDatapoint> bucket = cacheException.get(idx);
    // store the exception
    ExceptionDatapoint e = new ExceptionDatapoint(exceptionLog.getHostname(),
        exceptionLog.getStacktrace(), exceptionLog.getLasttime(), exceptionLog.getFirsttime(),
        exceptionLog.getCount(), exceptionLog.getLogging());
    bucket.offerFirst(e);
    // purge
    while (bucket.size() > maxExceptionCount) {
      LOG.warning("too many exception, reach exception cache size cap, drop it: " + exceptionLog);
      bucket.pollLast();
    }
  }

  /**
   * for internal process use
   *
   * @param request <p>
   * idxMetricName == null: query all metrics
   * idxMetricName == []: query none metric
   * idxMetricName == [a, b, c .. ]: query metric a, b and c, ..
   * <p>
   * idxComponentInstance == null: query all components
   * idxComponentInstance == []: query none component
   * idxComponentInstance == [c1-&gt;null, ..]: query all instances of c1, ..
   * idxComponentInstance == [c1-&gt;[], ..]: query none instance of c1, ..
   * idxComponentInstance == [c1-&gt;[a, b, c, ..], ..]: query instance a, b, c, .. of c1, ..
   * <p>
   * assert: startTime &lt;= endTime
   *
   * @param metricNameType map: metric name to type
   *
   * @return query result
   */
  public MetricResponse getMetrics(
      MetricRequest request, MetricsFilter metricNameType) {
    LOG.fine("received query: " + request.toString());
    synchronized (CacheCore.class) {
      List<MetricDatum> response = new LinkedList<>();

      // candidate metric names
      Set<String> metricNameFilter = request.getMetricNames();
      if (metricNameFilter == null) {
        metricNameFilter = idxMetricName.keySet();
      }

      // candidate component names
      Map<String, Set<String>> componentInstanceMap = request.getComponentNameInstanceId();
      Set<String> componentNameFilter;
      if (componentInstanceMap == null) {
        componentNameFilter = idxComponentInstance.keySet();
      } else {
        componentNameFilter = componentInstanceMap.keySet();
      }

      for (String metricName : metricNameFilter) {
        if (!metricExists(metricName)) {
          continue;
        }
        MetricsFilter.MetricAggregationType type = metricNameType.getAggregationType(metricName);
        for (String componentName : componentNameFilter) {
          // candidate instance ids
          Set<String> instanceIdFilter;
          if (componentInstanceMap == null
              || componentInstanceMap.get(componentName) == null) {
            instanceIdFilter = idxComponentInstance.get(componentName).keySet();
          } else {
            instanceIdFilter = componentInstanceMap.get(componentName);
          }

          for (String instanceId : instanceIdFilter) {
            LOG.fine(componentName + "; " + instanceId + "; " + metricName + "; " + type);
            // get bucket_id
            int idx1 = idxComponentInstance.get(componentName).get(instanceId);
            int idx2 = idxMetricName.get(metricName);
            long bucketId = makeBucketId(idx1, idx2);

            // iterate buckets: the result may be empty due to the bucketId/hash filter
            List<MetricTimeRangeValue> metricValue = new LinkedList<>();
            switch (request.getAggregationGranularity()) {
              case AGGREGATE_ALL_METRICS:
              case AGGREGATE_BY_BUCKET:
                getAggregatedMetrics(metricValue,
                    request.getStartTime()/*when*/, request.getEndTime()/*when*/,
                    bucketId/*where*/, type/*how*/, request.getAggregationGranularity());
                break;
              case RAW:
                getRawMetrics(metricValue,
                    request.getStartTime(), request.getEndTime(), bucketId, type);
                break;
              default:
                LOG.warning("unknown aggregationGranularity type "
                    + request.getAggregationGranularity());
            }

            // make metric list in response
            response.add(new MetricDatum(componentName, instanceId, metricName, metricValue));
          } // end for: instance
        } // end for: component
      } // end for: metric
      return new MetricResponse(response);
    }
  }

  private void getRawMetrics(List<MetricTimeRangeValue> metricValue,
                             long startTime, long endTime, long bucketId,
                             MetricsFilter.MetricAggregationType type) {
    LOG.fine("getRawMetrics " + startTime + " " + endTime);
    Long startKey = cacheMetric.floorKey(startTime);
    for (Long key = startKey != null ? startKey : cacheMetric.firstKey();
         key != null && key <= endTime;
         key = cacheMetric.higherKey(key)) {
      LinkedList<MetricDatapoint> bucket = cacheMetric.get(key).get(bucketId);

      if (bucket != null) {
        for (MetricDatapoint datapoint : bucket) {
          if (datapoint.inRange(startTime, endTime)) {
            // per data point
            metricValue.add(new MetricTimeRangeValue(datapoint));
          }
        } // end bucket
      }

    } // end tree
  }

  // we assume the metric value is Double: compatible with tmaster
  @SuppressWarnings("fallthrough")
  private void getAggregatedMetrics(List<MetricTimeRangeValue> metricValue,
                                    long startTime, long endTime, long bucketId,
                                    MetricsFilter.MetricAggregationType type,
                                    MetricGranularity granularity) {
    LOG.fine("getAggregatedMetrics " + startTime + " " + endTime);
    // per request
    long outterCountAvg = 0;

    // prepare range value
    long outterStartTime = Long.MAX_VALUE;
    long outterEndTime = 0;
    String outterValue = null;

    double outterResult = 0;
    Long startKey = cacheMetric.floorKey(startTime);
    for (Long key = startKey != null ? startKey : cacheMetric.firstKey();
         key != null && key <= endTime;
         key = cacheMetric.higherKey(key)) {
      LinkedList<MetricDatapoint> bucket = cacheMetric.get(key).get(bucketId);

      if (bucket != null) {
        // per bucket
        long innerCountAvg = 0;

        // prepare range value
        long innerStartTime = Long.MAX_VALUE;
        long innerEndTime = 0;
        String innerValue = null;

        double innerResult = 0;
        for (MetricDatapoint datapoint : bucket) {
          if (datapoint.inRange(startTime, endTime)) {
            switch (type) {
              case AVG:
                outterCountAvg++;
                innerCountAvg++;
              case SUM:
                outterResult += Double.parseDouble(datapoint.getValue());
                innerResult += Double.parseDouble(datapoint.getValue());
                break;
              case LAST:
                if (outterEndTime < datapoint.getTimestamp()) {
                  outterValue = datapoint.getValue();
                }
                if (innerEndTime < datapoint.getTimestamp()) {
                  innerValue = datapoint.getValue();
                }
                break;
              case UNKNOWN:
              default:
                LOG.warning(
                    "Unknown metric type, CacheCore does not know how to aggregate " + type);
                return;
            }
            outterStartTime = Math.min(outterStartTime, datapoint.getTimestamp());
            outterEndTime = Math.max(outterEndTime, datapoint.getTimestamp());
            innerStartTime = Math.min(innerStartTime, datapoint.getTimestamp());
            innerEndTime = Math.max(innerEndTime, datapoint.getTimestamp());
          }
        } // end bucket

        if (type.equals(MetricsFilter.MetricAggregationType.AVG) && innerCountAvg > 0) {
          innerValue = String.valueOf(innerResult / innerCountAvg);
        } else if (type.equals(MetricsFilter.MetricAggregationType.SUM)) {
          innerValue = String.valueOf(innerResult);
        }
        if (innerValue != null && granularity.equals(MetricGranularity.AGGREGATE_BY_BUCKET)) {
          metricValue.add(new MetricTimeRangeValue(innerStartTime, innerEndTime, innerValue));
        }
      }

    } // end tree

    if (type.equals(MetricsFilter.MetricAggregationType.AVG) && outterCountAvg > 0) {
      outterValue = String.valueOf(outterResult / outterCountAvg);
    } else if (type.equals(MetricsFilter.MetricAggregationType.SUM)) {
      outterValue = String.valueOf(outterResult);
    }
    if (outterValue != null && granularity.equals(MetricGranularity.AGGREGATE_ALL_METRICS)) {
      metricValue.add(new MetricTimeRangeValue(outterStartTime, outterEndTime, outterValue));
    }
  }

  /**
   * for internal process use
   *
   * @param request <p>
   * idxComponentInstance == null: query all components
   * idxComponentInstance == []: query none component
   * idxComponentInstance == [c1-&gt;null, ..]: query all instances of c1, ..
   * idxComponentInstance == [c1-&gt;[], ..]: query none instance of c1, ..
   * idxComponentInstance == [c1-&gt;[a, b, c, ..], ..]: query instance a, b, c, .. of c1, ..
   *
   * @return query result
   */
  public ExceptionResponse getExceptions(
      ExceptionRequest request) {
    synchronized (CacheCore.class) {
      List<ExceptionDatum> response = new ArrayList<>();

      Map<String, Set<String>> componentNameInstanceId = request.getComponentNameInstanceId();

      // candidate component names
      Set<String> componentNameFilter;
      if (componentNameInstanceId == null) {
        componentNameFilter = idxComponentInstance.keySet();
      } else {
        componentNameFilter = componentNameInstanceId.keySet();
      }

      for (String componentName : componentNameFilter) {
        // candidate instance ids
        Set<String> instanceIdFilter;
        if (componentNameInstanceId == null
            || componentNameInstanceId.get(componentName) == null) {
          instanceIdFilter = idxComponentInstance.get(componentName).keySet();
        } else {
          instanceIdFilter = componentNameInstanceId.get(componentName);
        }

        for (String instanceId : instanceIdFilter) {
          int idx = idxComponentInstance.get(componentName).get(instanceId);
          for (ExceptionDatapoint exceptionDatapoint : cacheException.get(idx)) {
            response.add(new ExceptionDatum(componentName, instanceId, exceptionDatapoint));
          }
        }
      }

      return new ExceptionResponse(response);
    }
  }

  public void purge() {
    long now = ticker.read();
    synchronized (CacheCore.class) {
      // remove old
      while (!cacheMetric.isEmpty()) {
        Long firstKey = cacheMetric.firstKey();
        if (firstKey >= now - maxInterval.toMillis()) {
          break;
        }
        cacheMetric.remove(firstKey);
      }
      // add new
      cacheMetric.put(now, new HashMap<Long, LinkedList<MetricDatapoint>>());
      // next timer task
      if (looper != null) {
        looper.registerTimerEvent(interval, new Runnable() {
          @Override
          public void run() {
            purge();
          }
        });
      }
    }
  }

  /**
   * start purge looper task
   * @param wakeableLooper the looper to run timer
   */
  public void startPurge(WakeableLooper wakeableLooper) {
    synchronized (CacheCore.class) {
      if (looper == null) {
        looper = wakeableLooper;
      }

      looper.registerTimerEvent(interval, new Runnable() {
        @Override
        public void run() {
          purge();
        }
      });
    }
  }

  /**
   * stop metric purge looper
   */
  public void stopPurge() {
    synchronized (CacheCore.class) {
      if (looper != null) {
        looper = null;
      }
    }
  }

  @Override
  public String toString() {
    StringBuilder sb = new StringBuilder();
    sb.append("{");
    for (Long k = cacheMetric.firstKey(); k != null; k = cacheMetric.higherKey(k)) {
      sb.append("[").append(k).append(":");
      for (Long idx : cacheMetric.get(k).keySet()) {
        sb.append("<").append(Long.toHexString(idx)).append("->");
        for (MetricDatapoint dp : cacheMetric.get(k).get(idx)) {
          sb.append(dp.toString());
        }
        sb.append(">");
      }
      sb.append("]");
    }
    sb.append("}");
    return sb.toString();
  }

  static class Ticker {
    long read() {
      return System.currentTimeMillis();
    }
  }
}<|MERGE_RESOLUTION|>--- conflicted
+++ resolved
@@ -84,22 +84,12 @@
   private final Duration interval;
   // exception limit
   private final long maxExceptionCount;
-<<<<<<< HEAD
-=======
   private final Ticker ticker;
->>>>>>> daa1d1c2
 
   /**
    * constructor: CacheCore needs two intervals to configure metrics time window
    * and one number to limit exception count
    *
-<<<<<<< HEAD
-   * @param maxInterval metric: cache how long time? in seconds
-   * @param interval metric: purge how often? in seconds
-   * @param maxException exception: cache how many?
-   */
-  public CacheCore(Duration maxInterval, Duration interval, long maxException) {
-=======
    * @param maxInterval metric: cache how long time?
    * @param interval metric: purge how often?
    * @param maxException exception: cache how many?
@@ -110,7 +100,6 @@
 
   @VisibleForTesting
   CacheCore(Duration maxInterval, Duration interval, long maxException, Ticker ticker) {
->>>>>>> daa1d1c2
     this.maxInterval = maxInterval;
     this.interval = interval;
     this.maxExceptionCount = maxException;
@@ -118,11 +107,7 @@
 
     cacheException = new HashMap<>();
     cacheMetric = new TreeMap<>();
-<<<<<<< HEAD
-    long now = System.currentTimeMillis();
-=======
     long now = ticker.read();
->>>>>>> daa1d1c2
     for (long i = now - this.maxInterval.toMillis(); i < now; i += this.interval.toMillis()) {
       cacheMetric.put(i, new HashMap<Long, LinkedList<MetricDatapoint>>());
     }
