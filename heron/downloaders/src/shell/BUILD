package(default_visibility = ["//visibility:public"])

<<<<<<< HEAD
sh_binary(
  name = "heron-downloader",
  srcs = ["heron-downloader.sh"],
)

#genrule(
#  name = "heron-downloader-sh",
#  srcs = [":heron-downloader.sh"],
#  outs = ["heron-downloader"],
#  cmd  = "cp $< $(OUTS)",
#)
=======
genrule(
  name = "heron-downloader-shell",
  srcs = [":heron-downloader.sh"],
  outs = ["heron-downloader"],
  cmd  = "cp $< $@",
)
>>>>>>> 81c69571
<|MERGE_RESOLUTION|>--- conflicted
+++ resolved
@@ -1,22 +1,6 @@
 package(default_visibility = ["//visibility:public"])
 
-<<<<<<< HEAD
 sh_binary(
   name = "heron-downloader",
   srcs = ["heron-downloader.sh"],
-)
-
-#genrule(
-#  name = "heron-downloader-sh",
-#  srcs = [":heron-downloader.sh"],
-#  outs = ["heron-downloader"],
-#  cmd  = "cp $< $(OUTS)",
-#)
-=======
-genrule(
-  name = "heron-downloader-shell",
-  srcs = [":heron-downloader.sh"],
-  outs = ["heron-downloader"],
-  cmd  = "cp $< $@",
-)
->>>>>>> 81c69571
+)