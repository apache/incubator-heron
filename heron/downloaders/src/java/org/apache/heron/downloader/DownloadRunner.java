/**
 * Licensed to the Apache Software Foundation (ASF) under one
 * or more contributor license agreements.  See the NOTICE file
 * distributed with this work for additional information
 * regarding copyright ownership.  The ASF licenses this file
 * to you under the Apache License, Version 2.0 (the
 * "License"); you may not use this file except in compliance
 * with the License.  You may obtain a copy of the License at
 *
 *   http://www.apache.org/licenses/LICENSE-2.0
 *
 * Unless required by applicable law or agreed to in writing,
 * software distributed under the License is distributed on an
 * "AS IS" BASIS, WITHOUT WARRANTIES OR CONDITIONS OF ANY
 * KIND, either express or implied.  See the License for the
 * specific language governing permissions and limitations
 * under the License.
 */

package org.apache.heron.downloader;

import java.io.File;
import java.net.URI;
import java.nio.file.Path;
import java.nio.file.Paths;

import org.apache.commons.cli.CommandLine;
import org.apache.commons.cli.CommandLineParser;
import org.apache.commons.cli.DefaultParser;
import org.apache.commons.cli.HelpFormatter;
import org.apache.commons.cli.Option;
import org.apache.commons.cli.Options;
import org.apache.commons.cli.ParseException;
import org.apache.heron.spi.common.Config;
import org.apache.heron.spi.common.ConfigLoader;

public final class DownloadRunner {

  public enum DownloaderMode {
    cluster,
    local
  }

  private enum CliArgs {
    HERON_HOME("heron_home"),
    CONFIG_PATH("config_path"),
    MODE("mode"),
    TOPOLOGY_PACKAGE_URI("topology_package_uri"),
    EXTRACT_DESTINATION("extract_destination");

    private String text;

    CliArgs(String name) {
      this.text = name;
    }
  }

  // Print usage options
  private static void usage(Options options) {
    HelpFormatter formatter = new HelpFormatter();
    formatter.printHelp(DownloadRunner.class.getSimpleName(), options);
  }

  // construct command line help options
  private static Options constructHelpOptions() {
    Options options = new Options();
    Option help = Option.builder("h")
        .desc("List all options and their description")
        .longOpt("help")
        .build();

    options.addOption(help);
    return options;
  }

  // Construct all required command line options
  private static Options constructCliOptions() {
    Options options = new Options();

    Option packageUri = Option.builder("u")
        .desc("Uri indicating from where to download the file")
        .longOpt(CliArgs.TOPOLOGY_PACKAGE_URI.text)
        .hasArgs()
        .argName(CliArgs.TOPOLOGY_PACKAGE_URI.text)
<<<<<<< HEAD
        .required()
=======
>>>>>>> 70d17d0f
        .build();

    Option destination = Option.builder("f")
        .desc("Destination to store the downloaded file")
        .longOpt(CliArgs.EXTRACT_DESTINATION.text)
        .hasArgs()
        .argName(CliArgs.EXTRACT_DESTINATION.text)
<<<<<<< HEAD
        .required()
=======
>>>>>>> 70d17d0f
        .build();

    Option heronHome = Option.builder("d")
        .desc("Directory where heron is installed")
        .longOpt(CliArgs.HERON_HOME.text)
        .hasArgs()
        .argName("heron home dir")
        .build();

    Option configFile = Option.builder("p")
        .desc("Path of the config files")
        .longOpt(CliArgs.CONFIG_PATH.text)
        .hasArgs()
        .argName("config path")
        .build();

    // candidates:
    // local: download to client local machine
    // cluster: download into the container in the cloud
    Option mode = Option.builder("m")
        .desc("download mode, cluster or local")
        .longOpt(CliArgs.MODE.text)
        .hasArg()
        .argName("download mode")
        .build();

    options.addOption(packageUri);
    options.addOption(destination);
    options.addOption(heronHome);
    options.addOption(configFile);
    options.addOption(mode);

    return options;
  }


  // takes topology package URI and extracts it to a directory
  public static void main(String[] args) throws Exception {
    CommandLineParser parser = new DefaultParser();
    Options slaManagerCliOptions = constructCliOptions();

    // parse the help options first.
    Options helpOptions = constructHelpOptions();
    CommandLine cmd = parser.parse(helpOptions, args, true);
    if (cmd.hasOption("h")) {
      usage(slaManagerCliOptions);
      return;
    }

    try {
      cmd = parser.parse(slaManagerCliOptions, args);
    } catch (ParseException e) {
      usage(slaManagerCliOptions);
      throw new RuntimeException("Error parsing command line options: ", e);
    }

    DownloaderMode mode = DownloaderMode.cluster;
    if (cmd.hasOption(CliArgs.MODE.text)) {
      mode = DownloaderMode.valueOf(cmd.getOptionValue(CliArgs.MODE.text, null));
    }

    Config config;
    switch (mode) {
      case cluster:
        config = Config.toClusterMode(Config.newBuilder()
            .putAll(ConfigLoader.loadClusterConfig())
            .build());
        break;

      case local:
        if (!cmd.hasOption(CliArgs.HERON_HOME.text) || !cmd.hasOption(CliArgs.CONFIG_PATH.text)) {
          throw new IllegalArgumentException("Missing heron_home or config_path argument");
        }
        String heronHome = cmd.getOptionValue(CliArgs.HERON_HOME.text, null);
        String configPath = cmd.getOptionValue(CliArgs.CONFIG_PATH.text, null);
        config = Config.toLocalMode(Config.newBuilder()
            .putAll(ConfigLoader.loadConfig(heronHome, configPath, null, null))
            .build());
        break;

      default:
        throw new IllegalArgumentException(
            "Invalid mode: " + cmd.getOptionValue(CliArgs.MODE.text));
    }

<<<<<<< HEAD
    final String uri = cmd.getOptionValue(CliArgs.TOPOLOGY_PACKAGE_URI.text, null);
    final String destination = cmd.getOptionValue(CliArgs.EXTRACT_DESTINATION.text, null);
=======
    String uri = cmd.getOptionValue(CliArgs.TOPOLOGY_PACKAGE_URI.text, null);
    String destination = cmd.getOptionValue(CliArgs.EXTRACT_DESTINATION.text, null);
    // make it compatible with old param format
    if (uri == null && destination == null) {
      String[] leftOverArgs = cmd.getArgs();
      if (leftOverArgs.length != 2) {
        System.err.println("Usage: downloader <topology-package-uri> <extract-destination>");
        return;
      }
      uri = leftOverArgs[0];
      destination = leftOverArgs[1];
    }
>>>>>>> 70d17d0f

    final URI topologyLocation = new URI(uri);
    final Path topologyDestination = Paths.get(destination);

    final File file = topologyDestination.toFile();
    if (!file.exists()) {
      file.mkdirs();
    }

    Class clazz = Registry.UriToClass(config, topologyLocation);
    final Downloader downloader = Registry.getDownloader(clazz, topologyLocation);
    downloader.download(topologyLocation, topologyDestination);
  }

  private DownloadRunner() {
  }
}<|MERGE_RESOLUTION|>--- conflicted
+++ resolved
@@ -82,10 +82,6 @@
         .longOpt(CliArgs.TOPOLOGY_PACKAGE_URI.text)
         .hasArgs()
         .argName(CliArgs.TOPOLOGY_PACKAGE_URI.text)
-<<<<<<< HEAD
-        .required()
-=======
->>>>>>> 70d17d0f
         .build();
 
     Option destination = Option.builder("f")
@@ -93,10 +89,6 @@
         .longOpt(CliArgs.EXTRACT_DESTINATION.text)
         .hasArgs()
         .argName(CliArgs.EXTRACT_DESTINATION.text)
-<<<<<<< HEAD
-        .required()
-=======
->>>>>>> 70d17d0f
         .build();
 
     Option heronHome = Option.builder("d")
@@ -182,10 +174,6 @@
             "Invalid mode: " + cmd.getOptionValue(CliArgs.MODE.text));
     }
 
-<<<<<<< HEAD
-    final String uri = cmd.getOptionValue(CliArgs.TOPOLOGY_PACKAGE_URI.text, null);
-    final String destination = cmd.getOptionValue(CliArgs.EXTRACT_DESTINATION.text, null);
-=======
     String uri = cmd.getOptionValue(CliArgs.TOPOLOGY_PACKAGE_URI.text, null);
     String destination = cmd.getOptionValue(CliArgs.EXTRACT_DESTINATION.text, null);
     // make it compatible with old param format
@@ -198,7 +186,6 @@
       uri = leftOverArgs[0];
       destination = leftOverArgs[1];
     }
->>>>>>> 70d17d0f
 
     final URI topologyLocation = new URI(uri);
     final Path topologyDestination = Paths.get(destination);
