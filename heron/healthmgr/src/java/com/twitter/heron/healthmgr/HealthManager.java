--- conflicted
+++ resolved
@@ -161,26 +161,11 @@
       throw new RuntimeException("Error parsing command line options: ", e);
     }
 
-<<<<<<< HEAD
-=======
-    String metricsUrl = getOptionValue(cmd, CliArgs.METRIC_SOURCE_URL, "http://127.0.0.1:8888");
-    String metricsProviderClassName = getOptionValue(cmd,
-        CliArgs.METRIC_SOURCE_TYPE, "com.twitter.heron.healthmgr.sensors.TrackerMetricsProvider");
-
-    Boolean verbose = hasOption(cmd, CliArgs.VERBOSE);
-    Level loggingLevel = Level.INFO;
-    if (verbose) {
-      loggingLevel = Level.FINE;
-    }
-    LoggingHelper.loggerInit(loggingLevel, false);
-
->>>>>>> 8b8de79a
     HealthManagerMode mode = HealthManagerMode.cluster;
     if (hasOption(cmd, CliArgs.MODE)) {
       mode = HealthManagerMode.valueOf(getOptionValue(cmd, CliArgs.MODE));
     }
 
-    LOG.info("Health manager mode: " + mode);
     Config config;
     switch (mode) {
       case cluster:
