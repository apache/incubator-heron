--- conflicted
+++ resolved
@@ -30,12 +30,8 @@
 import com.microsoft.dhalion.events.EventManager;
 import com.microsoft.dhalion.policy.PoliciesExecutor.ExecutionContext;
 
-<<<<<<< HEAD
 import com.twitter.heron.common.basics.SingletonRegistry;
 import com.twitter.heron.healthmgr.HealthManagerMetrics;
-import com.twitter.heron.healthmgr.HealthPolicyConfig;
-=======
->>>>>>> cc4b2d7d
 import com.twitter.heron.healthmgr.common.HealthManagerEvents.ContainerRestart;
 import com.twitter.heron.proto.scheduler.Scheduler.RestartTopologyRequest;
 import com.twitter.heron.scheduler.client.ISchedulerClient;
@@ -62,20 +58,16 @@
   }
 
   @Override
-<<<<<<< HEAD
-  public List<Action> resolve(List<Diagnosis> diagnosis) {
-    HealthManagerMetrics hmm = (HealthManagerMetrics) SingletonRegistry.INSTANCE
-        .getSingleton(HealthManagerMetrics.METRICS_THREAD);
-    hmm.executeResolver(RESTART_CONTAINER_RESOLVER);
-
-=======
   public void initialize(ExecutionContext ctxt) {
     this.context = ctxt;
   }
 
   @Override
   public Collection<Action> resolve(Collection<Diagnosis> diagnosis) {
->>>>>>> cc4b2d7d
+    HealthManagerMetrics hmm = (HealthManagerMetrics) SingletonRegistry.INSTANCE
+        .getSingleton(HealthManagerMetrics.METRICS_THREAD);
+    hmm.executeResolver(RESTART_CONTAINER_RESOLVER);
+
     List<Action> actions = new ArrayList<>();
 
     // find all back pressure measurements reported in this execution cycle
@@ -112,11 +104,8 @@
               .setTopologyName(topologyName)
               .build());
       LOG.info("Restarted container result: " + b);
-<<<<<<< HEAD
       hmm.executeIncr("RestartContainer");
-=======
     });
->>>>>>> cc4b2d7d
 
     LOG.info("Broadcasting container restart event");
     ContainerRestart action = new ContainerRestart(current, stmgrIds);
