// Copyright 2016 Twitter. All rights reserved.
//
// Licensed under the Apache License, Version 2.0 (the "License");
// you may not use this file except in compliance with the License.
// You may obtain a copy of the License at
//
//    http://www.apache.org/licenses/LICENSE-2.0
//
// Unless required by applicable law or agreed to in writing, software
// distributed under the License is distributed on an "AS IS" BASIS,
// WITHOUT WARRANTIES OR CONDITIONS OF ANY KIND, either express or implied.
// See the License for the specific language governing permissions and
// limitations under the License.


package com.twitter.heron.healthmgr.sensors;

import java.time.Duration;
import java.util.HashMap;
import java.util.Iterator;
import java.util.Map;
import java.util.logging.Logger;

import javax.inject.Inject;

import com.microsoft.dhalion.api.MetricsProvider;
import com.microsoft.dhalion.metrics.ComponentMetrics;
import com.microsoft.dhalion.metrics.InstanceMetrics;

import com.twitter.heron.healthmgr.HealthPolicyConfig;
import com.twitter.heron.healthmgr.common.PackingPlanProvider;
import com.twitter.heron.healthmgr.common.TopologyProvider;

import static com.twitter.heron.healthmgr.sensors.BaseSensor.MetricName.METRIC_BACK_PRESSURE;

public class BackPressureSensor extends BaseSensor {
  private static final Logger LOG = Logger.getLogger(BackPressureSensor.class.getName());

  private final MetricsProvider metricsProvider;
  private final PackingPlanProvider packingPlanProvider;
  private final TopologyProvider topologyProvider;

  @Inject
  public BackPressureSensor(PackingPlanProvider packingPlanProvider,
                            TopologyProvider topologyProvider,
                            HealthPolicyConfig policyConfig,
                            MetricsProvider metricsProvider) {
    super(policyConfig, METRIC_BACK_PRESSURE.text(), BackPressureSensor.class.getSimpleName());
    this.packingPlanProvider = packingPlanProvider;
    this.topologyProvider = topologyProvider;
    this.metricsProvider = metricsProvider;
  }

  @Override
  public Map<String, ComponentMetrics> get(String... components) {
    return get();
  }

  /**
   * Computes the average (millis/sec) back-pressure caused by instances in the configured window
   *
   * @return the average value
   */
  public Map<String, ComponentMetrics> get() {
    Map<String, ComponentMetrics> result = new HashMap<>();

    String[] boltComponents = topologyProvider.getBoltNames();
    for (String boltComponent : boltComponents) {
      String[] boltInstanceNames = packingPlanProvider.getBoltInstanceNames(boltComponent);

      Duration duration = getDuration();
      Map<String, InstanceMetrics> instanceMetrics = new HashMap<>();
      for (String boltInstanceName : boltInstanceNames) {
        String metric = getMetricName() + boltInstanceName;
        System.out.println("backpressure sensor metric query " + metric);
        Map<String, ComponentMetrics> stmgrResult = metricsProvider.getComponentMetrics(
            metric, duration, COMPONENT_STMGR);
        System.out.println("backpressure sensor metric query result\n" + stmgrResult);

        if (stmgrResult.get(COMPONENT_STMGR) == null) {
          System.out.println("continue stmgr result null");
          continue;
        }

        HashMap<String, InstanceMetrics> streamManagerResult =
            stmgrResult.get(COMPONENT_STMGR).getMetrics();

        if (streamManagerResult.isEmpty()) {
          System.out.println("continue stmgr result empty");
          continue;
        }

        // since a bolt instance belongs to one stream manager,
        // for tracker rest api: expect just one metrics manager instance in the result;
        // for tmaster/metricscache stat interface: expect a list
        Double valueSum = 0.0;
        for (Iterator<InstanceMetrics> it = streamManagerResult.values().iterator();
            it.hasNext();) {
          InstanceMetrics stmgrInstanceResult = it.next();

<<<<<<< HEAD
          System.out.println("stmgr result instance metrics " + stmgrInstanceResult);
          Double val = stmgrInstanceResult.getMetricValueSum(metric);
          if (val == null) {
            System.out.println("val null");
          } else {
            System.out.println("val " + val);
=======
          Double val = stmgrInstanceResult.getMetricValueSum(metric);
          if (val == null) {
            continue;
          } else {
>>>>>>> f4b4a22f
            valueSum += val;
          }
        }
        double averageBp = valueSum / duration.getSeconds();
        System.out.println("averageBp " + averageBp);

        // The maximum value of averageBp should be 1000, i.e. 1000 millis of BP per second. Due to
        // a bug in Heron (Issue: 1753), this value could be higher in some cases. The following
        // check partially corrects the reported BP value
        averageBp = averageBp > 1000 ? 1000 : averageBp;
        InstanceMetrics boltInstanceMetric
            = new InstanceMetrics(boltInstanceName, getMetricName(), averageBp);

        instanceMetrics.put(boltInstanceName, boltInstanceMetric);
      }

      ComponentMetrics componentMetrics = new ComponentMetrics(boltComponent, instanceMetrics);
      result.put(boltComponent, componentMetrics);
    }

    System.out.println("backpressure sensor " + result);
    return result;
  }
}<|MERGE_RESOLUTION|>--- conflicted
+++ resolved
@@ -98,19 +98,10 @@
             it.hasNext();) {
           InstanceMetrics stmgrInstanceResult = it.next();
 
-<<<<<<< HEAD
-          System.out.println("stmgr result instance metrics " + stmgrInstanceResult);
-          Double val = stmgrInstanceResult.getMetricValueSum(metric);
-          if (val == null) {
-            System.out.println("val null");
-          } else {
-            System.out.println("val " + val);
-=======
           Double val = stmgrInstanceResult.getMetricValueSum(metric);
           if (val == null) {
             continue;
           } else {
->>>>>>> f4b4a22f
             valueSum += val;
           }
         }
