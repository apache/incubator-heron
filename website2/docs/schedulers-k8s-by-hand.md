---
id: schedulers-k8s-by-hand
title: Kubernetes by hand
sidebar_label:  Kubernetes by hand
---

> This document shows you how to install Heron on Kubernetes in a step-by-step, "by hand" fashion. An easier way to install Heron on Kubernetes is to use the [Helm](https://helm.sh) package manager. For instructions on doing so, see [Heron on Kubernetes with Helm](schedulers-k8s-with-helm)).

Heron supports deployment on [Kubernetes](https://kubernetes.io/) (sometimes called **k8s**). Heron deployments on Kubernetes use Docker as the containerization format for Heron topologies and use the Kubernetes API for scheduling.

You can use Heron on Kubernetes in multiple environments:

* Locally using [Minikube](#minikube)
* In the cloud on [Google Container Engine](#google-container-engine) (GKE)
* In [any other](#general-kubernetes-clusters) Kubernetes cluster

## Requirements

In order to run Heron on Kubernetes, you will need:

* A Kubernetes cluster with at least 3 nodes (unless you're running locally on [Minikube](#minikube))
* The [`kubectl`](https://kubernetes.io/docs/tasks/tools/install-kubectl/) CLI tool installed and set up to communicate with your cluster
* The [`heron`](getting-started-local-single-node) CLI tool

Any additional requirements will depend on where you're running Heron on Kubernetes.

## How Heron on Kubernetes Works

When deploying to Kubernetes, each Heron container is deployed as a Kubernetes
[pod](https://kubernetes.io/docs/concepts/workloads/pods/pod/) inside of a Docker container. If there
are 20 containers that are going to be deployed with a topoology, for example, then there will be 20 pods
deployed to your Kubernetes cluster for that topology.

## Minikube

[Minikube](https://kubernetes.io/docs/getting-started-guides/minikube/) enables you to run a Kubernetes cluster locally on a single machine.

### Requirements

To run Heron on Minikube you'll need to [install Minikube](https://kubernetes.io/docs/getting-started-guides/minikube/#installation) in addition to the other requirements listed [above](#requirements).

### Starting Minikube

First you'll need to start up Minikube using the `minikube start` command. We recommend starting Minikube with:

* at least 7 GB of memory
* 5 CPUs
* 20 GB of storage

This command will accomplish precisely that:

```bash
$ minikube start \
  --memory=7168 \
  --cpus=5 \
  --disk-size=20G
```

### Starting components

There are a variety of Heron components that you'll need to start up separately *and in order*. Make sure that the necessary pods are up and in the `RUNNING` state before moving on to the next step. You can track the progress of the pods using this command:

```bash
$ kubectl get pods -w
```

#### ZooKeeper

Heron uses [ZooKeeper](https://zookeeper.apache.org) for a variety of coordination- and configuration-related tasks. To start up ZooKeeper on Minikube:

```bash
$ kubectl create -f https://raw.githubusercontent.com/apache/incubator-heron/master/deploy/kubernetes/minikube/zookeeper.yaml
```

#### BookKeeper

When running Heron on Kubernetes, [Apache BookKeeper](https://bookkeeper.apache.org) is used for things like topology artifact storage. You can start up BookKeeper using this command:

```bash
$ kubectl create -f https://raw.githubusercontent.com/apache/incubator-heron/master/deploy/kubernetes/minikube/bookkeeper.yaml
```

#### Heron tools

<<<<<<< HEAD
The so-called "Heron tools" include the [Heron UI](user-manuals-heron-ui-runbook) and the [Heron Tracker](user-manuals-heron-tracker-runbook). To start up the Heron tools:
=======
The so-called "Heron tools" include the [Heron UI](user-manuals-heron-ui) and the [Heron Tracker](user-manuals-heron-tracker-runbook). To start up the Heron tools:
>>>>>>> d0f647f7

```bash
$ kubectl create -f https://raw.githubusercontent.com/apache/incubator-heron/master/deploy/kubernetes/minikube/tools.yaml
```

#### Heron API server

The Heron API server is the endpoint that the Heron CLI client uses to interact with the other components of Heron. To start up the Heron API server on Minikube:

```bash
$ kubectl create -f https://raw.githubusercontent.com/apache/incubator-heron/master/deploy/kubernetes/minikube/apiserver.yaml
```

### Managing topologies

Once all of the [components](#starting-components) have been successfully started up, you need to open up a proxy port to your Minikube Kubernetes cluster using the [`kubectl proxy`](https://kubernetes.io/docs/tasks/access-kubernetes-api/http-proxy-access-api/) command:

```bash
$ kubectl proxy -p 8001
```

> Note: All of the following Kubernetes specific urls are valid with the Kubernetes 1.10.0 release.

Now, verify that the Heron API server running on Minikube is available using curl:

```bash
$ curl http://localhost:8001/api/v1/namespaces/default/services/heron-apiserver:9000/proxy/api/v1/version
```

You should get a JSON response like this:

```json
{
  "heron.build.git.revision" : "ddbb98bbf173fb082c6fd575caaa35205abe34df",
  "heron.build.git.status" : "Clean",
  "heron.build.host" : "ci-server-01",
  "heron.build.time" : "Sat Mar 31 09:27:19 UTC 2018",
  "heron.build.timestamp" : "1522488439000",
  "heron.build.user" : "release-agent",
  "heron.build.version" : "0.17.8"
}
```

Success! You can now manage Heron topologies on your Minikube Kubernetes installation. To submit an example topology to the cluster:

```bash
$ heron submit kubernetes \
  --service-url=http://localhost:8001/api/v1/namespaces/default/services/heron-apiserver:9000/proxy \
  ~/.heron/examples/heron-api-examples.jar \
  org.apache.heron.examples.api.AckingTopology acking
```

You can also track the progress of the Kubernetes pods that make up the topology. When you run `kubectl get pods` you should see pods with names like `acking-0` and `acking-1`.

Another option is to set the service URL for Heron using the `heron config` command:

```bash
$ heron config kubernetes set service_url \
  http://localhost:8001/api/v1/namespaces/default/services/heron-apiserver:9000/proxy
```

That would enable you to manage topologies without setting the `--service-url` flag.

### Heron UI

<<<<<<< HEAD
The [Heron UI](user-manuals-heron-ui-runbook) is an in-browser dashboard that you can use to monitor your Heron [topologies](heron-topology-concepts). It should already be running in Minikube.

You can access [Heron UI](user-manuals-heron-ui-runbook) in your browser by navigating to http://localhost:8001/api/v1/namespaces/default/services/heron-ui:8889/proxy/topologies.
=======
The [Heron UI](user-manuals-heron-ui) is an in-browser dashboard that you can use to monitor your Heron [topologies](heron-topology-concepts). It should already be running in Minikube.

You can access [Heron UI](user-manuals-heron-ui) in your browser by navigating to http://localhost:8001/api/v1/namespaces/default/services/heron-ui:8889/proxy/topologies.
>>>>>>> d0f647f7

## Google Container Engine

You can use [Google Container Engine](https://cloud.google.com/container-engine/) (GKE) to run Kubernetes clusters on [Google Cloud Platform](https://cloud.google.com/).

### Requirements

To run Heron on GKE, you'll need to create a Kubernetes cluster with at least three nodes. This command would create a three-node cluster in your default Google Cloud Platform zone and project:

```bash
$ gcloud container clusters create heron-gke-cluster \
  --machine-type=n1-standard-4 \
  --num-nodes=3
```

You can specify a non-default zone and/or project using the `--zone` and `--project` flags, respectively.

Once the cluster is up and running, enable your local `kubectl` to interact with the cluster by fetching your GKE cluster's credentials:

```bash
$ gcloud container clusters get-credentials heron-gke-cluster
Fetching cluster endpoint and auth data.
kubeconfig entry generated for heron-gke-cluster.
```

Finally, you need to create a Kubernetes [secret](https://kubernetes.io/docs/concepts/configuration/secret) that specifies the Cloud Platform connection credentials for your service account. First, download your Cloud Platform credentials as a JSON file, say `key.json`. This command will download your credentials:

```bash
$ gcloud iam service-accounts create key.json \
  --iam-account=YOUR-ACCOUNT
```

### Topology artifact storage

Heron on Google Container Engine supports two static file storage options for topology artifacts:

* [Google Cloud Storage](#google-cloud-storage-setup)
* [BookKeeper](#bookkeeper-setup)

#### Google Cloud Storage setup

If you're running Heron on GKE, you can use either [Google Cloud Storage](https://cloud.google.com/storage/) or [Apache BookKeeper](https://bookkeeper.apache.org) for topology artifact storage.

> If you'd like to use BookKeeper instead of Google Cloud Storage, skip to the [BookKeeper](#bookkeeper-setup) section below.

To use Google Cloud Storage for artifact storage, you'll need to create a [Google Cloud Storage](https://cloud.google.com/storage/) bucket. Here's an example bucket creation command using [`gsutil`'](https://cloud.google.com/storage/docs/gsutil):

```bash
$ gsutil mb gs://my-heron-bucket
```

Cloud Storage bucket names must be globally unique, so make sure to choose a bucket name carefully. Once you've created a bucket, you need to create a Kubernetes [ConfigMap](https://kubernetes.io/docs/tasks/configure-pod-container/configmap/) that specifies the bucket name. Here's an example:

```bash
$ kubectl create configmap heron-apiserver-config \
  --from-literal=gcs.bucket=BUCKET-NAME
```

> You can list your current service accounts using the `gcloud iam service-accounts list` command.

Then you can create the secret like this:

```bash
$ kubectl create secret generic heron-gcs-key \
  --from-file=key.json=key.json
```

Once you've created a bucket, a `ConfigMap`, and a secret, you can move on to [starting up](#starting-components) the various components of your Heron installation.

### Starting components

There are a variety of Heron components that you'll need to start up separately *and in order*. Make sure that the necessary pods are up and in the `RUNNING` state before moving on to the next step. You can track the progress of the pods using this command:

```bash
$ kubectl get pods -w
```

#### ZooKeeper

Heron uses [ZooKeeper](https://zookeeper.apache.org) for a variety of coordination- and configuration-related tasks. To start up ZooKeeper on your GKE cluster:

```bash
$ kubectl create -f https://raw.githubusercontent.com/apache/incubator-heron/master/deploy/kubernetes/gcp/zookeeper.yaml
```

#### BookKeeper setup

> If you're using [Google Cloud Storage](#google-cloud-storage-setup) for topology artifact storage, skip to the [Heron tools](#heron-tools-gke) section below.

To start up an [Apache BookKeeper](https://bookkeeper.apache.org) cluster for Heron:

```bash
$ kubectl create -f https://raw.githubusercontent.com/apache/incubator-heron/master/deploy/kubernetes/gcp/bookkeeper.yaml
```

#### Heron tools <a id="heron-tools-gke"></a>

<<<<<<< HEAD
The so-called "Heron tools" include the [Heron UI](user-manuals-heron-ui-runbook) and the [Heron Tracker](user-manuals-heron-tracker-runbook). To start up the Heron tools:
=======
The so-called "Heron tools" include the [Heron UI](user-manuals-heron-ui) and the [Heron Tracker](user-manuals-heron-tracker-runbook). To start up the Heron tools:
>>>>>>> d0f647f7

```bash
$ kubectl create -f https://raw.githubusercontent.com/apache/incubator-heron/master/deploy/kubernetes/gcp/tools.yaml
```

#### Heron API server

The [Heron API server](deployment-api-server) is the endpoint that the [Heron CLI client](user-manuals-heron-cli) uses to interact with the other components of Heron. Heron on Google Container Engine has two separate versions of the Heron API server that you can run depending on which artifact storage system you're using ([Google Cloud Storage](#google-cloud-storage-setup) or [Apache BookKeeper](#bookkeeper-setup)).

If you're using Google Cloud Storage:

```bash
$ kubectl create -f https://raw.githubusercontent.com/apache/incubator-heron/master/deploy/kubernetes/gcp/gcs-apiserver.yaml
```

If you're using Apache BookKeeper:

```bash
$ kubectl create -f https://raw.githubusercontent.com/apache/incubator-heron/master/deploy/kubernetes/gcp/bookkeeper-apiserver.yaml
```

### Managing topologies

Once all of the [components](#starting-components) have been successfully started up, you need to open up a proxy port to your GKE Kubernetes cluster using the [`kubectl proxy`](https://kubernetes.io/docs/tasks/access-kubernetes-api/http-proxy-access-api/) command:

```bash
$ kubectl proxy -p 8001
```
> Note: All of the following Kubernetes specific urls are valid with the Kubernetes 1.10.0 release.

Now, verify that the Heron API server running on GKE is available using curl:

```bash
$ curl http://localhost:8001/api/v1/namespaces/default/services/heron-apiserver:9000/proxy/api/v1/version
```

You should get a JSON response like this:

```json
{
  "heron.build.git.revision" : "bf9fe93f76b895825d8852e010dffd5342e1f860",
  "heron.build.git.status" : "Clean",
  "heron.build.host" : "ci-server-01",
  "heron.build.time" : "Sun Oct  1 20:42:18 UTC 2017",
  "heron.build.timestamp" : "1506890538000",
  "heron.build.user" : "release-agent1",
  "heron.build.version" : "0.16.2"
}
```

Success! You can now manage Heron topologies on your GKE Kubernetes installation. To submit an example topology to the cluster:

```bash
$ heron submit kubernetes \
  --service-url=http://localhost:8001/api/v1/proxy/namespaces/default/services/heron-apiserver:9000 \
  ~/.heron/examples/heron-api-examples.jar \
  org.apache.heron.examples.api.AckingTopology acking
```

You can also track the progress of the Kubernetes pods that make up the topology. When you run `kubectl get pods` you should see pods with names like `acking-0` and `acking-1`.

Another option is to set the service URL for Heron using the `heron config` command:

```bash
$ heron config kubernetes set service_url \
  http://localhost:8001/api/v1/namespaces/default/services/heron-apiserver:9000/proxy
```

That would enable you to manage topologies without setting the `--service-url` flag.

### Heron UI

The [Heron UI](user-manuals-heron-ui) is an in-browser dashboard that you can use to monitor your Heron [topologies](heron-topology-concepts). It should already be running in your GKE cluster.

You can access [Heron UI](user-manuals-heron-ui) in your browser by navigating to http://localhost:8001/api/v1/namespaces/default/services/heron-ui:8889/proxy/topologies.

## General Kubernetes clusters

Although [Minikube](#minikube) and [Google Container Engine](#google-container-engine) provide two easy ways to get started running Heron on Kubernetes, you can also run Heron on any Kubernetes cluster. The instructions in this section are tailored to non-Minikube, non-GKE Kubernetes installations.

### Requirements

To run Heron on a general Kubernetes installation, you'll need to fulfill the [requirements](#requirements) listed at the top of this doc. Once those requirements are met, you can begin starting up the various [components](#starting-components) that comprise a Heron on Kubernetes installation.

### Starting components

There are a variety of Heron components that you'll need to start up separately *and in order*. Make sure that the necessary pods are up and in the `RUNNING` state before moving on to the next step. You can track the progress of the pods using this command:

```bash
$ kubectl get pods -w
```

#### ZooKeeper

Heron uses [ZooKeeper](https://zookeeper.apache.org) for a variety of coordination- and configuration-related tasks. To start up ZooKeeper on your Kubernetes cluster:

```bash
$ kubectl create -f https://raw.githubusercontent.com/apache/incubator-heron/master/deploy/kubernetes/general/zookeeper.yaml
```

#### BookKeeper

When running Heron on Kubernetes, [Apache BookKeeper](https://bookkeeper.apache.org) is used for things like topology artifact storage (unless you're running on GKE). You can start up BookKeeper using this command:

```bash
$ kubectl create -f https://raw.githubusercontent.com/apache/incubator-heron/master/deploy/kubernetes/general/bookkeeper.yaml
```

#### Heron tools

<<<<<<< HEAD
The so-called "Heron tools" include the [Heron UI](user-manuals-heron-ui-runbook) and the [Heron Tracker](user-manuals-heron-tracker-runbook). To start up the Heron tools:
=======
The so-called "Heron tools" include the [Heron UI](user-manuals-heron-ui) and the [Heron Tracker](user-manuals-heron-tracker-runbook). To start up the Heron tools:
>>>>>>> d0f647f7

```bash
$ kubectl create -f https://raw.githubusercontent.com/apache/incubator-heron/master/deploy/kubernetes/general/tools.yaml
```

#### Heron API server

The Heron API server is the endpoint that the Heron CLI client uses to interact with the other components of Heron. To start up the Heron API server on your Kubernetes cluster:

```bash
$ kubectl create -f https://raw.githubusercontent.com/apache/incubator-heron/master/deploy/kubernetes/general/apiserver.yaml
```

### Managing topologies

Once all of the [components](#starting-components) have been successfully started up, you need to open up a proxy port to your GKE Kubernetes cluster using the [`kubectl proxy`](https://kubernetes.io/docs/tasks/access-kubernetes-api/http-proxy-access-api/) command:

```bash
$ kubectl proxy -p 8001
```

> Note: All of the following Kubernetes specific urls are valid with the Kubernetes 1.10.0 release.

Now, verify that the Heron API server running on GKE is available using curl:

```bash
$ curl http://localhost:8001/api/v1/namespaces/default/services/heron-apiserver:9000/proxy/api/v1/version
```

You should get a JSON response like this:

```json
{
  "heron.build.git.revision" : "ddbb98bbf173fb082c6fd575caaa35205abe34df",
  "heron.build.git.status" : "Clean",
  "heron.build.host" : "ci-server-01",
  "heron.build.time" : "Sat Mar 31 09:27:19 UTC 2018",
  "heron.build.timestamp" : "1522488439000",
  "heron.build.user" : "release-agent",
  "heron.build.version" : "0.17.8"
}
```

Success! You can now manage Heron topologies on your GKE Kubernetes installation. To submit an example topology to the cluster:

```bash
$ heron submit kubernetes \
  --service-url=http://localhost:8001/api/v1/namespaces/default/services/heron-apiserver:9000/proxy \
  ~/.heron/examples/heron-api-examples.jar \
  org.apache.heron.examples.api.AckingTopology acking
```

You can also track the progress of the Kubernetes pods that make up the topology. When you run `kubectl get pods` you should see pods with names like `acking-0` and `acking-1`.

Another option is to set the service URL for Heron using the `heron config` command:

```bash
$ heron config kubernetes set service_url \
  http://localhost:8001/api/v1/namespaces/default/services/heron-apiserver:9000/proxy
```

That would enable you to manage topologies without setting the `--service-url` flag.

### Heron UI

<<<<<<< HEAD
The [Heron UI](user-manuals-heron-ui-runbook) is an in-browser dashboard that you can use to monitor your Heron [topologies](heron-topology-concepts). It should already be running in your GKE cluster.
=======
The [Heron UI](user-manuals-heron-ui) is an in-browser dashboard that you can use to monitor your Heron [topologies](heron-topology-concepts). It should already be running in your GKE cluster.
>>>>>>> d0f647f7

You can access [Heron UI](user-manuals-heron-ui-runbook) in your browser by navigating to http://localhost:8001/api/v1/proxy/namespaces/default/services/heron-ui:8889.

## Heron on Kubernetes configuration

You can configure Heron on Kubernetes using a variety of YAML config files, listed in the sections below.

### client.yaml

#### Configuration for the `heron` CLI tool.

| name                          | description                                             | default                                                   |
|-------------------------------|---------------------------------------------------------|-----------------------------------------------------------|
| heron.package.core.uri        | Location of the core Heron package                      | file:///vagrant/.herondata/dist/heron-core-release.tar.gz |
| heron.config.is.role.required | Whether a role is required to submit a topology         | False                                                     |
| heron.config.is.env.required  | Whether an environment is required to submit a topology | False                                                     |

### heron_internals.yaml

#### Configuration for a wide variety of Heron components, including logging, each topology's stream manager and topology master, and more.

| name                                                               | description                                                                                                                                         | default   |
|--------------------------------------------------------------------|-----------------------------------------------------------------------------------------------------------------------------------------------------|-----------|
| heron.logging.directory                                            | The relative path to the logging directory                                                                                                          | log-files |
| heron.logging.maximum.size.mb                                      | The maximum log file size (in MB)                                                                                                                   | 100       |
| heron.logging.maximum.files                                        | The maximum number of log files                                                                                                                     | 5         |
| heron.check.tmaster.location.interval.sec                          | The interval, in seconds, after which to check if the topology master location has been fetched or not                                              | 120       |
| heron.logging.prune.interval.sec                                   | The interval, in seconds, at which to prune C++ log files                                                                                           | 300       |
| heron.logging.flush.interval.sec                                   | The interval, in seconds, at which to flush C++ log files                                                                                           | 10        |
| heron.logging.err.threshold                                        | The threshold level at which to log errors                                                                                                          | 3         |
| heron.metrics.export.interval.sec                                  | The interval, in seconds, at which different components export metrics to the metrics manager                                                       | 60        |
| heron.metrics.max.exceptions.per.message.count                     | The maximum count of exceptions in one `MetricPublisherPublishMessage` protobuf message                                                             | 1024      |
| heron.streammgr.cache.drain.frequency.ms                           | The frequency, in milliseconds, at which to drain the tuple cache in the stream manager                                                             | 10        |
| heron.streammgr.stateful.buffer.size.mb                            | The sized-based threshold (in MB) for buffering data tuples waiting for checkpoint markers before giving up                                         | 100       |
| heron.streammgr.cache.drain.size.mb                                | The sized-based threshold (in MB) for draining the tuple cache                                                                                      | 100       |
| heron.streammgr.xormgr.rotatingmap.nbuckets                        | For efficient acknowledgements                                                                                                                      | 3         |
| heron.streammgr.mempool.max.message.number                         | The max number of messages in the memory pool for each message type                                                                                 | 512       |
| heron.streammgr.client.reconnect.interval.sec                      | The reconnect interval to other stream managers (in seconds) for the stream manager client                                                          | 1         |
| heron.streammgr.client.reconnect.tmaster.interval.sec              | The reconnect interval to the topology master (in seconds) for the stream manager client                                                            | 10        |
| heron.streammgr.client.reconnect.tmaster.max.attempts              | The max reconnect attempts to tmaster for stream manager client                                                                                     | 30        |
| heron.streammgr.network.options.maximum.packet.mb                  | The maximum packet size (in MB) of the stream manager's network options                                                                             | 10        |
| heron.streammgr.tmaster.heartbeat.interval.sec                     | The interval (in seconds) at which to send heartbeats                                                                                               | 10        |
| heron.streammgr.connection.read.batch.size.mb                      | The maximum batch size (in MB) for the stream manager to read from socket                                                                           | 1         |
| heron.streammgr.connection.write.batch.size.mb                     | Maximum batch size (in MB) for the stream manager to write to socket                                                                                | 1         |
| heron.streammgr.network.backpressure.threshold                     | The number of times Heron should wait to see a buffer full while enqueueing data before declaring the start of backpressure                         | 3         |
| heron.streammgr.network.backpressure.highwatermark.mb              | The high-water mark on the number (in MB) that can be left outstanding on a connection                                                              | 100       |
| heron.streammgr.network.backpressure.lowwatermark.mb               | The low-water mark on the number (in MB) that can be left outstanding on a connection                                                               |           |
| heron.tmaster.metrics.collector.maximum.interval.min               | The maximum interval (in minutes) for metrics to be kept in the topology master                                                                     | 180       |
| heron.tmaster.establish.retry.times                                | The maximum number of times to retry establishing connection with the topology master                                                               | 30        |
| heron.tmaster.establish.retry.interval.sec                         | The interval at which to retry establishing connection with the topology master                                                                     | 1         |
| heron.tmaster.network.master.options.maximum.packet.mb             | Maximum packet size (in MB) of topology master's network options to connect to stream managers                                                      | 16        |
| heron.tmaster.network.controller.options.maximum.packet.mb         | Maximum packet size (in MB) of the topology master's network options to connect to scheduler                                                        | 1         |
| heron.tmaster.network.stats.options.maximum.packet.mb              | Maximum packet size (in MB) of the topology master's network options for stat queries                                                               | 1         |
| heron.tmaster.metrics.collector.purge.interval.sec                 | The interval (in seconds) at which the topology master purges metrics from socket                                                                   | 60        |
| heron.tmaster.metrics.collector.maximum.exception                  | The maximum number of exceptions to be stored in the topology metrics collector, to prevent out-of-memory errors                                    | 256       |
| heron.tmaster.metrics.network.bindallinterfaces                    | Whether the metrics reporter should bind on all interfaces                                                                                          | False     |
| heron.tmaster.stmgr.state.timeout.sec                              | The timeout (in seconds) for the stream manager, compared with (current time - last heartbeat time)                                                 | 60        |
| heron.metricsmgr.network.read.batch.time.ms                        | The maximum batch time (in milliseconds) for the metrics manager to read from socket                                                                | 16        |
| heron.metricsmgr.network.read.batch.size.bytes                     | The maximum batch size (in bytes) to read from socket                                                                                               | 32768     |
| heron.metricsmgr.network.write.batch.time.ms                       | The maximum batch time (in milliseconds) for the metrics manager to write to socket                                                                 | 32768     |
| heron.metricsmgr.network.options.socket.send.buffer.size.bytes     | The maximum socket send buffer size (in bytes)                                                                                                      | 6553600   |
| heron.metricsmgr.network.options.socket.received.buffer.size.bytes | The maximum socket received buffer size (in bytes) for the metrics manager's network options                                                        | 8738000   |
| heron.metricsmgr.network.options.maximum.packetsize.bytes          | The maximum packet size that the metrics manager can read                                                                                           | 1048576   |
| heron.instance.network.options.maximum.packetsize.bytes            | The maximum size of packets that Heron instances can read                                                                                           | 10485760  |
| heron.instance.internal.bolt.read.queue.capacity                   | The queue capacity (num of items) in bolt for buffer packets to read from stream manager                                                            | 128       |
| heron.instance.internal.bolt.write.queue.capacity                  | The queue capacity (num of items) in bolt for buffer packets to write to stream manager                                                             | 128       |
| heron.instance.internal.spout.read.queue.capacity                  | The queue capacity (num of items) in spout for buffer packets to read from stream manager                                                           | 1024      |
| heron.instance.internal.spout.write.queue.capacity                 | The queue capacity (num of items) in spout for buffer packets to write to stream manager                                                            | 128       |
| heron.instance.internal.metrics.write.queue.capacity               | The queue capacity (num of items) for metrics packets to write to metrics manager                                                                   | 128       |
| heron.instance.network.read.batch.time.ms                          | Time based, the maximum batch time in ms for instance to read from stream manager per attempt                                                       | 16        |
| heron.instance.network.read.batch.size.bytes                       | Size based, the maximum batch size in bytes to read from stream manager                                                                             | 32768     |
| heron.instance.network.write.batch.time.ms                         | Time based, the maximum batch time (in milliseconds) for the instance to write to the stream manager per attempt                                    | 16        |
| heron.instance.network.write.batch.size.bytes                      | Size based, the maximum batch size in bytes to write to stream manager                                                                              | 32768     |
| heron.instance.network.options.socket.send.buffer.size.bytes       | The maximum socket's send buffer size in bytes                                                                                                      | 6553600   |
| heron.instance.network.options.socket.received.buffer.size.bytes   | The maximum socket's received buffer size in bytes of instance's network options                                                                    | 8738000   |
| heron.instance.set.data.tuple.capacity                             | The maximum number of data tuple to batch in a HeronDataTupleSet protobuf                                                                           | 1024      |
| heron.instance.set.data.tuple.size.bytes                           | The maximum size in bytes of data tuple to batch in a HeronDataTupleSet protobuf                                                                    | 8388608   |
| heron.instance.set.control.tuple.capacity                          | The maximum number of control tuple to batch in a HeronControlTupleSet protobuf                                                                     | 1024      |
| heron.instance.ack.batch.time.ms                                   | The maximum time in ms for a spout to do acknowledgement per attempt, the ack batch could also break if there are no more ack tuples to process     | 128       |
| heron.instance.emit.batch.time.ms                                  | The maximum time in ms for an spout instance to emit tuples per attempt                                                                             | 16        |
| heron.instance.emit.batch.size.bytes                               | The maximum batch size in bytes for an spout to emit tuples per attempt                                                                             | 32768     |
| heron.instance.execute.batch.time.ms                               | The maximum time in ms for an bolt instance to execute tuples per attempt                                                                           | 16        |
| heron.instance.execute.batch.size.bytes                            | The maximum batch size in bytes for an bolt instance to execute tuples per attempt                                                                  | 32768     |
| heron.instance.state.check.interval.sec                            | The time interval for an instance to check the state change, for example, the interval a spout uses to check whether activate/deactivate is invoked | 5         |
| heron.instance.force.exit.timeout.ms                               | The time to wait before the instance exits forcibly when uncaught exception happens                                                                 | 2000      |
| heron.instance.reconnect.streammgr.interval.sec                    | Interval in seconds to reconnect to the stream manager, including the request timeout in connecting                                                 | 5         |
| heron.instance.reconnect.streammgr.interval.sec                    | Interval in seconds to reconnect to the stream manager, including the request timeout in connecting                                                 | 60        |
| heron.instance.reconnect.metricsmgr.interval.sec                   | Interval in seconds to reconnect to the metrics manager, including the request timeout in connecting                                                | 5         |
| heron.instance.reconnect.metricsmgr.times                          | Interval in seconds to reconnect to the metrics manager, including the request timeout in connecting                                                | 60        |
| heron.instance.metrics.system.sample.interval.sec                  | The interval in second for an instance to sample its system metrics, for instance, CPU load.                                                        | 10        |
| heron.instance.slave.fetch.pplan.interval.sec                      | The time interval (in seconds) at which Heron instances fetch the physical plan from slaves                                                         | 1         |
| heron.instance.acknowledgement.nbuckets                            | For efficient acknowledgement                                                                                                                       | 10        |
| heron.instance.tuning.expected.bolt.read.queue.size                | The expected size on read queue in bolt                                                                                                             | 8         |
| heron.instance.tuning.expected.bolt.write.queue.size               | The expected size on write queue in bolt                                                                                                            | 8         |
| heron.instance.tuning.expected.spout.read.queue.size               | The expected size on read queue in spout                                                                                                            | 512       |
| heron.instance.tuning.expected.spout.write.queue.size              | The exepected size on write queue in spout                                                                                                          | 8         |
| heron.instance.tuning.expected.metrics.write.queue.size            | The expected size on metrics write queue                                                                                                            | 8         |
| heron.instance.tuning.current.sample.weight                        |                                                                                                                                                     | 0.8       |
| heron.instance.tuning.interval.ms                                  | Interval in ms to tune the size of in & out data queue in instance                                                                                  | 100       |

### packing.yaml

| name                          | description                                             | default                                               |
|-------------------------------|---------------------------------------------------------|-------------------------------------------------------|
| heron.class.packing.algorithm | Packing algorithm for packing instances into containers | org.apache.heron.packing.roundrobin.RoundRobinPacking |

### scheduler.yaml

| name                              | description                                                 | default                                                   |
|-----------------------------------|-------------------------------------------------------------|-----------------------------------------------------------|
| heron.class.scheduler             | scheduler class for distributing the topology for execution | org.apache.heron.scheduler.kubernetes.KubernetesScheduler |
| heron.class.launcher              | launcher class for submitting and launching the topology    | org.apache.heron.scheduler.kubernetes.KubernetesLauncher  |
| heron.directory.sandbox.java.home | location of java - pick it up from shell environment        | $JAVA_HOME                                                |
| heron.kubernetes.scheduler.uri    | The URI of the Kubernetes API                               |                                                           |
| heron.scheduler.is.service        | Invoke the IScheduler as a library directly                 | false                                                     |
| heron.executor.docker.image       | docker repo for executor                                    | heron/heron:latest                                        |

### stateful.yaml

| name                            | description                                            | default                                                         |
|---------------------------------|--------------------------------------------------------|-----------------------------------------------------------------|
| heron.statefulstorage.classname | The type of storage to be used for state checkpointing | org.apache.heron.statefulstorage.localfs.LocalFileSystemStorage |

### statemgr.yaml

| name                                           | description                                                           | default                                                         |
|------------------------------------------------|-----------------------------------------------------------------------|-----------------------------------------------------------------|
| heron.class.state.manager                      | local state manager class for managing state in a persistent fashion  | org.apache.heron.statemgr.zookeeper.curator.CuratorStateManager |
| heron.statemgr.connection.string               | local state manager connection string                                 |                                                                 |
| heron.statemgr.root.path                       | path of the root address to store the state in a local file system    | /heron                                                          |
| heron.statemgr.zookeeper.is.initialize.tree    | create the zookeeper nodes, if they do not exist                      | True                                                            |
| heron.statemgr.zookeeper.session.timeout.ms    | timeout in ms to wait before considering zookeeper session is dead    | 30000                                                           |
| heron.statemgr.zookeeper.connection.timeout.ms | timeout in ms to wait before considering zookeeper connection is dead | 30000                                                           |
| heron.statemgr.zookeeper.retry.count           | timeout in ms to wait before considering zookeeper connection is dead | 10                                                              |
| heron.statemgr.zookeeper.retry.interval.ms     | duration of time to wait until the next retry                         | 10000                                                           |

### uploader.yaml

| name                         | description                                                                             | default                                 |
|------------------------------|-----------------------------------------------------------------------------------------|-----------------------------------------|
| heron.class.uploader         | uploader class for transferring the topology files (jars, tars, PEXes, etc.) to storage | org.apache.heron.uploader.s3.S3Uploader |
| heron.uploader.s3.bucket     | S3 bucket in which topology assets will be stored (if AWS S3 is being used)             |                                         |
| heron.uploader.s3.access_key | AWS access key (if AWS S3 is being used)                                                |                                         |
| heron.uploader.s3.secret_key | AWS secret access key (if AWS S3 is being used)                                         |                                         |<|MERGE_RESOLUTION|>--- conflicted
+++ resolved
@@ -82,11 +82,7 @@
 
 #### Heron tools
 
-<<<<<<< HEAD
-The so-called "Heron tools" include the [Heron UI](user-manuals-heron-ui-runbook) and the [Heron Tracker](user-manuals-heron-tracker-runbook). To start up the Heron tools:
-=======
 The so-called "Heron tools" include the [Heron UI](user-manuals-heron-ui) and the [Heron Tracker](user-manuals-heron-tracker-runbook). To start up the Heron tools:
->>>>>>> d0f647f7
 
 ```bash
 $ kubectl create -f https://raw.githubusercontent.com/apache/incubator-heron/master/deploy/kubernetes/minikube/tools.yaml
@@ -152,15 +148,9 @@
 
 ### Heron UI
 
-<<<<<<< HEAD
-The [Heron UI](user-manuals-heron-ui-runbook) is an in-browser dashboard that you can use to monitor your Heron [topologies](heron-topology-concepts). It should already be running in Minikube.
-
-You can access [Heron UI](user-manuals-heron-ui-runbook) in your browser by navigating to http://localhost:8001/api/v1/namespaces/default/services/heron-ui:8889/proxy/topologies.
-=======
 The [Heron UI](user-manuals-heron-ui) is an in-browser dashboard that you can use to monitor your Heron [topologies](heron-topology-concepts). It should already be running in Minikube.
 
 You can access [Heron UI](user-manuals-heron-ui) in your browser by navigating to http://localhost:8001/api/v1/namespaces/default/services/heron-ui:8889/proxy/topologies.
->>>>>>> d0f647f7
 
 ## Google Container Engine
 
@@ -258,11 +248,7 @@
 
 #### Heron tools <a id="heron-tools-gke"></a>
 
-<<<<<<< HEAD
-The so-called "Heron tools" include the [Heron UI](user-manuals-heron-ui-runbook) and the [Heron Tracker](user-manuals-heron-tracker-runbook). To start up the Heron tools:
-=======
 The so-called "Heron tools" include the [Heron UI](user-manuals-heron-ui) and the [Heron Tracker](user-manuals-heron-tracker-runbook). To start up the Heron tools:
->>>>>>> d0f647f7
 
 ```bash
 $ kubectl create -f https://raw.githubusercontent.com/apache/incubator-heron/master/deploy/kubernetes/gcp/tools.yaml
@@ -373,11 +359,7 @@
 
 #### Heron tools
 
-<<<<<<< HEAD
-The so-called "Heron tools" include the [Heron UI](user-manuals-heron-ui-runbook) and the [Heron Tracker](user-manuals-heron-tracker-runbook). To start up the Heron tools:
-=======
 The so-called "Heron tools" include the [Heron UI](user-manuals-heron-ui) and the [Heron Tracker](user-manuals-heron-tracker-runbook). To start up the Heron tools:
->>>>>>> d0f647f7
 
 ```bash
 $ kubectl create -f https://raw.githubusercontent.com/apache/incubator-heron/master/deploy/kubernetes/general/tools.yaml
@@ -443,13 +425,9 @@
 
 ### Heron UI
 
-<<<<<<< HEAD
-The [Heron UI](user-manuals-heron-ui-runbook) is an in-browser dashboard that you can use to monitor your Heron [topologies](heron-topology-concepts). It should already be running in your GKE cluster.
-=======
 The [Heron UI](user-manuals-heron-ui) is an in-browser dashboard that you can use to monitor your Heron [topologies](heron-topology-concepts). It should already be running in your GKE cluster.
->>>>>>> d0f647f7
-
-You can access [Heron UI](user-manuals-heron-ui-runbook) in your browser by navigating to http://localhost:8001/api/v1/proxy/namespaces/default/services/heron-ui:8889.
+
+You can access [Heron UI](user-manuals-heron-ui) in your browser by navigating to http://localhost:8001/api/v1/proxy/namespaces/default/services/heron-ui:8889.
 
 ## Heron on Kubernetes configuration
 
