---
id: user-manuals-heron-ui-runbook
title: Heron UI Runbook
sidebar_label: Heron UI Runbook
---
<!--
    Licensed to the Apache Software Foundation (ASF) under one
    or more contributor license agreements.  See the NOTICE file
    distributed with this work for additional information
    regarding copyright ownership.  The ASF licenses this file
    to you under the Apache License, Version 2.0 (the
    "License"); you may not use this file except in compliance
    with the License.  You may obtain a copy of the License at
      http://www.apache.org/licenses/LICENSE-2.0
    Unless required by applicable law or agreed to in writing,
    software distributed under the License is distributed on an
    "AS IS" BASIS, WITHOUT WARRANTIES OR CONDITIONS OF ANY
    KIND, either express or implied.  See the License for the
    specific language governing permissions and limitations
    under the License.
-->

**Heron UI** is a user interface that uses the [Heron Tracker](heron-architecture#heron-tracker) to display detailed,
colorful visual representations of topologies, including the
[logical](heron-topology-concepts#logical-plan) and [physical
plan](heron-topology-concepts#physical-plan) for each topology. Check out
[Heron UI Usage Guide](guides-ui-guide) for more information about
various elements that UI exposes.

### Building Heron UI

Heron uses [bazel](http://bazel.io/) for compiling.
[This page](compiling-overview) describes how to setup bazel
for heron.

```bash
# Build heron-ui
$ bazel build heron/tools/ui/src/python:heron-ui

# The location of heron-ui pex executable is
# bazel-bin/heron/tools/ui/src/python/heron-ui
# To run using default options:
$ ./bazel-bin/heron/tools/ui/src/python/heron-ui
```

`heron-ui` is a self executable
[pex](https://pex.readthedocs.io/en/latest/whatispex.html) archive.

### Heron UI Args

* `--port` - Port to run the heron-ui on. Default port is `8889`.
* `--tracker_url` - The base url for tracker. All the information about the
  topologies is fetched from tracker. Default url is `http://localhost:8888`.
* `--address` - Address to listen; Default address is `0.0.0.0`
<<<<<<< HEAD
* `--base_url` - The base url path if operating behind proxy; Default is [`None`](https://github.com/apache/incubator-heron/blob/5ee2490c025c7684c097962cf6d25f54ead73cf4/heron/tools/ui/src/python/main.py#L135)
=======
* `--base_url` - The base url path if operating behind proxy; Default is [`None`](https://github.com/apache/incubator-heron/blob/master/heron/tools/ui/src/python/main.py#L145)
>>>>>>> a130d5e5

```bash
$ heron-ui
# is equivalent to
$ heron-ui --port=8889 --tracker_url=http://localhost:8888
```<|MERGE_RESOLUTION|>--- conflicted
+++ resolved
@@ -52,11 +52,7 @@
 * `--tracker_url` - The base url for tracker. All the information about the
   topologies is fetched from tracker. Default url is `http://localhost:8888`.
 * `--address` - Address to listen; Default address is `0.0.0.0`
-<<<<<<< HEAD
-* `--base_url` - The base url path if operating behind proxy; Default is [`None`](https://github.com/apache/incubator-heron/blob/5ee2490c025c7684c097962cf6d25f54ead73cf4/heron/tools/ui/src/python/main.py#L135)
-=======
 * `--base_url` - The base url path if operating behind proxy; Default is [`None`](https://github.com/apache/incubator-heron/blob/master/heron/tools/ui/src/python/main.py#L145)
->>>>>>> a130d5e5
 
 ```bash
 $ heron-ui
