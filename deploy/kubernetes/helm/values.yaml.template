--- conflicted
+++ resolved
@@ -77,12 +77,9 @@
 # Support for ConfigMap mounted PodTemplates
 disablePodTemplates: false
 
-<<<<<<< HEAD
 # Support for Dynamic Persistent Volume Mounts from CLI input
 disablePersistentVolumeMountsCLI: false
 
-=======
->>>>>>> 382fd15c
 # Number of replicas for storage bookies, memory and storage requirements
 bookieReplicas: 3
 bookieCpuMin: 100m
