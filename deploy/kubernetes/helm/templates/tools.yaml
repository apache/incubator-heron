#  Licensed to the Apache Software Foundation (ASF) under one
#  or more contributor license agreements.  See the NOTICE file
#  distributed with this work for additional information
#  regarding copyright ownership.  The ASF licenses this file
#  to you under the Apache License, Version 2.0 (the
#  "License"); you may not use this file except in compliance
#  with the License.  You may obtain a copy of the License at
#
#    http://www.apache.org/licenses/LICENSE-2.0
#
#  Unless required by applicable law or agreed to in writing,
#  software distributed under the License is distributed on an
#  "AS IS" BASIS, WITHOUT WARRANTIES OR CONDITIONS OF ANY
#  KIND, either express or implied.  See the License for the
#  specific language governing permissions and limitations
#  under the License.

{{- $platform := .Values.platform -}}
{{- $jobReplicas := .Values.jobReplicas -}}
{{- $defaultUrl := (printf "/api/v1/namespaces/%s/services/%s-ui:8889/proxy" .Release.Namespace .Release.Name) -}}
{{- $apiServerMemory := .Values.apiServer.memory }}

apiVersion: v1
kind: ConfigMap
metadata:
  name: {{ .Release.Name }}-tools-config
data:
  HERON_APISERVER_MEM_MIN: {{ $apiServerMemory | quote }}
  HERON_APISERVER_MEM_MAX: {{ $apiServerMemory | quote }}

---
apiVersion: apps/v1
kind: Deployment
metadata:
  name: {{ .Release.Name }}-tools
  labels:
    app: {{ .Release.Name }}-tools
    chart: {{ .Chart.Name }}-{{ .Chart.Version | replace "+" "_" }}
    release: {{ .Release.Name }}
    heritage: {{ .Release.Service }}
spec:
  selector:
    matchLabels:
      app: {{ .Release.Name }}-tools
      release: {{ .Release.Name }}
  template:
    metadata:
      labels:
        app: {{ .Release.Name }}-tools
        release: {{ .Release.Name }}
    spec:
      serviceAccountName: {{ .Release.Name }}-apiserver
      terminationGracePeriodSeconds: 0
      tolerations:
        - key: "node.kubernetes.io/not-ready"
          operator: "Equal"
          effect: "NoExecute"
          tolerationSeconds: 10
        - key: "node.kubernetes.io/unreachable"
          operator: "Equal"
          effect: "NoExecute"
          tolerationSeconds: 10
      initContainers:
        # Wait until the zookeeper pods are up and running
        - name: heron-tools-init-container
          image: {{ .Values.image }}
          imagePullPolicy: {{ .Values.imagePullPolicy }}
          command:
            - sh
            - -c
            - /opt/zookeeper/scripts/wait-for-zookeeper.sh {{ .Release.Name }}-zookeeper {{ .Values.zookeeper.clientPort }}
        - name: init-heron-apiserver
          image: {{ .Values.bookkeeper.image }}
          command: ['sh', '-c', '/opt/bookkeeper/bin/dlog admin bind -l /ledgers -s {{ .Release.Name }}-zookeeper:{{ .Values.zookeeper.clientPort }} -c distributedlog://{{ .Release.Name }}-zookeeper:{{ .Values.zookeeper.clientPort }}/heron']
      containers:
        - name: heron-tracker
          image: {{ .Values.image }}
          imagePullPolicy: {{ .Values.imagePullPolicy }}
          resources:
            requests:
              cpu: "100m"
              memory: "200M"
            limits:
              cpu: "400m"
              memory: "512M"
          ports:
            - containerPort: 8888
              name: api-port
          command: ["sh", "-c"]
          args:
            - >-
              heron-tracker
              --type=zookeeper
              --name={{ .Release.Name }}
              --hostport={{ .Release.Name }}-zookeeper:{{ .Values.zookeeper.clientPort }}
              --rootpath="/heron" 
        - name: heron-ui
          image: {{ .Values.image }}
          imagePullPolicy: {{ .Values.imagePullPolicy }}
          resources:
            requests:
              cpu: "100m"
              memory: "200M"
            limits:
              cpu: "400m"
              memory: "512M"
          ports:
            - containerPort: 8889
              name: app-port
          command: ["sh", "-c"]
          args:
            - >-
              heron-ui
              --port=8889
              {{- if not (kindIs "invalid" .Values.ui.url) }}
              --base-url={{ eq .Values.ui.url "-" | ternary $defaultUrl .Values.ui.url }}
              {{- end }}
        - name: heron-apiserver
          image: {{ .Values.image }}
          imagePullPolicy: {{ .Values.imagePullPolicy }}
          resources:
            requests:
              cpu: "250m"
            limits:
              cpu: "500m"
          command: ["sh", "-c"]
          args:
            - >-
              heron-apiserver
              --base-template kubernetes
              --cluster {{ .Release.Name }}
              -D heron.statemgr.connection.string={{ .Release.Name }}-zookeeper:2181
              -D heron.kubernetes.scheduler.uri=http://localhost:8001
              -D heron.kubernetes.scheduler.namespace={{ .Release.Namespace }}
              -D heron.executor.docker.image={{ .Values.image }}
              -D heron.statefulstorage.classname=org.apache.heron.statefulstorage.dlog.DlogStorage
              -D heron.statefulstorage.dlog.namespace.uri=distributedlog://{{ .Release.Name }}-zookeeper:{{ .Values.zookeeper.clientPort }}/heron
              {{- if eq .Values.uploader.class "dlog" }}
              -D heron.class.uploader=org.apache.heron.uploader.dlog.DLUploader
              -D heron.uploader.dlog.topologies.num.replicas={{ $jobReplicas }}
              -D heron.uploader.dlog.topologies.namespace.uri=distributedlog://{{ .Release.Name }}-zookeeper:{{ .Values.zookeeper.clientPort }}/heron
              {{- else if eq .Values.uploader.class "s3" }}
              -D heron.class.uploader=org.apache.heron.uploader.s3.S3Uploader
              -D heron.uploader.s3.bucket={{ .Values.uploader.s3Bucket }}
              -D heron.uploader.s3.path_prefix={{ .Values.uploader.s3PathPrefix }}
              -D heron.uploader.s3.access_key={{ .Values.uploader.s3AccessKey }}
              -D heron.uploader.s3.secret_key={{ .Values.uploader.s3SecretKey }}
              -D heron.uploader.s3.region={{ .Values.uploader.s3Region }}
              {{- end }}
              {{- if eq .Values.packing "RoundRobin" }}
              -D heron.class.packing.algorithm=org.apache.heron.packing.roundrobin.RoundRobinPacking
              -D heron.class.repacking.algorithm=org.apache.heron.packing.roundrobin.RoundRobinPacking
              {{- else if eq .Values.packing "ResourceCompliantRR" }}
              -D heron.class.packing.algorithm=org.apache.heron.packing.roundrobin.ResourceCompliantRRPacking
              -D heron.class.repacking.algorithm=org.apache.heron.packing.roundrobin.ResourceCompliantRRPacking
              {{- else if eq .Values.packing "FirstFitDecreasing" }}
              -D heron.class.packing.algorithm=org.apache.heron.packing.binpacking.FirstFitDecreasingPacking
              -D heron.class.repacking.algorithm=org.apache.heron.packing.binpacking.FirstFitDecreasingPacking
              {{- end }}
              -D heron.kubernetes.resource.request.mode={{ .Values.topologyResourceRequestMode }}
              -D heron.kubernetes.pod.template.configmap.disabled={{ .Values.disablePodTemplates }}
<<<<<<< HEAD
              -D heron.kubernetes.persistent.volume.claims.cli.disabled={{ .Values.disablePersistentVolumeMountsCLI }}
=======
>>>>>>> 382fd15c
          envFrom:
            - configMapRef:
                name: {{ .Release.Name }}-tools-config

---
##
## Service to expose the heron-ui
##
apiVersion: v1
kind: Service
metadata:
  name: {{ .Release.Name }}-ui
  labels:
    app: {{ .Release.Name }}-tools
    chart: {{ .Chart.Name }}-{{ .Chart.Version | replace "+" "_" }}
    release: {{ .Release.Name }}
    heritage: {{ .Release.Service }}
spec:
  ports:
    - port: 8889
      targetPort: 8889
      protocol: TCP
      {{- if .Values.ui.nodePort.enabled }}
      nodePort: {{ .Values.ui.nodePort.port }}
      {{- end }}
  {{- if .Values.ui.nodePort.enabled }}
  type: NodePort
  {{- else }}
  type: ClusterIP
  {{- end }}      
  selector:
    app: {{ .Release.Name }}-tools
    release: {{ .Release.Name }}

---
##
## Service to expose the heron-tracker
##
apiVersion: v1
kind: Service
metadata:
  name: {{ .Release.Name }}-tracker
  labels:
    app: {{ .Release.Name }}-tools
    chart: {{ .Chart.Name }}-{{ .Chart.Version | replace "+" "_" }}
    release: {{ .Release.Name }}
    heritage: {{ .Release.Service }}
spec:
  ports:
    - port: 8888
      targetPort: 8888
      protocol: TCP
      {{- if .Values.tracker.nodePort.enabled }}
      nodePort: {{ .Values.tracker.nodePort.port }}
      {{- end }}
  {{- if .Values.tracker.nodePort.enabled }}
  type: NodePort
  {{- else }}
  type: ClusterIP
  {{- end }}
  selector:
    app: {{ .Release.Name }}-tools
    release: {{ .Release.Name }}

---
##
## Service to expose the heron-apiserver
##
apiVersion: v1
kind: Service
metadata:
  name: {{ .Release.Name }}-apiserver
  labels:
    app: {{ .Release.Name }}-tools
    chart: {{ .Chart.Name }}-{{ .Chart.Version | replace "+" "_" }}
    release: {{ .Release.Name }}
    heritage: {{ .Release.Service }}
spec:
  ports:
    - port: 9000
      targetPort: 9000
      protocol: TCP
      {{- if .Values.apiServer.nodePort.enabled }}
      nodePort: {{ .Values.apiServer.nodePort.port }}
      {{- end }}
  {{- if .Values.apiServer.nodePort.enabled }}
  type: NodePort
  {{- else }}
  type: ClusterIP
  {{- end }}
  selector:
    app: {{ .Release.Name }}-tools
    release: {{ .Release.Name }}

---
apiVersion: v1
kind: ServiceAccount
metadata:
  name: {{ .Release.Name }}-apiserver
  namespace: {{ .Release.Namespace }}
  labels:
    k8s-app: {{ .Release.Name }}-apiserver

---
apiVersion: rbac.authorization.k8s.io/v1
kind: RoleBinding
metadata:
  name: {{ .Release.Name }}-apiserver
  labels:
    app: {{ .Release.Name }}-apiserver
roleRef:
  apiGroup: rbac.authorization.k8s.io
  kind: Role
  name: {{ .Release.Name }}-apiserver
subjects:
- kind: ServiceAccount
  name: {{ .Release.Name }}-apiserver
  namespace: {{ .Release.Namespace }}

---
apiVersion: rbac.authorization.k8s.io/v1
kind: Role
metadata:
  name: {{ .Release.Name }}-apiserver
rules:
- apiGroups:
  - apps
  resources:
  - statefulsets
  verbs:
  - create
  - delete
  - get
  - list
  - patch
  - update
  - watch
- apiGroups:
  - ""
  resources:
  - pods
  verbs:
  - deletecollection
- apiGroups:
  - ""
  resources:
  - services
  verbs:
  - create
  - delete
  - get
  - list
  - patch
  - update
  - watch
- apiGroups:
  - ""
  resources:
  - configmaps
  verbs:
  - get
<<<<<<< HEAD
  - list
- apiGroups:
  - ""
  resources:
  - persistentvolumeclaims
  verbs:
  - create
  - delete
  - get
  - list

---
apiVersion: v1
kind: Service
metadata:
  name: {{ .Release.Name }}-apiserver
  labels:
    app: {{ .Release.Name }}-tools
    chart: {{ .Chart.Name }}-{{ .Chart.Version | replace "+" "_" }}
    release: {{ .Release.Name }}
    heritage: {{ .Release.Service }}
spec:
  ports:
    - port: 9000
      targetPort: 9000
      protocol: TCP
  type: NodePort
  selector:
    app: {{ .Release.Name }}-tools
    release: {{ .Release.Name }}
=======
  - list
>>>>>>> 382fd15c
<|MERGE_RESOLUTION|>--- conflicted
+++ resolved
@@ -159,10 +159,7 @@
               {{- end }}
               -D heron.kubernetes.resource.request.mode={{ .Values.topologyResourceRequestMode }}
               -D heron.kubernetes.pod.template.configmap.disabled={{ .Values.disablePodTemplates }}
-<<<<<<< HEAD
               -D heron.kubernetes.persistent.volume.claims.cli.disabled={{ .Values.disablePersistentVolumeMountsCLI }}
-=======
->>>>>>> 382fd15c
           envFrom:
             - configMapRef:
                 name: {{ .Release.Name }}-tools-config
@@ -324,7 +321,6 @@
   - configmaps
   verbs:
   - get
-<<<<<<< HEAD
   - list
 - apiGroups:
   - ""
@@ -334,27 +330,4 @@
   - create
   - delete
   - get
-  - list
-
----
-apiVersion: v1
-kind: Service
-metadata:
-  name: {{ .Release.Name }}-apiserver
-  labels:
-    app: {{ .Release.Name }}-tools
-    chart: {{ .Chart.Name }}-{{ .Chart.Version | replace "+" "_" }}
-    release: {{ .Release.Name }}
-    heritage: {{ .Release.Service }}
-spec:
-  ports:
-    - port: 9000
-      targetPort: 9000
-      protocol: TCP
-  type: NodePort
-  selector:
-    app: {{ .Release.Name }}-tools
-    release: {{ .Release.Name }}
-=======
-  - list
->>>>>>> 382fd15c
+  - list