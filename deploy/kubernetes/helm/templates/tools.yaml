--- conflicted
+++ resolved
@@ -116,11 +116,7 @@
             - >-
               heron-ui
               --port=8889
-<<<<<<< HEAD
-              --base_url={{ $defaultUrl }}
-=======
               --base_url={{ .Values.heron.url | default $defaultUrl }}
->>>>>>> 75441608
         - name: heron-apiserver
           image: {{ .Values.image }}
           imagePullPolicy: {{ .Values.imagePullPolicy }}
