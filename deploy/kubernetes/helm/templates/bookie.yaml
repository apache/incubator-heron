#
# Licensed to the Apache Software Foundation (ASF) under one
# or more contributor license agreements.  See the NOTICE file
# distributed with this work for additional information
# regarding copyright ownership.  The ASF licenses this file
# to you under the Apache License, Version 2.0 (the
# "License"); you may not use this file except in compliance
# with the License.  You may obtain a copy of the License at
#
#   http://www.apache.org/licenses/LICENSE-2.0
#
# Unless required by applicable law or agreed to in writing,
# software distributed under the License is distributed on an
# "AS IS" BASIS, WITHOUT WARRANTIES OR CONDITIONS OF ANY
# KIND, either express or implied.  See the License for the
# specific language governing permissions and limitations
# under the License.
#

## A reference of https://github.com/apache/incubator-pulsar/blob/master/kubernetes/google-container-engine/bookie.yaml

{{- $platform := .Values.platform }}
{{- $bookieReplicas := .Values.bookieReplicas }}
{{- $bookieCpuMin := .Values.bookieCpuMin }}
{{- $bookieCpuMax := .Values.bookieCpuMax }}
{{- $bookieHeapMemory := .Values.bookieHeapMemory }}
{{- $bookieDirectMemory := .Values.bookieDirectMemory }}
{{- $bookieJournalCapacity := .Values.bookieJournalCapacity }}
{{- $bookieStorageCapacity := .Values.bookieStorageCapacity }}
{{- $bookieStorageHostPath := .Values.bookieStorageHostPath }}

apiVersion: v1
kind: ConfigMap
metadata:
  name: {{ .Release.Name }}-bookie-config
data:
  BK_BOOKIE_EXTRA_OPTS: "\"-Xms{{ $bookieHeapMemory }} -Xmx{{ $bookieHeapMemory }} -XX:MaxDirectMemorySize={{ $bookieDirectMemory }} -XX:+UseG1GC  -XX:MaxGCPauseMillis=10 -XX:+ParallelRefProcEnabled -XX:+UnlockExperimentalVMOptions -XX:+AggressiveOpts -XX:+DoEscapeAnalysis -XX:ParallelGCThreads=32 -XX:ConcGCThreads=32 -XX:G1NewSizePercent=50 -XX:+DisableExplicitGC -XX:-ResizePLAB\""
  BK_bookiePort: "3181"
  BK_journalDirectory: "/bookkeeper/data/journal"
  BK_ledgerDirectories: "/bookkeeper/data/ledgers"
  BK_indexDirectories: "/bookkeeper/data/ledgers" 
  BK_zkServers: {{ .Release.Name }}-zookeeper:{{ .Values.zookeeper.clientPort }}
  BK_autoRecoveryDaemonEnabled: "true"
<<<<<<< HEAD
  BK_useHostNameAsBookieID: "true"
=======
  {{- if or (eq .Values.platform "gke") (eq .Values.platform "minikube") }}
  BK_useHostNameAsBookieID: "true"
  {{- end }}
>>>>>>> d8d811a9
  # TODO: Issue 458: https://github.com/apache/bookkeeper/issues/458
  {{- if eq .Values.bookkeeper.prometheus.enabled true }}
  BK_enableStatistics: "true"
  BK_enableTaskExecutionStats: "true"
  BK_statsProviderClass: org.apache.bookkeeper.stats.prometheus.PrometheusMetricsProvider
  {{- end }}
---

## BookKeeper servers need to access the local disks and the pods
## cannot be moved across different nodes.
## For this reason, we run BK as a daemon set, one for each node in the
## cluster, unless restricted by label selectors
{{- if or (eq .Values.platform "gke") (eq .Values.platform "minikube") }}
apiVersion: apps/v1
kind: StatefulSet
{{- else }}
apiVersion: apps/v1
kind: DaemonSet
{{- end }}

metadata:
  name: {{ .Release.Name }}-bookie
  labels:
    app: {{ .Release.Name }}-bookkeeper
    component: {{ .Release.Name }}-bookie
spec:
  selector:
    matchLabels:
      app: {{ .Release.Name }}-bookkeeper
      component: {{ .Release.Name }}-bookie
      cluster: {{ .Release.Name }}-bookkeeper
{{- if or (eq .Values.platform "gke") (eq .Values.platform "minikube") }}
  serviceName: {{ .Release.Name }}-bookie
  replicas: {{ $bookieReplicas }}
{{- end }}

  template:
    metadata:
      labels:
        app: {{ .Release.Name }}-bookkeeper
        component: {{ .Release.Name }}-bookie
        # Specify cluster to allow aggregation by cluster in
        # the metrics
        cluster: {{ .Release.Name }}-bookkeeper
      annotations:
        prometheus.io/scrape: "true"
        prometheus.io/port: "8000"

    spec:
{{- if eq .Values.platform "gke" }}
      # Make sure multiple pods of bookkeeper don't get scheduled on the
      # same node, unless there are no other available nodes
      affinity:
        podAntiAffinity:
          preferredDuringSchedulingIgnoredDuringExecution:
            - weight: 1
              podAffinityTerm:
                labelSelector:
                  matchExpressions:
                    - key: "app"
                      operator: In
                      values:
                        - {{ .Release.Name }}-bookkeeper
                topologyKey: "kubernetes.io/hostname"
{{- end }}
      terminationGracePeriodSeconds: 0
      initContainers:
        # Wait until the zookeeper pods are up and running
        - name: bookie-init-container
          image: {{ .Values.image }} # use heron image until bookkeeper has nc
          command: 
            - sh
            - -c
            - >-
              while true; do
                status=$(echo ruok | nc -w 3 {{ .Release.Name }}-zookeeper {{ .Values.zookeeper.clientPort }});
                writestatus=$(echo isro | nc -w 3 {{ .Release.Name }}-zookeeper {{ .Values.zookeeper.clientPort }})
                if [ "$status" = "imok" ] && [ "$writestatus" = "rw" ]; then
                  break;
                fi;
                echo 'Zookeeper {{ .Release.Name }}-zookeeper:{{ .Values.zookeeper.clientPort }} not ready';
                sleep 4;
              done
      containers:
        - name: bookie
          image: {{ .Values.bookkeeper.image }}
          resources:
            requests:
              cpu: {{ $bookieCpuMin | quote }}
            limits:
              cpu: {{ $bookieCpuMax | quote }}
          # use the patched entrypoint.sh - it will automatically created the desired distributedlog namespace
          command: [ "/bin/bash", "/opt/bookkeeper/scripts/entrypoint.sh" ]
          args: ["/opt/bookkeeper/bin/bookkeeper", "bookie"]
          ports:
            - name: client
              containerPort: 3181
              # we are using `status.hostIP` for the bookie's advertised address. export 3181 as the hostPort,
              # so that the containers are able to access the host port
              hostPort: 3181
          envFrom:
            - configMapRef:
                name: {{ .Release.Name }}-bookie-config
          volumeMounts:
            - name: journal-disk
              mountPath: /bookkeeper/data/journal
            - name: ledgers-disk
              mountPath: /bookkeeper/data/ledgers

{{- if or (eq .Values.platform "aws") (eq .Values.platform "baremetal") }}
      volumes:
          # Mount local disks
        - name: journal-disk
          hostPath:
            path: /bookkeeper/data/journal
        - name: ledgers-disk
          hostPath:
            path: /bookkeeper/data/ledgers
{{- end }}

{{- if or (eq .Values.platform "gke") (eq .Values.platform "minikube") }}
  volumeClaimTemplates:
    - metadata:
        name: journal-disk
        annotations:
          volume.alpha.kubernetes.io/storage-class: default
        labels:
          component: {{ .Release.Name }}-bookkeeper
      spec:
        accessModes: [ "ReadWriteOnce" ]
        {{- if ne .Values.bookkeeper.storageClassName "none" }}
        storageClassName: {{ .Values.bookkeeper.storageClassName }}
        {{- end }}
        resources:
          requests:
            storage: {{ $bookieJournalCapacity }}
    - metadata:
        name: ledgers-disk
        annotations:
          volume.alpha.kubernetes.io/storage-class: default
        labels:
          component: {{ .Release.Name }}-bookkeeper
      spec:
        accessModes: [ "ReadWriteOnce" ]
        {{- if ne .Values.bookkeeper.storageClassName "none" }}
        storageClassName: {{ .Values.bookkeeper.storageClassName }}
        {{- end }}
        resources:
          requests:
            storage: {{ $bookieStorageCapacity }}
{{- end }}
---

##
## Define the Bookie headless service
## In practice, in this case, it is only useful to have a view of
## all the bookie pods that are present
##
apiVersion: v1
kind: Service
metadata:
  {{- if or (eq .Values.platform "gke") (eq .Values.platform "minikube") }}
  annotations:
    service.alpha.kubernetes.io/tolerate-unready-endpoints: "true"
  {{- end }}
  name: {{ .Release.Name }}-bookie
  labels:
    app: {{ .Release.Name }}-bookkeeper
    component: {{ .Release.Name }}-bookie
spec:
  ports:
  - port: 3181
    name: server
  clusterIP: None
  selector:
    app: {{ .Release.Name }}-bookkeeper
    component: {{ .Release.Name }}-bookie<|MERGE_RESOLUTION|>--- conflicted
+++ resolved
@@ -41,13 +41,9 @@
   BK_indexDirectories: "/bookkeeper/data/ledgers" 
   BK_zkServers: {{ .Release.Name }}-zookeeper:{{ .Values.zookeeper.clientPort }}
   BK_autoRecoveryDaemonEnabled: "true"
-<<<<<<< HEAD
-  BK_useHostNameAsBookieID: "true"
-=======
   {{- if or (eq .Values.platform "gke") (eq .Values.platform "minikube") }}
   BK_useHostNameAsBookieID: "true"
   {{- end }}
->>>>>>> d8d811a9
   # TODO: Issue 458: https://github.com/apache/bookkeeper/issues/458
   {{- if eq .Values.bookkeeper.prometheus.enabled true }}
   BK_enableStatistics: "true"
